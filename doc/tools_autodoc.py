#!/usr/bin/env python
"""script to auto generate rst documentation for cime/scripts/Tools 
   user facing utilities.

"""

from __future__ import print_function

import sys

if sys.hexversion < 0x02070000:
    print(70 * "*")
    print("ERROR: {0} requires python >= 2.7.x. ".format(sys.argv[0]))
    print("It appears that you are running python {0}".format(
        ".".join(str(x) for x in sys.version_info[0:3])))
    print(70 * "*")
    sys.exit(1)

import argparse
import os
import re
import shutil
from string import Template
import traceback

if sys.version_info[0] == 2:
    from ConfigParser import SafeConfigParser as config_parser
else:
    from configparser import ConfigParser as config_parser

# -------------------------------------------------------------------------------
# User input
# -------------------------------------------------------------------------------

def commandline_options():
    """Process the command line arguments.

    """
    parser = argparse.ArgumentParser(
        description='Auto generate rst documentation for cime/scripts/Tools.')

    parser.add_argument('--backtrace', action='store_true',
                        help='show exception backtraces as extra debugging '
                        'output')

    parser.add_argument('--debug', action='store_true',
                        help='extra debugging output')

    parser.add_argument('--config', nargs=1, default=['tools_autodoc.cfg'],
                        help='path to config file')

    options = parser.parse_args()
    return options


# -------------------------------------------------------------------------------
# read the tools_autodoc.cfg configuration file
# -------------------------------------------------------------------------------
def read_config_file(filename):
    """Read the configuration file and process

    """
    print("tools_autodoc.py - Reading configuration file : {0}".format(filename))

    cfg_file = os.path.abspath(filename)
    if not os.path.isfile(cfg_file):
        raise RuntimeError("Could not find config file: {0}".format(cfg_file))

    config = config_parser()
    config.read(cfg_file)

    return config

# -------------------------------------------------------------------------------
# create the rst files for the Tools configuration settings
# -------------------------------------------------------------------------------
def get_tools(config):

    tools_dir = config.get('tools','tools_dir')
    tools_dir = os.path.abspath(tools_dir)

    # get list of files to exclude
    exclude_files = config.get('tools','exclude_files').split()

    # get list of files to exclude
    exclude_ext = config.get('tools','exclude_ext').split()

    # get list of files to exclude
    exclude_prefix = config.get('tools','exclude_prefix').split()

    # get a list of all files in the tools_dir
    all_files = next(os.walk(tools_dir))[2]

    tools_files = list()
    # exclude files 
    for f in all_files:
        f = f.strip()
        include = True
        for e in exclude_files:
            if f == e.strip():
                include = False
        for e in exclude_ext:
            if f.endswith(e.strip()):
                include = False
        for e in exclude_prefix:
            if f.startswith(e.strip()):
                include = False
        if include:
            tools_files.append(f)

    tools_files.sort()

<<<<<<< HEAD

=======
>>>>>>> d2f9eef7
    # copy the index.rst.template to index.rst
    doc_dir = config.get('tools','doc_dir')
    doc_dir = os.path.abspath(doc_dir)

    index_template = config.get('tools','index_template')
    index_rst_file = index_template.split('.')[0:-1]
    index_template = os.path.join(doc_dir,index_template)
    index_rst_file = '.'.join(index_rst_file)
    index_rst_file = os.path.join(doc_dir,index_rst_file)

    shutil.copy2(index_template, index_rst_file)

    # open index_rst_file in append mode
    with open(index_rst_file,'a') as index_rst:
        for f in tools_files:
            index_rst.write('   {0}\n'.format(f))

    tool_template = Template('''
.. _$tool_name:

####################################################
$tool_name 
####################################################

**$tool_name** is a script in CIMEROOT/scripts/Tools.

.. toctree::
   :maxdepth: 1

.. command-output:: ./$tool_name --help
   :cwd: ../../$tools_dir
''')

    tools_dir = config.get('tools','tools_dir')
    for f in tools_files:
        tool_file = os.path.join(doc_dir, '{0}.rst'.format(f))
        with open(tool_file,'w') as tf:
            contents = tool_template.substitute(tool_name=f, tools_dir=tools_dir)
            tf.write(contents)

    return


# -------------------------------------------------------------------------------
# create the rst files for the scripts configuration settings
# -------------------------------------------------------------------------------
def get_scripts(config):

    scripts_dir = config.get('scripts','scripts_dir')
    scripts_dir = os.path.abspath(scripts_dir)

    # get list of files to exclude
    exclude_files = config.get('scripts','exclude_files').split()

    # get list of files to exclude
    exclude_ext = config.get('scripts','exclude_ext').split()

    # get list of files to exclude
    exclude_prefix = config.get('scripts','exclude_prefix').split()

    # get a list of all files in the scripts_dir
    all_files = next(os.walk(scripts_dir))[2]

    scripts_files = list()
    # exclude files 
    for f in all_files:
        f = f.strip()
        include = True
        for e in exclude_files:
            if f == e.strip():
                include = False
        for e in exclude_ext:
            if f.endswith(e.strip()):
                include = False
        for e in exclude_prefix:
            if f.startswith(e.strip()):
                include = False
        if include:
            scripts_files.append(f)

    scripts_files.sort()

    # copy the index.rst.template to index.rst
    doc_dir = config.get('scripts','doc_dir')
    doc_dir = os.path.abspath(doc_dir)

    index_template = config.get('scripts','index_template')
    index_rst_file = index_template.split('.')[0:-1]
    index_template = os.path.join(doc_dir,index_template)
    index_rst_file = '.'.join(index_rst_file)
    index_rst_file = os.path.join(doc_dir,index_rst_file)

    shutil.copy2(index_template, index_rst_file)

    # open index_rst_file in append mode
    with open(index_rst_file,'a') as index_rst:
        for f in scripts_files:
            index_rst.write('   {0}\n'.format(f))

    script_template = Template('''
.. _$script_name:

####################################################
$script_name 
####################################################

**$script_name** is a script in CIMEROOT/scripts.

.. toctree::
   :maxdepth: 1

.. command-output:: ./$script_name --help
   :cwd: ../../$scripts_dir
''')

    scripts_dir = config.get('scripts','scripts_dir')
    for f in scripts_files:
        script_file = os.path.join(doc_dir, '{0}.rst'.format(f))
        with open(script_file,'w') as tf:
            contents = script_template.substitute(script_name=f, scripts_dir=scripts_dir)
            tf.write(contents)

    return


# -------------------------------------------------------------------------------
# this doesn't work because we need a caseroot in order to capture 
# the help output from the template generated scripts. 
# create the rst files for the templates configuration settings
# -------------------------------------------------------------------------------
def get_templates(config):
    templates_dir = config.get('templates','templates_dir')
    templates_dir = os.path.abspath(templates_dir)

    # get list of files to exclude
    exclude_files = config.get('templates','exclude_files').split()

    # get list of files to exclude
    exclude_ext = config.get('templates','exclude_ext').split()

    # get list of files to exclude
    exclude_prefix = config.get('templates','exclude_prefix').split()

    # get a list of all files in the templates_dir
    all_files = next(os.walk(templates_dir))[2]

    template_files = list()
    # exclude files 
    for f in all_files:
        f = f.strip()
        include = True
        for e in exclude_files:
            if f == e.strip():
                include = False
        for e in exclude_ext:
            if f.endswith(e.strip()):
                include = False
        for e in exclude_prefix:
            if f.startswith(e.strip()):
                include = False
        if include:
            template_files.append(f)

    doc_dir = config.get('templates','doc_dir')
    doc_dir = os.path.abspath(doc_dir)

    temp_files = list()
    # create temporary files with the {{..}} stripped out
    for fname in template_files:
        with open(os.path.join(templates_dir,fname),'r') as f:
            content = f.read()
        content = content.replace("{{ batchdirectives }}", "# {{ batchdirective }}", 1)
        content = content.replace("os.chdir( '{{ caseroot }}')", "# os.chdir( '{{ caseroot }}')", 1)
        content = content.replace('os.path.join("{{ cimeroot }}", "scripts", "Tools")', 'os.path.join("scripts", "Tools")',1)
        # create a temporary file
        tf = fname.split('.')
        tfname = '.'.join(tf[1:])
        if tfname == 'st_archive':
            tfname = 'case.st_archive'
        temp_dir = '{0}/temp_files'.format(doc_dir)
        if not os.path.exists(temp_dir):
            os.makedirs(temp_dir)
        tfile = os.path.join(temp_dir, tfname)
        with open(tfile, 'w') as tf:
            tf.write(content)
        
        temp_files.append(tfname)

    temp_files.sort()

    # copy the index.rst.template to index.rst
    index_template = config.get('templates','index_template')
    index_rst_file = index_template.split('.')[0:-1]
    index_template = os.path.join(doc_dir,index_template)
    index_rst_file = '.'.join(index_rst_file)
    index_rst_file = os.path.join(doc_dir,index_rst_file)

    shutil.copy2(index_template, index_rst_file)

    # open index_rst_file in append mode
    with open(index_rst_file,'a') as index_rst:
        for f in temp_files:
            index_rst.write('   {0}\n'.format(f))

    tmpl_template = Template('''
.. _$tmpl_name:

####################################################
$tmpl_name 
####################################################

**$tmpl_name** is a script in CIMEROOT/config/cesm/machines

.. toctree::
   :maxdepth: 1

.. command-output:: ./$tmpl_name --help
   :cwd: ../../$templates_dir
''')

    templates_dir = config.get('templates','templates_dir')
    for f in temp_files:
        tmpl_file = os.path.join(doc_dir, '{0}.rst'.format(f))
        with open(tmpl_file,'w') as tf:
            contents = tmpl_template.substitute(tmpl_name=f, templates_dir=templates_dir)
            tf.write(contents)

    # delete the temp files
    for f in temp_files:
        if os.path.isfile(f):
            os.remove(f)

    return

# -------------------------------------------------------------------------------
# main
# -------------------------------------------------------------------------------

def main(options):
    config = read_config_file(options.config[0])
    get_tools(config)
    get_scripts(config)
## this doesn't work cause need a caseroot
##    get_templates(config)

    return 0


if __name__ == "__main__":
    options = commandline_options()
    try:
        status = main(options)
        sys.exit(status)
    except Exception as error:
        print(str(error))
        if options.backtrace:
            traceback.print_exc()
        sys.exit(1)<|MERGE_RESOLUTION|>--- conflicted
+++ resolved
@@ -110,10 +110,6 @@
 
     tools_files.sort()
 
-<<<<<<< HEAD
-
-=======
->>>>>>> d2f9eef7
     # copy the index.rst.template to index.rst
     doc_dir = config.get('tools','doc_dir')
     doc_dir = os.path.abspath(doc_dir)
