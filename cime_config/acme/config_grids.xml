--- conflicted
+++ resolved
@@ -163,15 +163,6 @@
     </grid>
 
     <grid compset="(DATM|XATM|SATM)">
-<<<<<<< HEAD
-      <sname>T62_oEC60to30v3</sname>
-      <alias>T62_oEC60to30v3</alias>
-      <lname>a%T62_l%T62_oi%oEC60to30v3_r%rx1_m%oEC60to30v3_g%null_w%null</lname>
-    </grid>
-
-    <grid compset="(DATM|XATM|SATM)">
-=======
->>>>>>> 215e459b
       <sname>T62_oEC60to30wLI</sname>
       <alias>T62_oEC60to30wLI</alias>
       <lname>a%T62_l%T62_oi%oEC60to30wLI_r%rx1_m%oEC60to30wLI_g%null_w%null</lname>
@@ -184,15 +175,6 @@
     </grid>
 
     <grid compset="(DATM|XATM|SATM)">
-<<<<<<< HEAD
-      <sname>T62_oRRS30to10v3</sname>
-      <alias>T62_oRRS30to10v3</alias>
-      <lname>a%T62_l%T62_oi%oRRS30to10v3_r%rx1_m%oRRS30to10v3_g%null_w%null</lname>
-    </grid>
-
-    <grid compset="(DATM|XATM|SATM)">
-=======
->>>>>>> 215e459b
       <sname>T62_oRRS30to10wLI</sname>
       <alias>T62_oRRS30to10wLI</alias>
       <lname>a%T62_l%T62_oi%oRRS30to10wLI_r%rx1_m%oRRS30to10wLI_g%null_w%null</lname>
@@ -204,18 +186,6 @@
       <alias>T62_oRRS18to6</alias>
     </grid>
 
-    <grid compset="(DATM|XATM|SATM)">
-      <sname>T62_oRRS18to6v3</sname>
-      <lname>a%T62_l%T62_oi%oRRS18to6v3_r%rx1_m%oRRS18to6v3_g%null_w%null</lname>
-      <alias>T62_oRRS18to6v3</alias>
-    </grid>
-
-    <grid compset="(DATM|XATM|SATM)">
-      <sname>T62_oRRS15to5</sname>
-      <lname>a%T62_l%T62_oi%oRRS15to5_r%rx1_m%oRRS15to5_g%null_w%null</lname>
-      <alias>T62_oRRS15to5</alias>
-    </grid>
-
     <!-- finite volume grids -->
 
     <grid>
@@ -414,19 +384,11 @@
       <lname>a%ne120np4_l%ne120np4_oi%oRRS18to6_r%r0125_m%oRRS18to6_g%null_w%null</lname>
       <alias>ne120_oRRS18</alias>
     </grid>
-
-    <grid>
-      <sname>ne120np4_oRRS18to6v3</sname>
-      <lname>a%ne120np4_l%ne120np4_oi%oRRS18to6v3_r%r0125_m%oRRS18to6v3_g%null_w%null</lname>
-      <alias>ne120_oRRS18v3</alias>
-    </grid>
-
     <grid>
       <sname>ne120np4_oRRS15to5</sname>
       <lname>a%ne120np4_l%ne120np4_oi%oRRS15to5_r%r0125_m%oRRS15to5_g%null_w%null</lname>
       <alias>ne120_oRRS15</alias>
     </grid>
-
     <grid>
       <sname>ne240np4_0.23x0.31_gx1v6</sname>
       <alias>ne240_f02_g16</alias>
@@ -488,12 +450,6 @@
       <sname>ne30np4_oEC60to30_ICG</sname>
       <lname>a%ne30np4_l%ne30np4_oi%oEC60to30_ICG_r%r05_m%oEC60to30_g%null_w%null</lname>
       <alias>ne30_oEC_ICG</alias>
-    </grid>
-
-    <grid compset="(CAM5.+CLM.+MPASO%SPUNUP)">
-      <sname>ne30np4_oEC60to30v3_ICG</sname>
-      <lname>a%ne30np4_l%ne30np4_oi%oEC60to30v3_ICG_r%r05_m%oEC60to30v3_g%null_w%null</lname>
-      <alias>ne30_oECv3_ICG</alias>
     </grid>
 
     <grid compset="(DOCN|XOCN|SOCN|AQUAP)">
@@ -698,6 +654,12 @@
       <alias>T62_oQU120</alias>
     </grid>
 
+    <grid compset="(DATM|XATM|SATM)">
+      <sname>T62_oRRS15to5</sname>
+      <lname>a%T62_l%T62_oi%oRRS15to5_r%rx1_m%oRRS15to5_g%null_w%null</lname>
+      <alias>T62_oRRS15to5</alias>
+    </grid>
+
     <grid>
       <sname>ne16np4_oQU240</sname>
       <lname>a%ne16np4_l%ne16np4_oi%oQU240_r%r05_m%oQU240_g%null_w%null</lname>
@@ -729,15 +691,6 @@
     </grid>
 
     <grid>
-<<<<<<< HEAD
-      <sname>ne30np4_oEC60to30v3</sname>
-      <lname>a%ne30np4_l%ne30np4_oi%oEC60to30v3_r%r05_m%oEC60to30v3_g%null_w%null</lname>
-      <alias>ne30_oECv3</alias>
-    </grid>
-
-    <grid>
-=======
->>>>>>> 215e459b
       <sname>ne30np4_oEC60to30wLI</sname>
       <lname>a%ne30np4_l%ne30np4_oi%oEC60to30wLI_r%r05_m%oEC60to30wLI_g%null_w%null</lname>
       <alias>ne30_oECwLI</alias>
@@ -753,15 +706,12 @@
       <sname>ne30np4_oRRS30to10wLI</sname>
       <lname>a%ne30np4_l%ne30np4_oi%oRRS30to10wLI_r%r05_m%oRRS30to10wLI_g%null_w%null</lname>
       <alias>ne30_oRRS30wLI</alias>
-<<<<<<< HEAD
-=======
     </grid>
 
     <grid>
       <sname>ne120np4_oRRS15to5</sname>
       <lname>a%ne120np4_l%ne120np4_oi%oRRS15to5_r%r05_m%oRRS15to5_g%null_w%null</lname>
       <alias>ne120_oRRS15</alias>
->>>>>>> 215e459b
     </grid>
 
     <grid compset="(DOCN|XOCN|SOCN|AQUAP)">
@@ -1053,18 +1003,10 @@
       <file atm_mask="oQU240wLI">domain.lnd.T62_oQU240wLI_mask.160929.nc</file>
       <file atm_mask="oQU120">domain.lnd.T62_oQU120.151209.nc</file>
       <file atm_mask="oEC60to30">domain.lnd.T62_oEC60to30.150616.nc</file>
-<<<<<<< HEAD
-      <file atm_mask="oEC60to30v3">domain.lnd.T62_oEC60to30v3.161222.nc</file>
       <file atm_mask="oEC60to30wLI">domain.lnd.T62_oEC60to30wLI_mask.160830.nc</file>
       <file atm_mask="oRRS30to10">domain.lnd.T62_oRRS30to10.150722.nc</file>
-      <file atm_mask="oRRS30to10v3">domain.lnd.T62_oRRS30to10v3.161221.nc</file>
-=======
-      <file atm_mask="oEC60to30wLI">domain.lnd.T62_oEC60to30wLI_mask.160830.nc</file>
-      <file atm_mask="oRRS30to10">domain.lnd.T62_oRRS30to10.150722.nc</file>
->>>>>>> 215e459b
       <file atm_mask="oRRS30to10wLI">domain.lnd.T62_oRRS30to10wLI_mask.160930.nc</file>
       <file atm_mask="oRRS18to6">domain.lnd.T62_oRRS18to6.160831.nc</file>
-      <file atm_mask="oRRS18to6v3">domain.lnd.T62_oRRS18to6v3.170111.nc</file>
       <file atm_mask="oRRS15to5">domain.lnd.T62_oRRS15to5.150722.nc</file>
       <file lnd_mask="gx1v6">domain.lnd.T62_gx1v6.090320.nc</file>
       <file lnd_mask="gx3v7">domain.lnd.T62_gx3v7.090911.nc</file>
@@ -1075,29 +1017,15 @@
       <file lnd_mask="oQU240wLI">domain.lnd.T62_oQU240wLI_mask.160929.nc</file>
       <file lnd_mask="oQU120">domain.lnd.T62_oQU120.151209.nc</file>
       <file lnd_mask="oEC60to30">domain.lnd.T62_oEC60to30.150616.nc</file>
-<<<<<<< HEAD
-      <file lnd_mask="oEC60to30v3">domain.lnd.T62_oEC60to30v3.161222.nc</file>
       <file lnd_mask="oEC60to30wLI">domain.lnd.T62_oEC60to30wLI_mask.160830.nc</file>
       <file lnd_mask="oRRS30to10">domain.lnd.T62_oRRS30to10.150722.nc</file>
-      <file lnd_mask="oRRS30to10v3">domain.lnd.T62_oRRS30to10v3.161221.nc</file>
-=======
-      <file lnd_mask="oEC60to30wLI">domain.lnd.T62_oEC60to30wLI_mask.160830.nc</file>
-      <file lnd_mask="oRRS30to10">domain.lnd.T62_oRRS30to10.150722.nc</file>
->>>>>>> 215e459b
       <file lnd_mask="oRRS30to10wLI">domain.lnd.T62_oRRS30to10wLI_mask.160930.nc</file>
       <file lnd_mask="oRRS18to6">domain.lnd.T62_oRRS18to6.160831.nc</file>
-      <file lnd_mask="oRRS18to6v3">domain.lnd.T62_oRRS18to6v3.170111.nc</file>
       <file lnd_mask="oRRS15to5">domain.lnd.T62_oRRS15to5.150722.nc</file>
     </domain>
 
     <domain name="T42">
       <nx>128</nx> <ny>64</ny>
-      <file atm_mask="usgs">domain.lnd.T42_USGS.111004.nc</file>
-      <file lnd_mask="usgs">domain.lnd.T42_USGS.111004.nc</file>
-      <file ocn_mask="usgs">domain.camocn.64x128_USGS_070807.nc</file>
-      <path atm_mask="usgs">$DIN_LOC_ROOT/share/domains/domain.clm</path>
-      <path lnd_mask="usgs">$DIN_LOC_ROOT/share/domains/domain.clm</path>
-      <path ocn_mask="usgs">$DIN_LOC_ROOT/atm/cam/ocnfrac</path>
       <desc>T42 is Gaussian grid:</desc>
     </domain>
 
@@ -1151,40 +1079,24 @@
       <file atm_mask="gx1v6">domain.lnd.ne30np4_gx1v6.110905.nc</file>
       <file atm_mask="oQU120">domain.lnd.ne30np4_oQU120.160401.nc</file>
       <file atm_mask="oEC60to30">domain.lnd.ne30np4_oEC60to30.20151214.nc</file>
-<<<<<<< HEAD
-      <file atm_mask="oEC60to30v3">domain.lnd.ne30np4_oEC60to30v3.161222.nc</file>
-=======
->>>>>>> 215e459b
       <file atm_mask="oEC60to30wLI">domain.lnd.ne30np4_oEC60to30wLI_mask.160915.nc</file>
       <file atm_mask="oRRS30to10">domain.lnd.ne30np4_oRRS30to10.160419.nc</file>
       <file atm_mask="oRRS30to10wLI">domain.lnd.ne30np4_oRRS30to10wLI.160930.nc</file>
       <file ice_mask="gx1v6">domain.ocn.ne30np4_gx1v6_110217.nc</file>
       <file ice_mask="oQU120">domain.ocn.ne30np4_oQU120.160401.nc</file>
       <file ice_mask="oEC60to30">domain.ocn.ne30np4_oEC60to30.20151214.nc</file>
-<<<<<<< HEAD
-      <file ice_mask="oEC60to30v3">domain.ocn.ne30np4_oEC60to30v3.161222.nc</file>
-=======
->>>>>>> 215e459b
       <file ice_mask="oEC60to30wLI">domain.ocn.ne30np4_oEC60to30wLI_mask.160915.nc</file>
       <file ice_mask="oRRS30to10">domain.ocn.ne30np4_oRRS30to10.160419.nc</file>
       <file ice_mask="oRRS30to10wLI">domain.ocn.ne30np4_oRRS30to10wLI.160930.nc</file>
       <file lnd_mask="gx1v6">domain.lnd.ne30np4_gx1v6.110905.nc</file>
       <file lnd_mask="oQU120">domain.lnd.ne30np4_oQU120.160401.nc</file>
       <file lnd_mask="oEC60to30">domain.lnd.ne30np4_oEC60to30.20151214.nc</file>
-<<<<<<< HEAD
-      <file lnd_mask="oEC60to30v3">domain.lnd.ne30np4_oEC60to30v3.161222.nc</file>
-=======
->>>>>>> 215e459b
       <file lnd_mask="oEC60to30wLI">domain.lnd.ne30np4_oEC60to30wLI_mask.160915.nc</file>
       <file lnd_mask="oRRS30to10">domain.lnd.ne30np4_oRRS30to10.160419.nc</file>
       <file lnd_mask="oRRS30to10wLI">domain.lnd.ne30np4_oRRS30to10wLI.160930.nc</file>
       <file ocn_mask="gx1v6">domain.ocn.ne30np4_gx1v6_110217.nc</file>
       <file ocn_mask="oQU120">domain.ocn.ne30np4_oQU120.160401.nc</file>
       <file ocn_mask="oEC60to30">domain.ocn.ne30np4_oEC60to30.20151214.nc</file>
-<<<<<<< HEAD
-      <file ocn_mask="oEC60to30v3">domain.ocn.ne30np4_oEC60to30v3.161222.nc</file>
-=======
->>>>>>> 215e459b
       <file ocn_mask="oEC60to30wLI">domain.ocn.ne30np4_oEC60to30wLI_mask.160915.nc</file>
       <file ocn_mask="oRRS30to10">domain.ocn.ne30np4_oRRS30to10.160419.nc</file>
       <file ocn_mask="oRRS30to10wLI">domain.ocn.ne30np4_oRRS30to10wLI.160930.nc</file>
@@ -1206,21 +1118,17 @@
       <desc>ne120np4 is Spectral Elem 1/4-deg grid:</desc>
       <file atm_mask="gx1v6">domain.lnd.ne120np4_gx1v6.110502.nc</file>
       <file atm_mask="oRRS18to6">domain.lnd.ne120np4_oRRS18to6.160831.nc</file>
-      <file atm_mask="oRRS18to6v3">domain.lnd.ne120np4_oRRS18to6v3.170111.nc</file>
       <file atm_mask="oRRS15to5">domain.lnd.ne120np4_oRRS15to5.160207.nc</file>
       <file atm_mask="tx0.1v2">domain.lnd.ne120np4_tx01v2.120412.nc</file>
       <file ice_mask="gx1v6">domain.ocn.ne120np4_gx1v6.121113.nc</file>
       <file ice_mask="oRRS18to6">domain.ocn.ne120np4_oRRS18to6.160831.nc</file>
-      <file ice_mask="oRRS18to6v3">domain.ocn.ne120np4_oRRS18to6v3.170111.nc</file>
       <file ice_mask="oRRS15to5">domain.ocn.ne120np4_oRRS15to5.160207.nc</file>
       <file lnd_mask="gx1v6">domain.lnd.ne120np4_gx1v6.110502.nc</file>
       <file lnd_mask="oRRS18to6">domain.lnd.ne120np4_oRRS18to6.160831.nc</file>
-      <file lnd_mask="oRRS18to6v3">domain.lnd.ne120np4_oRRS18to6v3.170111.nc</file>
       <file lnd_mask="oRRS15to5">domain.lnd.ne120np4_oRRS15to5.160207.nc</file>
       <file lnd_mask="tx0.1v2">domain.lnd.ne120np4_tx01v2.120412.nc</file>
       <file ocn_mask="gx1v6">domain.ocn.ne120np4_gx1v6.121113.nc</file>
       <file ocn_mask="oRRS18to6">domain.ocn.ne120np4_oRRS18to6.160831.nc</file>
-      <file ocn_mask="oRRS18to6v3">domain.ocn.ne120np4_oRRS18to6v3.170111.nc</file>
       <file ocn_mask="oRRS15to5">domain.ocn.ne120np4_oRRS15to5.160207.nc</file>
     </domain>
 
@@ -1295,17 +1203,6 @@
       <support>Experimental, under development</support>
     </domain>
 
-<<<<<<< HEAD
-    <domain name="oEC60to30v3">
-      <nx>235160</nx>  <ny>1</ny>
-      <file ice_mask="oEC60to30v3">domain.ocn.oEC60to30v3.161222.nc</file>
-      <file ocn_mask="oEC60to30v3">domain.ocn.oEC60to30v3.161222.nc</file>
-      <desc>oEC60to30v3 is a MPAS ocean grid generated with the eddy closure density function that is roughly comparable to the pop 1 degree resolution:</desc>
-      <support>Experimental, under development</support>
-    </domain>
-
-=======
->>>>>>> 215e459b
     <domain name="oEC60to30wLI">
       <nx>236689</nx>  <ny>1</ny>
       <file ice_mask="oEC60to30wLI">domain.ocn.oEC60to30wLI.160830.nc</file>
@@ -1322,17 +1219,6 @@
       <support>Experimental, under development</support>
     </domain>
 
-<<<<<<< HEAD
-    <domain name="oRRS30to10v3">
-      <nx>1445367</nx>  <ny>1</ny>
-      <file ocn_mask="oRRS30to10v3">domain.ocn.oRRS30to10v3.161221.nc</file>
-      <file ice_mask="oRRS30to10v3">domain.ocn.oRRS30to10v3.161221.nc</file>
-      <desc>oRRS30to10v3 is an MPAS ocean grid with a mesh density function that is roughly proportional to the Rossby radius of deformation, with 30 km gridcells at low and 10 km gridcells at high latitudes:</desc>
-      <support>Experimental, under development</support>
-    </domain>
-
-=======
->>>>>>> 215e459b
     <domain name="oRRS30to10wLI">
       <nx>1462411</nx>  <ny>1</ny>
       <file ocn_mask="oRRS30to10wLI">domain.ocn.oRRS30to10wLI.160930.nc</file>
@@ -1348,29 +1234,12 @@
       <file ice_mask="oEC60to30">domain.ocn.oEC60to30.150616.nc</file>
       <file ocn_mask="oEC60to30">domain.ocn.oEC60to30.150616.nc</file>
     </domain>
-
-    <domain name="oEC60to30v3_ICG">
-      <nx>235160</nx>
-      <ny>1</ny>
-      <desc>oEC60to30v3_ICG is a MPAS ocean grid with initial conditions, generated with the eddy closure density function with 30 km gridcells at the equator, 60 km at mid-latitudes, and 35 km at high latitudes.  It is roughly comparable to the POP 1 degree resolution.  This version of initial conditions is spun-up from a G compset run:</desc>
-      <file ice_mask="oEC60to30v3">domain.ocn.oEC60to30v3.161222.nc</file>
-      <file ocn_mask="oEC60to30v3">domain.ocn.oEC60to30v3.161222.nc</file>
-    </domain>
-
     <domain name="oRRS18to6">
       <nx>3697425</nx>
       <ny>1</ny>
-      <desc>oRRS18to6 is an MPAS ocean grid with a mesh density function that is roughly proportional to the Rossby radius of deformation, with 18 km gridcells at low and 6 km gridcells at high latitudes:</desc>
+      <desc>oRRS18to6 is an MPAS ocean grid with a mesh density function that is roughly proportional to the Rossby radius of deformation, with 15 km gridcells at low and 5 km gridcells at high latitudes:</desc>
       <file ice_mask="oRRS18to6">domain.ocn.oRRS18to6.160831.nc</file>
       <file ocn_mask="oRRS18to6">domain.ocn.oRRS18to6.160831.nc</file>
-    </domain>
-
-    <domain name="oRRS18to6v3">
-      <nx>3693225</nx>
-      <ny>1</ny>
-      <desc>oRRS18to6v3 is an MPAS ocean grid with a mesh density function that is roughly proportional to the Rossby radius of deformation, with 18 km gridcells at low and 6 km gridcells at high latitudes:</desc>
-      <file ice_mask="oRRS18to6v3">domain.ocn.oRRS18to6v3.170111.nc</file>
-      <file ocn_mask="oRRS18to6v3">domain.ocn.oRRS18to6v3.170111.nc</file>
     </domain>
 
 
@@ -1680,16 +1549,6 @@
       <OCN2ATM_FMAPNAME>cpl/gridmaps/oEC60to30/map_oEC60to30_TO_ne30np4_aave.151207.nc</OCN2ATM_FMAPNAME>
       <OCN2ATM_SMAPNAME>cpl/gridmaps/oEC60to30/map_oEC60to30_TO_ne30np4_aave.151207.nc</OCN2ATM_SMAPNAME>
     </gridmap>
-<<<<<<< HEAD
-    <gridmap atm_grid="ne30np4" ocn_grid="oEC60to30v3_ICG">
-      <ATM2OCN_FMAPNAME>cpl/gridmaps/ne30np4/map_ne30np4_to_oEC60to30v3_aave.161222.nc</ATM2OCN_FMAPNAME>
-      <ATM2OCN_VMAPNAME>cpl/gridmaps/ne30np4/map_ne30np4_to_oEC60to30v3_conserve.161222.nc</ATM2OCN_VMAPNAME>
-      <ATM2OCN_SMAPNAME>cpl/gridmaps/ne30np4/map_ne30np4_to_oEC60to30v3_conserve.161222.nc</ATM2OCN_SMAPNAME>
-      <OCN2ATM_FMAPNAME>cpl/gridmaps/oEC60to30v3/map_oEC60to30v3_to_ne30np4_aave.161222.nc</OCN2ATM_FMAPNAME>
-      <OCN2ATM_SMAPNAME>cpl/gridmaps/oEC60to30v3/map_oEC60to30v3_to_ne30np4_aave.161222.nc</OCN2ATM_SMAPNAME>
-    </gridmap>
-=======
->>>>>>> 215e459b
     <gridmap atm_grid="ne30np4" ocn_grid="oEC60to30wLI">
       <ATM2OCN_FMAPNAME>cpl/gridmaps/ne30np4/map_ne30np4_to_oEC60to30wLI_mask_aave.160915.nc</ATM2OCN_FMAPNAME>
       <ATM2OCN_VMAPNAME>cpl/gridmaps/ne30np4/map_ne30np4_to_oEC60to30wLI_mask_aave.160915.nc</ATM2OCN_VMAPNAME>
@@ -1730,6 +1589,13 @@
       <OCN2ATM_FMAPNAME>cpl/gridmaps/gx1v6/map_gx1v6_TO_ne60np4_aave.120406.nc</OCN2ATM_FMAPNAME>
       <OCN2ATM_SMAPNAME>cpl/gridmaps/gx1v6/map_gx1v6_TO_ne60np4_aave.120406.nc</OCN2ATM_SMAPNAME>
     </gridmap>
+    <gridmap atm_grid="ne120np4" ocn_grid="oRRS18to6">
+      <ATM2OCN_FMAPNAME>cpl/gridmaps/ne120np4/map_ne120np4_to_oRRS18to6_aave.160831.nc</ATM2OCN_FMAPNAME>
+      <ATM2OCN_VMAPNAME>cpl/gridmaps/ne120np4/map_ne120np4_to_oRRS18to6_bilin.160831.nc</ATM2OCN_VMAPNAME>
+      <ATM2OCN_SMAPNAME>cpl/gridmaps/ne120np4/map_ne120np4_to_oRRS18to6_bilin.160831.nc</ATM2OCN_SMAPNAME>
+      <OCN2ATM_FMAPNAME>cpl/gridmaps/oRRS18to6/map_oRRS18to6_to_ne120np4_aave.160831.nc</OCN2ATM_FMAPNAME>
+      <OCN2ATM_SMAPNAME>cpl/gridmaps/oRRS18to6/map_oRRS18to6_to_ne120np4_aave.160831.nc</OCN2ATM_SMAPNAME>
+    </gridmap>
     <gridmap atm_grid="ne120np4" ocn_grid="gx1v6">
       <ATM2OCN_FMAPNAME>cpl/gridmaps/ne120np4/map_ne120np4_to_gx1v6_aave_110428.nc</ATM2OCN_FMAPNAME>
       <ATM2OCN_SMAPNAME>cpl/gridmaps/ne120np4/map_ne120np4_to_gx1v6_bilin_110428.nc</ATM2OCN_SMAPNAME>
@@ -1827,27 +1693,6 @@
       <OCN2ATM_FMAPNAME>cpl/gridmaps/mpasgx1/map_mpasgx1_TO_T62_aave.150827.nc</OCN2ATM_FMAPNAME>
       <OCN2ATM_SMAPNAME>cpl/gridmaps/mpasgx1/map_mpasgx1_TO_T62_aave.150827.nc</OCN2ATM_SMAPNAME>
     </gridmap>
-    <gridmap atm_grid="T62" ocn_grid="oQU240">
-      <ATM2OCN_FMAPNAME>cpl/gridmaps/T62/map_T62_TO_oQU240_aave.151209.nc</ATM2OCN_FMAPNAME>
-      <ATM2OCN_VMAPNAME>cpl/gridmaps/T62/map_T62_TO_oQU240_patc.151209.nc</ATM2OCN_VMAPNAME>
-      <ATM2OCN_SMAPNAME>cpl/gridmaps/T62/map_T62_TO_oQU240_blin.151209.nc</ATM2OCN_SMAPNAME>
-      <OCN2ATM_FMAPNAME>cpl/gridmaps/oQU240/map_oQU240_TO_T62_aave.151209.nc</OCN2ATM_FMAPNAME>
-      <OCN2ATM_SMAPNAME>cpl/gridmaps/oQU240/map_oQU240_TO_T62_aave.151209.nc</OCN2ATM_SMAPNAME>
-    </gridmap>
-    <gridmap atm_grid="T62" ocn_grid="oQU240wLI">
-      <ATM2OCN_FMAPNAME>cpl/gridmaps/T62/map_T62_TO_oQU240wLI_mask_aave.160929.nc</ATM2OCN_FMAPNAME>
-      <ATM2OCN_SMAPNAME>cpl/gridmaps/T62/map_T62_TO_oQU240wLI_nomask_aave.160929.nc</ATM2OCN_SMAPNAME>
-      <ATM2OCN_VMAPNAME>cpl/gridmaps/T62/map_T62_TO_oQU240wLI_mask_patc.160929.nc</ATM2OCN_VMAPNAME>
-      <OCN2ATM_FMAPNAME>cpl/gridmaps/oQU240wLI/map_oQU240wLI_mask_TO_T62_aave.160929.nc</OCN2ATM_FMAPNAME>
-      <OCN2ATM_SMAPNAME>cpl/gridmaps/oQU240wLI/map_oQU240wLI_mask_TO_T62_aave.160929.nc</OCN2ATM_SMAPNAME>
-    </gridmap>
-    <gridmap atm_grid="T62" ocn_grid="oQU120">
-      <ATM2OCN_FMAPNAME>cpl/gridmaps/T62/map_T62_TO_oQU120_aave.151209.nc</ATM2OCN_FMAPNAME>
-      <ATM2OCN_VMAPNAME>cpl/gridmaps/T62/map_T62_TO_oQU120_patc.151209.nc</ATM2OCN_VMAPNAME>
-      <ATM2OCN_SMAPNAME>cpl/gridmaps/T62/map_T62_TO_oQU120_blin.151209.nc</ATM2OCN_SMAPNAME>
-      <OCN2ATM_FMAPNAME>cpl/gridmaps/oQU120/map_oQU120_TO_T62_aave.151209.nc</OCN2ATM_FMAPNAME>
-      <OCN2ATM_SMAPNAME>cpl/gridmaps/oQU120/map_oQU120_TO_T62_aave.151209.nc</OCN2ATM_SMAPNAME>
-    </gridmap>
     <gridmap atm_grid="T62" ocn_grid="oEC60to30">
       <ATM2OCN_FMAPNAME>cpl/gridmaps/T62/map_T62_TO_oEC60to30_aave.150615.nc</ATM2OCN_FMAPNAME>
       <ATM2OCN_SMAPNAME>cpl/gridmaps/T62/map_T62_TO_oEC60to30_bilin.150804.nc</ATM2OCN_SMAPNAME>
@@ -1855,16 +1700,6 @@
       <OCN2ATM_FMAPNAME>cpl/gridmaps/oEC60to30/map_oEC60to30_TO_T62_aave.150615.nc</OCN2ATM_FMAPNAME>
       <OCN2ATM_SMAPNAME>cpl/gridmaps/oEC60to30/map_oEC60to30_TO_T62_aave.150615.nc</OCN2ATM_SMAPNAME>
     </gridmap>
-<<<<<<< HEAD
-    <gridmap atm_grid="T62" ocn_grid="oEC60to30v3">
-      <ATM2OCN_FMAPNAME>cpl/gridmaps/T62/map_T62_TO_oEC60to30v3_aave.161222.nc</ATM2OCN_FMAPNAME>
-      <ATM2OCN_SMAPNAME>cpl/gridmaps/T62/map_T62_TO_oEC60to30v3_blin.161222.nc</ATM2OCN_SMAPNAME>
-      <ATM2OCN_VMAPNAME>cpl/gridmaps/T62/map_T62_TO_oEC60to30v3_patc.161222.nc</ATM2OCN_VMAPNAME>
-      <OCN2ATM_FMAPNAME>cpl/gridmaps/oEC60to30v3/map_oEC60to30v3_TO_T62_aave.161222.nc</OCN2ATM_FMAPNAME>
-      <OCN2ATM_SMAPNAME>cpl/gridmaps/oEC60to30v3/map_oEC60to30v3_TO_T62_aave.161222.nc</OCN2ATM_SMAPNAME>
-    </gridmap>
-=======
->>>>>>> 215e459b
     <gridmap atm_grid="T62" ocn_grid="oEC60to30wLI">
       <ATM2OCN_FMAPNAME>cpl/gridmaps/T62/map_T62_TO_oEC60to30wLI_aave.160830.nc</ATM2OCN_FMAPNAME>
       <ATM2OCN_SMAPNAME>cpl/gridmaps/T62/map_T62_TO_oEC60to30wLI_nm_aave.160830.nc</ATM2OCN_SMAPNAME>
@@ -1879,16 +1714,6 @@
       <OCN2ATM_FMAPNAME>cpl/gridmaps/oRRS30to10/map_oRRS30to10_TO_T62_aave.150722.nc</OCN2ATM_FMAPNAME>
       <OCN2ATM_SMAPNAME>cpl/gridmaps/oRRS30to10/map_oRRS30to10_TO_T62_aave.150722.nc</OCN2ATM_SMAPNAME>
     </gridmap>
-<<<<<<< HEAD
-    <gridmap atm_grid="T62" ocn_grid="oRRS30to10v3">
-      <ATM2OCN_FMAPNAME>cpl/gridmaps/T62/map_T62_TO_oRRS30to10v3_aave.161221.nc</ATM2OCN_FMAPNAME>
-      <ATM2OCN_SMAPNAME>cpl/gridmaps/T62/map_T62_TO_oRRS30to10v3_blin.161221.nc</ATM2OCN_SMAPNAME>
-      <ATM2OCN_VMAPNAME>cpl/gridmaps/T62/map_T62_TO_oRRS30to10v3_patc.161221.nc</ATM2OCN_VMAPNAME>
-      <OCN2ATM_FMAPNAME>cpl/gridmaps/oRRS30to10v3/map_oRRS30to10v3_TO_T62_aave.161221.nc</OCN2ATM_FMAPNAME>
-      <OCN2ATM_SMAPNAME>cpl/gridmaps/oRRS30to10v3/map_oRRS30to10v3_TO_T62_aave.161221.nc</OCN2ATM_SMAPNAME>
-    </gridmap>
-=======
->>>>>>> 215e459b
     <gridmap atm_grid="T62" ocn_grid="oRRS30to10wLI">
       <ATM2OCN_FMAPNAME>cpl/gridmaps/T62/map_T62_TO_oRRS30to10wLI_mask_aave.160930.nc</ATM2OCN_FMAPNAME>
       <ATM2OCN_SMAPNAME>cpl/gridmaps/T62/map_T62_TO_oRRS30to10wLI_nomask_aave.160930.nc</ATM2OCN_SMAPNAME>
@@ -1898,26 +1723,11 @@
     </gridmap>
     <gridmap atm_grid="T62" ocn_grid="oRRS18to6">
       <ATM2OCN_FMAPNAME>cpl/gridmaps/T62/map_T62_to_oRRS18to6_aave.160831.nc</ATM2OCN_FMAPNAME>
-      <ATM2OCN_VMAPNAME>cpl/gridmaps/T62/map_T62_to_oRRS18to6_patch.160831.nc</ATM2OCN_VMAPNAME>
-      <ATM2OCN_SMAPNAME>cpl/gridmaps/T62/map_T62_to_oRRS18to6_bilin.160831.nc</ATM2OCN_SMAPNAME>
+      <ATM2OCN_VMAPNAME>cpl/gridmaps/T62/map_T62_to_oRRS18to6_patc.160831.nc</ATM2OCN_VMAPNAME>
+      <ATM2OCN_SMAPNAME>cpl/gridmaps/T62/map_T62_to_oRRS18to6_blin.160831.nc</ATM2OCN_SMAPNAME>
       <OCN2ATM_FMAPNAME>cpl/gridmaps/oRRS18to6/map_oRRS18to6_to_T62_aave.160831.nc</OCN2ATM_FMAPNAME>
       <OCN2ATM_SMAPNAME>cpl/gridmaps/oRRS18to6/map_oRRS18to6_to_T62_aave.160831.nc</OCN2ATM_SMAPNAME>
     </gridmap>
-    <gridmap atm_grid="T62" ocn_grid="oRRS18to6v3">
-      <ATM2OCN_FMAPNAME>cpl/gridmaps/T62/map_T62_to_oRRS18to6v3_aave.170111.nc</ATM2OCN_FMAPNAME>
-      <ATM2OCN_VMAPNAME>cpl/gridmaps/T62/map_T62_to_oRRS18to6v3_patc.170111.nc</ATM2OCN_VMAPNAME>
-      <ATM2OCN_SMAPNAME>cpl/gridmaps/T62/map_T62_to_oRRS18to6v3_blin.170111.nc</ATM2OCN_SMAPNAME>
-      <OCN2ATM_FMAPNAME>cpl/gridmaps/oRRS18to6v3/map_oRRS18to6v3_to_T62_aave.170111.nc</OCN2ATM_FMAPNAME>
-      <OCN2ATM_SMAPNAME>cpl/gridmaps/oRRS18to6v3/map_oRRS18to6v3_to_T62_aave.170111.nc</OCN2ATM_SMAPNAME>
-    </gridmap>
-    <gridmap atm_grid="T62" ocn_grid="oRRS15to5">
-      <ATM2OCN_FMAPNAME>cpl/gridmaps/T62/map_T62_TO_oRRS15to5_aave.150722.nc</ATM2OCN_FMAPNAME>
-      <ATM2OCN_VMAPNAME>cpl/gridmaps/T62/map_T62_TO_oRRS15to5_patc.150722.nc</ATM2OCN_VMAPNAME>
-      <ATM2OCN_SMAPNAME>cpl/gridmaps/T62/map_T62_TO_oRRS15to5_blin.150722.nc</ATM2OCN_SMAPNAME>
-      <OCN2ATM_FMAPNAME>cpl/gridmaps/oRRS15to5/map_oRRS15to5_TO_T62_aave.150722.nc</OCN2ATM_FMAPNAME>
-      <OCN2ATM_SMAPNAME>cpl/gridmaps/oRRS15to5/map_oRRS15to5_TO_T62_aave.150722.nc</OCN2ATM_SMAPNAME>
-    </gridmap>
-
     <gridmap atm_grid="T31" ocn_grid="gx3v7">
       <!-- alias is used for gridname -->
       <ATM2OCN_FMAPNAME>cpl/cpl6/map_T31_to_gx3v7_aave_da_090903.nc</ATM2OCN_FMAPNAME>
@@ -2123,51 +1933,23 @@
       <ROF2OCN_LIQ_RMAPNAME >cpl/cpl6/map_rx1_to_gx3v7_e1000r500_090903.nc</ROF2OCN_LIQ_RMAPNAME>
       <ROF2OCN_ICE_RMAPNAME >cpl/cpl6/map_rx1_to_gx3v7_e1000r500_090903.nc</ROF2OCN_ICE_RMAPNAME>
     </gridmap>
-
     <gridmap rof_grid="rx1" ocn_grid="gx1v6" >
       <ROF2OCN_LIQ_RMAPNAME >cpl/cpl6/map_rx1_to_gx1v6_e1000r300_090318.nc</ROF2OCN_LIQ_RMAPNAME>
       <ROF2OCN_ICE_RMAPNAME >cpl/cpl6/map_rx1_to_gx1v6_e1000r300_090318.nc</ROF2OCN_ICE_RMAPNAME>
     </gridmap>
-
     <gridmap rof_grid="rx1" ocn_grid="tx1v1" >
       <ROF2OCN_LIQ_RMAPNAME >cpl/cpl6/map_rx1_to_tx1v1_e1000r300_090318.nc</ROF2OCN_LIQ_RMAPNAME>
       <ROF2OCN_ICE_RMAPNAME >cpl/cpl6/map_rx1_to_tx1v1_e1000r300_090318.nc</ROF2OCN_ICE_RMAPNAME>
     </gridmap>
-
     <gridmap rof_grid="rx1" ocn_grid="tx0.1v2" >
       <ROF2OCN_LIQ_RMAPNAME >cpl/cpl6/map_rx1_to_tx0.1v2_e1000r200_090624.nc</ROF2OCN_LIQ_RMAPNAME>
       <ROF2OCN_ICE_RMAPNAME >cpl/cpl6/map_rx1_to_tx0.1v2_e1000r200_090624.nc</ROF2OCN_ICE_RMAPNAME>
     </gridmap>
 
-<<<<<<< HEAD
-    <gridmap rof_grid="r05" ocn_grid="gx3v7" >
-      <ROF2OCN_RMAPNAME >cpl/cpl6/map_r05_to_gx3v7_e1000r500_090903.nc</ROF2OCN_RMAPNAME>
-    </gridmap>
-
-    <gridmap rof_grid="r05" ocn_grid="gx1v6" >
-      <ROF2OCN_RMAPNAME >cpl/cpl6/map_r05_to_gx1v6_e1000r300_090226.nc</ROF2OCN_RMAPNAME>
-    </gridmap>
-
-    <gridmap rof_grid="r05" ocn_grid="tx1v1" >
-      <ROF2OCN_RMAPNAME >cpl/cpl6/map_r05_to_tx1v1_e1000r500_080505.nc</ROF2OCN_RMAPNAME>
-    </gridmap>
-
-    <gridmap rof_grid="r05" ocn_grid="tx0.1v2" >
-      <ROF2OCN_RMAPNAME>cpl/cpl6/map_r05_to_tx0.1v2_r500e1000_080620.nc</ROF2OCN_RMAPNAME>
-    </gridmap>
-
-    <gridmap rof_grid="r01" ocn_grid="gx1v6" >
-      <ROF2OCN_RMAPNAME >cpl/cpl6/map_r01_to_gx1v6_120711.nc</ROF2OCN_RMAPNAME>
-    </gridmap>
-
-    <!--- deprecated MPAS grids -->
-=======
->>>>>>> 215e459b
     <gridmap rof_grid="rx1" ocn_grid="mpasgx1" >
       <ROF2OCN_LIQ_RMAPNAME >cpl/cpl6/map_rx1_to_mpasgx1_nn_150910.nc</ROF2OCN_LIQ_RMAPNAME>
       <ROF2OCN_ICE_RMAPNAME >cpl/cpl6/map_rx1_to_mpasgx1_nn_150910.nc</ROF2OCN_ICE_RMAPNAME>
     </gridmap>
-
     <gridmap rof_grid="rx1" ocn_grid="mpas120" >
       <ROF2OCN_LIQ_RMAPNAME >cpl/cpl6/map_rx1_to_mpas120_nn_131217.nc</ROF2OCN_LIQ_RMAPNAME>
       <ROF2OCN_ICE_RMAPNAME >cpl/cpl6/map_rx1_to_mpas120_nn_131217.nc</ROF2OCN_ICE_RMAPNAME>
@@ -2175,72 +1957,9 @@
     <gridmap rof_grid="rx1" ocn_grid="oQU240wLI" >
       <ROF2OCN_RMAPNAME >cpl/cpl6/map_rx1_to_oQU240wLI_nn.160929.nc</ROF2OCN_RMAPNAME>
     </gridmap>
-
-    <gridmap rof_grid="r05" ocn_grid="mpas120" >
-      <ROF2OCN_RMAPNAME >cpl/cpl6/map_r05_to_QU120km_nn_151110.nc</ROF2OCN_RMAPNAME>
-    </gridmap>
-
-    <!--- current MPAS grids -->
-    <gridmap rof_grid="rx1" ocn_grid="oQU240" >
-      <ROF2OCN_RMAPNAME>cpl/cpl6/map_rx1_to_oQU240_nn.160527.nc</ROF2OCN_RMAPNAME>
-    </gridmap>
-
-    <gridmap rof_grid="rx1" ocn_grid="oQU240wLI" >
-      <ROF2OCN_RMAPNAME >cpl/cpl6/map_rx1_to_oQU240wLI_nn.160929.nc</ROF2OCN_RMAPNAME>
-    </gridmap>
-
-    <gridmap rof_grid="rx1" ocn_grid="oQU120" >
-      <ROF2OCN_RMAPNAME>cpl/cpl6/map_rx1_to_oQU120_nn.160527.nc</ROF2OCN_RMAPNAME>
-    </gridmap>
-
     <gridmap rof_grid="rx1" ocn_grid="oEC60to30" >
       <ROF2OCN_RMAPNAME >cpl/cpl6/map_rx1_to_oEC60to30_nn.160527.nc</ROF2OCN_RMAPNAME>
     </gridmap>
-<<<<<<< HEAD
-
-    <gridmap rof_grid="rx1" ocn_grid="oEC60to30v3" >
-      <ROF2OCN_RMAPNAME >cpl/cpl6/map_rx1_to_oEC60to30v3_smoothed.r300e600.161222.nc</ROF2OCN_RMAPNAME>
-    </gridmap>
-
-    <gridmap rof_grid="rx1" ocn_grid="oEC60to30wLI" >
-      <ROF2OCN_RMAPNAME >cpl/cpl6/map_rx1_to_oEC60to30wLI_nn.160830.nc</ROF2OCN_RMAPNAME>
-    </gridmap>
-
-    <gridmap rof_grid="rx1" ocn_grid="oRRS30to10" >
-      <ROF2OCN_RMAPNAME >cpl/cpl6/map_rx1_to_oRRS30to10_nn.160527.nc</ROF2OCN_RMAPNAME>
-    </gridmap>
-
-    <gridmap rof_grid="rx1" ocn_grid="oRRS30to10v3" >
-      <ROF2OCN_RMAPNAME >cpl/cpl6/map_rx1_to_oRRS30to10v3_smoothed.r150e300.161221.nc</ROF2OCN_RMAPNAME>
-    </gridmap>
-
-    <gridmap rof_grid="rx1" ocn_grid="oRRS30to10wLI" >
-      <ROF2OCN_RMAPNAME >cpl/cpl6/map_rx1_to_oRRS30to10wLI_smoothed.r150e300.160930.nc</ROF2OCN_RMAPNAME>
-    </gridmap>
-
-    <gridmap rof_grid="rx1" ocn_grid="oRRS18to6" >
-      <ROF2OCN_RMAPNAME >cpl/cpl6/map_rx1_to_oRRS18to6_nn.160830.nc</ROF2OCN_RMAPNAME>
-    </gridmap>
-
-    <gridmap rof_grid="rx1" ocn_grid="oRRS18to6v3" >
-      <ROF2OCN_RMAPNAME >cpl/cpl6/map_rx1_to_oRRS18to6v3_smoothed.r100e200.170111.nc</ROF2OCN_RMAPNAME>
-    </gridmap>
-
-    <gridmap rof_grid="rx1" ocn_grid="oRRS15to5" >
-      <ROF2OCN_RMAPNAME>cpl/cpl6/map_rx1_to_oRRS15to5_nn.160527.nc</ROF2OCN_RMAPNAME>
-    </gridmap>
-
-    <gridmap rof_grid="r05" ocn_grid="oQU240" >
-      <ROF2OCN_RMAPNAME>cpl/cpl6/map_r05_to_oQU240_nn.160714.nc</ROF2OCN_RMAPNAME>
-    </gridmap>
-
-    <gridmap rof_grid="r05" ocn_grid="oQU240wLI" >
-      <ROF2OCN_RMAPNAME >cpl/cpl6/map_r05_to_oQU240wLI_nn.160929.nc</ROF2OCN_RMAPNAME>
-    </gridmap>
-
-    <gridmap rof_grid="r05" ocn_grid="oQU120" >
-      <ROF2OCN_RMAPNAME>cpl/cpl6/map_r05_to_oQU120_nn.160718.nc</ROF2OCN_RMAPNAME>
-=======
     <gridmap rof_grid="rx1" ocn_grid="oEC60to30wLI" >
       <ROF2OCN_RMAPNAME >cpl/cpl6/map_rx1_to_oEC60to30wLI_nn.160830.nc</ROF2OCN_RMAPNAME>
     </gridmap>
@@ -2264,53 +1983,10 @@
     </gridmap>
     <gridmap rof_grid="r05" ocn_grid="oQU240wLI" >
       <ROF2OCN_RMAPNAME >cpl/cpl6/map_r05_to_oQU240wLI_nn.160929.nc</ROF2OCN_RMAPNAME>
->>>>>>> 215e459b
-    </gridmap>
-
+    </gridmap>
     <gridmap rof_grid="r05" ocn_grid="oEC60to30" >
-      <ROF2OCN_RMAPNAME >cpl/cpl6/map_r05_to_oEC60to30_smoothed.r175e350.160718.nc</ROF2OCN_RMAPNAME>
-    </gridmap>
-<<<<<<< HEAD
-
-    <gridmap rof_grid="r05" ocn_grid="oEC60to30_ICG" >
-      <ROF2OCN_RMAPNAME >cpl/cpl6/map_r05_to_oEC60to30_smoothed.r175e350.160718.nc</ROF2OCN_RMAPNAME>
-    </gridmap>
-
-    <gridmap rof_grid="r05" ocn_grid="oEC60to30v3" >
-      <ROF2OCN_RMAPNAME >cpl/cpl6/map_r05_to_oEC60to30v3_smoothed.r300e600.161222.nc</ROF2OCN_RMAPNAME>
-    </gridmap>
-
-    <gridmap rof_grid="r05" ocn_grid="oEC60to30v3_ICG" >
-      <ROF2OCN_RMAPNAME >cpl/cpl6/map_r05_to_oEC60to30v3_smoothed.r300e600.161222.nc</ROF2OCN_RMAPNAME>
-    </gridmap>
-
-    <gridmap rof_grid="r05" ocn_grid="oEC60to30wLI" >
-      <ROF2OCN_RMAPNAME >cpl/cpl6/map_r05_to_oEC60to30wLI_smoothed.r300e600.160926.nc</ROF2OCN_RMAPNAME>
-    </gridmap>
-
-    <gridmap rof_grid="r05" ocn_grid="oRRS30to10" >
-      <ROF2OCN_RMAPNAME >cpl/cpl6/map_r05_to_oRRS30to10_nn.160718.nc</ROF2OCN_RMAPNAME>
-    </gridmap>
-
-    <gridmap rof_grid="r05" ocn_grid="oRRS30to10wLI" >
-      <ROF2OCN_RMAPNAME >cpl/cpl6/map_r05_to_oRRS30to10wLI_nn.160930.nc</ROF2OCN_RMAPNAME>
-    </gridmap>
-
-    <gridmap rof_grid="r05" ocn_grid="oRRS15to5" >
-      <ROF2OCN_RMAPNAME>cpl/cpl6/map_r05_to_oRRS15to5_nn.160203.nc</ROF2OCN_RMAPNAME>
-    </gridmap>
-
-    <gridmap rof_grid="r0125" ocn_grid="oRRS18to6" >
-      <ROF2OCN_RMAPNAME >cpl/cpl6/map_r0125_to_oRRS18to6_nn.160831.nc</ROF2OCN_RMAPNAME>
-    </gridmap>
-
-    <gridmap rof_grid="r0125" ocn_grid="oRRS18to6v3" >
-      <ROF2OCN_RMAPNAME >cpl/cpl6/map_r0125_to_oRRS18to6v3_nn.170111.nc</ROF2OCN_RMAPNAME>
-    </gridmap>
-
-    <gridmap rof_grid="r0125" ocn_grid="oRRS15to5" >
-      <ROF2OCN_RMAPNAME >cpl/cpl6/map_r0125_to_oRRS15to5_nn.160720.nc</ROF2OCN_RMAPNAME>
-=======
+      <ROF2OCN_FMAPNAME >cpl/cpl6/map_r05_to_oEC60to30_nn.160113.nc</ROF2OCN_FMAPNAME>
+    </gridmap>
     <gridmap rof_grid="r05" ocn_grid="oEC60to30wLI" >
       <ROF2OCN_RMAPNAME >cpl/cpl6/map_r05_to_oEC60to30wLI_nn.160926.nc</ROF2OCN_RMAPNAME>
     </gridmap>
@@ -2329,7 +2005,6 @@
     <gridmap rof_grid="r01" ocn_grid="gx1v6" >
       <ROF2OCN_LIQ_RMAPNAME >cpl/cpl6/map_r01_to_gx1v6_120711.nc</ROF2OCN_LIQ_RMAPNAME>
       <ROF2OCN_ICE_RMAPNAME >cpl/cpl6/map_r01_to_gx1v6_120711.nc</ROF2OCN_ICE_RMAPNAME>
->>>>>>> 215e459b
     </gridmap>
 
     <!--- river flooding variables -->
@@ -2580,14 +2255,6 @@
       <OCN2ATM_SMAPNAME>cpl/gridmaps/oEC60to30/map_oEC60to30_TO_ne30np4_aave.151207.nc</OCN2ATM_SMAPNAME>
     </gridmap>
 
-    <gridmap atm_grid="ne30np4" ocn_grid="oEC60to30v3">
-      <ATM2OCN_FMAPNAME>cpl/gridmaps/ne30np4/map_ne30np4_to_oEC60to30v3_aave.161222.nc</ATM2OCN_FMAPNAME>
-      <ATM2OCN_VMAPNAME>cpl/gridmaps/ne30np4/map_ne30np4_to_oEC60to30v3_conserve_161222.nc</ATM2OCN_VMAPNAME>
-      <ATM2OCN_SMAPNAME>cpl/gridmaps/ne30np4/map_ne30np4_to_oEC60to30v3_conserve_161222.nc</ATM2OCN_SMAPNAME>
-      <OCN2ATM_FMAPNAME>cpl/gridmaps/oEC60to30v3/map_oEC60to30v3_to_ne30np4_aave.161222.nc</OCN2ATM_FMAPNAME>
-      <OCN2ATM_SMAPNAME>cpl/gridmaps/oEC60to30v3/map_oEC60to30v3_to_ne30np4_aave.161222.nc</OCN2ATM_SMAPNAME>
-    </gridmap>
-
     <gridmap atm_grid="ne30np4" ocn_grid="oRRS30to10">
       <ATM2OCN_FMAPNAME>cpl/gridmaps/ne30np4/map_ne30np4_to_oRRS30to10_aave.160419.nc</ATM2OCN_FMAPNAME>
       <ATM2OCN_VMAPNAME>cpl/gridmaps/ne30np4/map_ne30np4_to_oRRS30to10_aave.160419.nc</ATM2OCN_VMAPNAME>
@@ -2603,22 +2270,6 @@
       <LND2ATM_SMAPNAME>cpl/cpl6/map_fv1.9x2.5_to_ne30np4_aave_da_091230.nc</LND2ATM_SMAPNAME>
     </gridmap>
 
-    <gridmap atm_grid="ne120np4" ocn_grid="oRRS18to6">
-      <ATM2OCN_FMAPNAME>cpl/gridmaps/ne120np4/map_ne120np4_to_oRRS18to6_aave.160831.nc</ATM2OCN_FMAPNAME>
-      <ATM2OCN_VMAPNAME>cpl/gridmaps/ne120np4/map_ne120np4_to_oRRS18to6_bilin.160831.nc</ATM2OCN_VMAPNAME>
-      <ATM2OCN_SMAPNAME>cpl/gridmaps/ne120np4/map_ne120np4_to_oRRS18to6_bilin.160831.nc</ATM2OCN_SMAPNAME>
-      <OCN2ATM_FMAPNAME>cpl/gridmaps/oRRS18to6/map_oRRS18to6_to_ne120np4_aave.160831.nc</OCN2ATM_FMAPNAME>
-      <OCN2ATM_SMAPNAME>cpl/gridmaps/oRRS18to6/map_oRRS18to6_to_ne120np4_aave.160831.nc</OCN2ATM_SMAPNAME>
-    </gridmap>
-
-    <gridmap atm_grid="ne120np4" ocn_grid="oRRS18to6v3">
-      <ATM2OCN_FMAPNAME>cpl/gridmaps/ne120np4/map_ne120np4_to_oRRS18to6v3_aave.170111.nc</ATM2OCN_FMAPNAME>
-      <ATM2OCN_VMAPNAME>cpl/gridmaps/ne120np4/map_ne120np4_to_oRRS18to6v3_conserve.170111.nc</ATM2OCN_VMAPNAME>
-      <ATM2OCN_SMAPNAME>cpl/gridmaps/ne120np4/map_ne120np4_to_oRRS18to6v3_conserve.170111.nc</ATM2OCN_SMAPNAME>
-      <OCN2ATM_FMAPNAME>cpl/gridmaps/oRRS18to6v3/map_oRRS18to6v3_to_ne120np4_aave.170111.nc</OCN2ATM_FMAPNAME>
-      <OCN2ATM_SMAPNAME>cpl/gridmaps/oRRS18to6v3/map_oRRS18to6v3_to_ne120np4_aave.170111.nc</OCN2ATM_SMAPNAME>
-    </gridmap>
-
     <gridmap atm_grid="ne120np4" ocn_grid="oRRS15to5">
       <ATM2OCN_FMAPNAME>cpl/gridmaps/ne120np4/map_ne120np4_to_oRRS15to5_aave.160203.nc</ATM2OCN_FMAPNAME>
       <ATM2OCN_VMAPNAME>cpl/gridmaps/ne120np4/map_ne120np4_to_oRRS15to5_bilin.160428.nc</ATM2OCN_VMAPNAME>
@@ -2627,6 +2278,30 @@
       <OCN2ATM_SMAPNAME>cpl/gridmaps/oRRS15to5/map_oRRS15to5_to_ne120np4_aave.160203.nc</OCN2ATM_SMAPNAME>
     </gridmap>
 
+    <gridmap atm_grid="T62" ocn_grid="oQU240">
+      <ATM2OCN_FMAPNAME>cpl/gridmaps/T62/map_T62_TO_oQU240_aave.151209.nc</ATM2OCN_FMAPNAME>
+      <ATM2OCN_VMAPNAME>cpl/gridmaps/T62/map_T62_TO_oQU240_patc.151209.nc</ATM2OCN_VMAPNAME>
+      <ATM2OCN_SMAPNAME>cpl/gridmaps/T62/map_T62_TO_oQU240_blin.151209.nc</ATM2OCN_SMAPNAME>
+      <OCN2ATM_FMAPNAME>cpl/gridmaps/oQU240/map_oQU240_TO_T62_aave.151209.nc</OCN2ATM_FMAPNAME>
+      <OCN2ATM_SMAPNAME>cpl/gridmaps/oQU240/map_oQU240_TO_T62_aave.151209.nc</OCN2ATM_SMAPNAME>
+    </gridmap>
+
+    <gridmap atm_grid="T62" ocn_grid="oQU120">
+      <ATM2OCN_FMAPNAME>cpl/gridmaps/T62/map_T62_TO_oQU120_aave.151209.nc</ATM2OCN_FMAPNAME>
+      <ATM2OCN_VMAPNAME>cpl/gridmaps/T62/map_T62_TO_oQU120_patc.151209.nc</ATM2OCN_VMAPNAME>
+      <ATM2OCN_SMAPNAME>cpl/gridmaps/T62/map_T62_TO_oQU120_blin.151209.nc</ATM2OCN_SMAPNAME>
+      <OCN2ATM_FMAPNAME>cpl/gridmaps/oQU120/map_oQU120_TO_T62_aave.151209.nc</OCN2ATM_FMAPNAME>
+      <OCN2ATM_SMAPNAME>cpl/gridmaps/oQU120/map_oQU120_TO_T62_aave.151209.nc</OCN2ATM_SMAPNAME>
+    </gridmap>
+
+    <gridmap atm_grid="T62" ocn_grid="oRRS15to5">
+      <ATM2OCN_FMAPNAME>cpl/gridmaps/T62/map_T62_TO_oRRS15to5_aave.150722.nc</ATM2OCN_FMAPNAME>
+      <ATM2OCN_VMAPNAME>cpl/gridmaps/T62/map_T62_TO_oRRS15to5_patc.150722.nc</ATM2OCN_VMAPNAME>
+      <ATM2OCN_SMAPNAME>cpl/gridmaps/T62/map_T62_TO_oRRS15to5_blin.150722.nc</ATM2OCN_SMAPNAME>
+      <OCN2ATM_FMAPNAME>cpl/gridmaps/oRRS15to5/map_oRRS15to5_TO_T62_aave.150722.nc</OCN2ATM_FMAPNAME>
+      <OCN2ATM_SMAPNAME>cpl/gridmaps/oRRS15to5/map_oRRS15to5_TO_T62_aave.150722.nc</OCN2ATM_SMAPNAME>
+    </gridmap>
+
     <gridmap atm_grid="48x96" ocn_grid="gx3v7">
       <ATM2OCN_FMAPNAME>cpl/cpl6/map_T31_to_gx3v7_aave_da_090903.nc</ATM2OCN_FMAPNAME>
       <ATM2OCN_VMAPNAME>cpl/cpl6/map_T31_to_gx3v7_patch_090903.nc</ATM2OCN_VMAPNAME>
@@ -2666,8 +2341,6 @@
       <ROF2LND_FMAPNAME>lnd/clm2/mappingdata/maps/48x96/map_0.5x0.5_nomask_to_48x96_nomask_aave_da_c110822.nc</ROF2LND_FMAPNAME>
     </gridmap>
 
-<<<<<<< HEAD
-=======
     <gridmap ocn_grid="oQU240" rof_grid="rx1">
       <ROF2OCN_RMAPNAME>cpl/cpl6/map_rx1_to_oQU240_nn.160527.nc</ROF2OCN_RMAPNAME>
     </gridmap>
@@ -2713,7 +2386,6 @@
       <ROF2OCN_RMAPNAME>cpl/cpl6/map_r0125_to_oRRS15to5_nn.160720.nc</ROF2OCN_RMAPNAME>
     </gridmap>
 
->>>>>>> 215e459b
     <gridmap glc_grid="gland4" lnd_grid="48x96">
       <LND2GLC_SMAPNAME>cpl/gridmaps/T31/map_T31_TO_gland4km_blin.150514.nc</LND2GLC_SMAPNAME>
       <GLC2LND_FMAPNAME>cpl/gridmaps/gland4km/map_gland4km_TO_T31_aave.150514.nc</GLC2LND_FMAPNAME>
