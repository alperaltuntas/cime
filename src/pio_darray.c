--- conflicted
+++ resolved
@@ -331,10 +331,6 @@
  *   @param[in] frame : the frame or record dimension for each of the nvars variables in IOBUF  
  */
 
-<<<<<<< HEAD
-
-=======
->>>>>>> 69222aaa
 int pio_write_darray_multi_nc(file_desc_t *file, const int nvars, const int vid[], 
 			      const int iodesc_ndims, MPI_Datatype basetype, const PIO_Offset gsize[],
 			      const int maxregions, io_region *firstregion, const PIO_Offset llen,
@@ -1359,13 +1355,10 @@
 #endif
 
     }
-    if(file->iosystem->io_rank==0){
-      printf("%s %d %d\n",__FILE__,__LINE__,rcnt);
-    }
     if(rcnt>0){
-      if(file->iosystem->io_rank==0){
-	printf("%s %d %d\n",__FILE__,__LINE__,rcnt);
-      }
+//      if(file->iosystem->io_rank==0){
+//	printf("%s %d %d\n",__FILE__,__LINE__,rcnt);
+//      }
       ierr = ncmpi_wait_all(file->fh, rcnt,  request,status);
     }
     for(int i=0; i<PIO_MAX_VARS; i++){
