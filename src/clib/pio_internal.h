/**
 * @file
 * Private headers and defines for the PIO C interface.
 * @author Jim Edwards
 * @date  2014
 *
 * @see http://code.google.com/p/parallelio/
 */

#ifndef __PIO_INTERNAL__
#define __PIO_INTERNAL__

#include <pio.h>

/* It seems that some versions of openmpi fail to define
 * MPI_OFFSET. */
#ifdef OMPI_OFFSET_DATATYPE
#ifndef MPI_OFFSET
#define MPI_OFFSET OMPI_OFFSET_DATATYPE
#endif
#endif
#ifndef MPI_Offset
#define MPI_Offset long long
#endif

#include <bget.h>
#include <limits.h>
#include <math.h>
#ifdef TIMING
#include <gptl.h>
#endif
#include <assert.h>

#if PIO_ENABLE_LOGGING
void pio_log(int severity, const char *fmt, ...);
#define LOG(e) pio_log e
#else
#define LOG(e)
#endif /* PIO_ENABLE_LOGGING */

#define max(a,b)                                \
    ({ __typeof__ (a) _a = (a);                 \
        __typeof__ (b) _b = (b);                \
        _a > _b ? _a : _b; })

#define min(a,b)                                \
    ({ __typeof__ (a) _a = (a);                 \
        __typeof__ (b) _b = (b);                \
        _a < _b ? _a : _b; })

#define MAX_GATHER_BLOCK_SIZE 0
#define PIO_REQUEST_ALLOC_CHUNK 16

#if defined(__cplusplus)
extern "C" {
#endif

    extern PIO_Offset pio_buffer_size_limit;

    /** If this is true, then InitDecomp() will save decompositions to
     * a file. */
    extern bool PIO_Save_Decomps;

    /** Used to sort map points in the subset rearranger. */
    typedef struct mapsort
    {
        int rfrom;
        PIO_Offset soffset;
        PIO_Offset iomap;
    } mapsort;

    /** swapm defaults. */
    typedef struct pio_swapm_defaults
    {
        int nreqs;
        bool handshake;
        bool isend;
    } pio_swapm_defaults;

    /* Handle an error in the PIO library. */
    int pio_err(iosystem_desc_t *ios, file_desc_t *file, int err_num, const char *fname,
                int line);
    
    void pio_get_env(void);
    int  pio_add_to_iodesc_list(io_desc_t *iodesc);
    io_desc_t *pio_get_iodesc_from_id(int ioid);
    int pio_delete_iodesc_from_list(int ioid);
    int pio_num_iosystem(int *niosysid);

    int pio_get_file(int ncid, file_desc_t **filep);
    int pio_delete_file_from_list(int ncid);
    void pio_add_to_file_list(file_desc_t *file);
    void pio_push_request(file_desc_t *file, int request);

<<<<<<< HEAD
    /* Open a file with optional retry as netCDF-classic if first
     * iotype does not work. */
    int PIOc_openfile_retry(int iosysid, int *ncidp, int *iotype,
=======
    /* Open a file with PIO. Optionally retry with classic netCDF if
     * first iotype doesn't work. */
    int PIOc_openfile_retry(const int iosysid, int *ncidp, int *iotype,
>>>>>>> a3383b3c
                            const char *filename, int mode, int retry);

    iosystem_desc_t *pio_get_iosystem_from_id(int iosysid);
    int pio_add_to_iosystem_list(iosystem_desc_t *ios);

    int check_netcdf(file_desc_t *file,const int status, const char *fname, const int line);
    int check_netcdf2(iosystem_desc_t *ios, file_desc_t *file, int status,
                      const char *fname, const int line);
    int iotype_error(const int iotype, const char *fname, const int line);
    void piodie(const char *msg,const char *fname, const int line);
    void pioassert(bool exp, const char *msg,const char *fname, const int line);
    int CalcStartandCount(const int basetype, const int ndims, const int *gdims, const int num_io_procs,
                          const int myiorank, PIO_Offset *start, PIO_Offset *kount);

    /* Check return from MPI function and print error message. */
    void CheckMPIReturn(const int ierr, const char *file, const int line);

    /* Like MPI_Alltoallw(), but with flow control. */
    int pio_swapm(void *sndbuf, int sndlths[], int sdispls[], MPI_Datatype stypes[],
                  void *rcvbuf, int rcvlths[], int rdispls[], MPI_Datatype rtypes[],
                  MPI_Comm comm, const bool handshake, bool isend, const int max_requests);

    long long lgcd_array(int nain, long long*ain);

    void PIO_Offset_size(MPI_Datatype *dtype, int *tsize);
    PIO_Offset GCDblocksize(const int arrlen, const PIO_Offset arr_in[]);

    int subset_rearrange_create(const iosystem_desc_t ios,const int maplen, PIO_Offset compmap[], const int gsize[],
                                const int ndim, io_desc_t *iodesc);


    int box_rearrange_create(const iosystem_desc_t ios,const int maplen, const PIO_Offset compmap[], const int gsize[],
                             const int ndim, io_desc_t *iodesc);


    int rearrange_io2comp(const iosystem_desc_t ios, io_desc_t *iodesc, void *sbuf,
                          void *rbuf);
    int rearrange_comp2io(const iosystem_desc_t ios, io_desc_t *iodesc, void *sbuf,
                          void *rbuf, const int nvars);
    int calcdisplace(const int bsize, const int numblocks,const PIO_Offset map[],int displace[]);
    io_desc_t *malloc_iodesc(const int piotype, const int ndims);
    void performance_tune_rearranger(iosystem_desc_t ios, io_desc_t *iodesc);

    int flush_output_buffer(file_desc_t *file, bool force, PIO_Offset addsize);
    void compute_maxIObuffersize(MPI_Comm io_comm, io_desc_t *iodesc);
    io_region *alloc_region(const int ndims);
    int pio_delete_iosystem_from_list(int piosysid);
    int gcd(int a, int b);
    long long lgcd (long long a,long long b );
    int gcd_array(int nain, int *ain);
    void free_region_list(io_region *top);
    void gindex_to_coord(const int ndims, const PIO_Offset gindex, const PIO_Offset gstride[], PIO_Offset *gcoord);
    PIO_Offset coord_to_lindex(const int ndims, const PIO_Offset lcoord[], const PIO_Offset count[]);

    int ceil2(const int i);
    int pair(const int np, const int p, const int k);
    int define_iodesc_datatypes(const iosystem_desc_t ios, io_desc_t *iodesc);

    int create_mpi_datatypes(const MPI_Datatype basetype,const int msgcnt,const PIO_Offset dlen,
                             const PIO_Offset mindex[],const int mcount[],int *mfrom, MPI_Datatype mtype[]);
    int compare_offsets(const void *a,const void *b) ;

    int subset_rearrange_create(const iosystem_desc_t ios, int maplen, PIO_Offset compmap[],
                                const int gsize[], const int ndims, io_desc_t *iodesc);
    void print_trace (FILE *fp);
    void cn_buffer_report(iosystem_desc_t ios, bool collective);
    void compute_buffer_init(iosystem_desc_t ios);
    void free_cn_buffer_pool(iosystem_desc_t ios);
    void flush_buffer(int ncid, wmulti_buffer *wmb, bool flushtodisk);
    void piomemerror(iosystem_desc_t ios, size_t req, char *fname, const int line);
    void compute_maxaggregate_bytes(const iosystem_desc_t ios, io_desc_t *iodesc);

    /* Check the return code from an MPI function call. */
    int check_mpi(file_desc_t *file, int mpierr, const char *filename, int line);

    /* Check the return code from an MPI function call. */
    int check_mpi2(iosystem_desc_t *ios, file_desc_t *file, int mpierr, const char *filename,
                   int line);

    /* Darray support functions. */
    int pio_write_darray_multi_nc(file_desc_t *file, const int nvars, const int *vid,
                                  const int iodesc_ndims, MPI_Datatype basetype, const PIO_Offset *gsize,
                                  const int maxregions, io_region *firstregion, const PIO_Offset llen,
                                  const int maxiobuflen, const int num_aiotasks,
                                  void *IOBUF, const int *frame);
    int pio_write_darray_multi_nc_serial(file_desc_t *file, const int nvars, const int *vid,
                                         const int iodesc_ndims, MPI_Datatype basetype, const PIO_Offset *gsize,
                                         const int maxregions, io_region *firstregion, const PIO_Offset llen,
                                         const int maxiobuflen, const int num_aiotasks,
                                         void *IOBUF, const int *frame);
    int pio_read_darray_nc(file_desc_t *file, io_desc_t *iodesc, const int vid, void *IOBUF);
    int pio_read_darray_nc_serial(file_desc_t *file, io_desc_t *iodesc, const int vid, void *IOBUF);

    /* Generalized get functions. */
    int PIOc_get_vars_tc(int ncid, int varid, const PIO_Offset *start, const PIO_Offset *count,
                         const PIO_Offset *stride, nc_type xtype, void *buf);
    int PIOc_get_var1_tc(int ncid, int varid, const PIO_Offset *index, nc_type xtype,
                         void *buf);

    /* Generalized put functions. */
    int PIOc_put_vars_tc(int ncid, int varid, const PIO_Offset *start, const PIO_Offset *count,
                         const PIO_Offset *stride, nc_type xtype, const void *buf);
    int PIOc_put_var1_tc(int ncid, int varid, const PIO_Offset *index, nc_type xtype,
                         const void *op);

    /* An internal replacement for a function pnetcdf does not
     * have. */
    int pioc_pnetcdf_inq_type(int ncid, nc_type xtype, char *name,
			      PIO_Offset *sizep);

    /* Handle end and re-defs. */
    int pioc_change_def(int ncid, int is_enddef);    

    /* Initialize and finalize logging. */
    void pio_init_logging(void);
    void pio_finalize_logging(void );
#if defined(__cplusplus)
}
#endif

/** These are the messages that can be sent over the intercomm when
 * async is being used. */
enum PIO_MSG
{
    PIO_MSG_OPEN_FILE,
    PIO_MSG_CREATE_FILE,
    PIO_MSG_INQ_ATT,
    PIO_MSG_INQ_FORMAT,
    PIO_MSG_INQ_VARID,
    PIO_MSG_DEF_VAR,
    PIO_MSG_INQ_VAR,
    PIO_MSG_PUT_ATT_DOUBLE,
    PIO_MSG_PUT_ATT_INT,
    PIO_MSG_RENAME_ATT,
    PIO_MSG_DEL_ATT,
    PIO_MSG_INQ,
    PIO_MSG_GET_ATT_TEXT,
    PIO_MSG_GET_ATT_SHORT,
    PIO_MSG_PUT_ATT_LONG,
    PIO_MSG_REDEF,
    PIO_MSG_SET_FILL,
    PIO_MSG_ENDDEF,
    PIO_MSG_RENAME_VAR,
    PIO_MSG_PUT_ATT_SHORT,
    PIO_MSG_PUT_ATT_TEXT,
    PIO_MSG_INQ_ATTNAME,
    PIO_MSG_GET_ATT_ULONGLONG,
    PIO_MSG_GET_ATT_USHORT,
    PIO_MSG_PUT_ATT_ULONGLONG,
    PIO_MSG_GET_ATT_UINT,
    PIO_MSG_GET_ATT_LONGLONG,
    PIO_MSG_PUT_ATT_SCHAR,
    PIO_MSG_PUT_ATT_FLOAT,
    PIO_MSG_RENAME_DIM,
    PIO_MSG_GET_ATT_LONG,
    PIO_MSG_INQ_DIM,
    PIO_MSG_INQ_DIMID,
    PIO_MSG_PUT_ATT_USHORT,
    PIO_MSG_GET_ATT_FLOAT,
    PIO_MSG_SYNC,
    PIO_MSG_PUT_ATT_LONGLONG,
    PIO_MSG_PUT_ATT_UINT,
    PIO_MSG_GET_ATT_SCHAR,
    PIO_MSG_INQ_ATTID,
    PIO_MSG_DEF_DIM,
    PIO_MSG_GET_ATT_INT,
    PIO_MSG_GET_ATT_DOUBLE,
    PIO_MSG_PUT_ATT_UCHAR,
    PIO_MSG_GET_ATT_UCHAR,
    PIO_MSG_PUT_VARS_UCHAR,
    PIO_MSG_GET_VAR1_SCHAR,
    PIO_MSG_GET_VARS_ULONGLONG,
    PIO_MSG_GET_VARM_UCHAR,
    PIO_MSG_GET_VARM_SCHAR,
    PIO_MSG_GET_VARS_SHORT,
    PIO_MSG_GET_VAR_DOUBLE,
    PIO_MSG_GET_VARA_DOUBLE,
    PIO_MSG_GET_VAR_INT,
    PIO_MSG_GET_VAR_USHORT,
    PIO_MSG_PUT_VARS_USHORT,
    PIO_MSG_GET_VARA_TEXT,
    PIO_MSG_PUT_VARS_ULONGLONG,
    PIO_MSG_GET_VARA_INT,
    PIO_MSG_PUT_VARM,
    PIO_MSG_GET_VAR1_FLOAT,
    PIO_MSG_GET_VAR1_SHORT,
    PIO_MSG_GET_VARS_INT,
    PIO_MSG_PUT_VARS_UINT,
    PIO_MSG_GET_VAR_TEXT,
    PIO_MSG_GET_VARM_DOUBLE,
    PIO_MSG_PUT_VARM_UCHAR,
    PIO_MSG_PUT_VAR_USHORT,
    PIO_MSG_GET_VARS_SCHAR,
    PIO_MSG_GET_VARA_USHORT,
    PIO_MSG_PUT_VAR1_LONGLONG,
    PIO_MSG_PUT_VARA_UCHAR,
    PIO_MSG_PUT_VARM_SHORT,
    PIO_MSG_PUT_VAR1_LONG,
    PIO_MSG_PUT_VARS_LONG,
    PIO_MSG_GET_VAR1_USHORT,
    PIO_MSG_PUT_VAR_SHORT,
    PIO_MSG_PUT_VARA_INT,
    PIO_MSG_GET_VAR_FLOAT,
    PIO_MSG_PUT_VAR1_USHORT,
    PIO_MSG_PUT_VARA_TEXT,
    PIO_MSG_PUT_VARM_TEXT,
    PIO_MSG_GET_VARS_UCHAR,
    PIO_MSG_GET_VAR,
    PIO_MSG_PUT_VARM_USHORT,
    PIO_MSG_GET_VAR1_LONGLONG,
    PIO_MSG_GET_VARS_USHORT,
    PIO_MSG_GET_VAR_LONG,
    PIO_MSG_GET_VAR1_DOUBLE,
    PIO_MSG_PUT_VAR_ULONGLONG,
    PIO_MSG_PUT_VAR_INT,
    PIO_MSG_GET_VARA_UINT,
    PIO_MSG_PUT_VAR_LONGLONG,
    PIO_MSG_GET_VARS_LONGLONG,
    PIO_MSG_PUT_VAR_SCHAR,
    PIO_MSG_PUT_VAR_UINT,
    PIO_MSG_PUT_VAR,
    PIO_MSG_PUT_VARA_USHORT,
    PIO_MSG_GET_VAR_LONGLONG,
    PIO_MSG_GET_VARA_SHORT,
    PIO_MSG_PUT_VARS_SHORT,
    PIO_MSG_PUT_VARA_UINT,
    PIO_MSG_PUT_VARA_SCHAR,
    PIO_MSG_PUT_VARM_ULONGLONG,
    PIO_MSG_PUT_VAR1_UCHAR,
    PIO_MSG_PUT_VARM_INT,
    PIO_MSG_PUT_VARS_SCHAR,
    PIO_MSG_GET_VARA_LONG,
    PIO_MSG_PUT_VAR1,
    PIO_MSG_GET_VAR1_INT,
    PIO_MSG_GET_VAR1_ULONGLONG,
    PIO_MSG_GET_VAR_UCHAR,
    PIO_MSG_PUT_VARA_FLOAT,
    PIO_MSG_GET_VARA_UCHAR,
    PIO_MSG_GET_VARS_FLOAT,
    PIO_MSG_PUT_VAR1_FLOAT,
    PIO_MSG_PUT_VARM_FLOAT,
    PIO_MSG_PUT_VAR1_TEXT,
    PIO_MSG_PUT_VARS_TEXT,
    PIO_MSG_PUT_VARM_LONG,
    PIO_MSG_GET_VARS_LONG,
    PIO_MSG_PUT_VARS_DOUBLE,
    PIO_MSG_GET_VAR1,
    PIO_MSG_GET_VAR_UINT,
    PIO_MSG_PUT_VARA_LONGLONG,
    PIO_MSG_GET_VARA,
    PIO_MSG_PUT_VAR_DOUBLE,
    PIO_MSG_GET_VARA_SCHAR,
    PIO_MSG_PUT_VAR_FLOAT,
    PIO_MSG_GET_VAR1_UINT,
    PIO_MSG_GET_VARS_UINT,
    PIO_MSG_PUT_VAR1_ULONGLONG,
    PIO_MSG_PUT_VARM_UINT,
    PIO_MSG_PUT_VAR1_UINT,
    PIO_MSG_PUT_VAR1_INT,
    PIO_MSG_GET_VARA_FLOAT,
    PIO_MSG_GET_VARM_TEXT,
    PIO_MSG_PUT_VARS_FLOAT,
    PIO_MSG_GET_VAR1_TEXT,
    PIO_MSG_PUT_VARA_SHORT,
    PIO_MSG_PUT_VAR1_SCHAR,
    PIO_MSG_PUT_VARA_ULONGLONG,
    PIO_MSG_PUT_VARM_DOUBLE,
    PIO_MSG_GET_VARM_INT,
    PIO_MSG_PUT_VARA,
    PIO_MSG_PUT_VARA_LONG,
    PIO_MSG_GET_VARM_UINT,
    PIO_MSG_GET_VARM,
    PIO_MSG_PUT_VAR1_DOUBLE,
    PIO_MSG_GET_VARS_DOUBLE,
    PIO_MSG_GET_VARA_LONGLONG,
    PIO_MSG_GET_VAR_ULONGLONG,
    PIO_MSG_PUT_VARM_SCHAR,
    PIO_MSG_GET_VARA_ULONGLONG,
    PIO_MSG_GET_VAR_SHORT,
    PIO_MSG_GET_VARM_FLOAT,
    PIO_MSG_PUT_VAR_TEXT,
    PIO_MSG_PUT_VARS_INT,
    PIO_MSG_GET_VAR1_LONG,
    PIO_MSG_GET_VARM_LONG,
    PIO_MSG_GET_VARM_USHORT,
    PIO_MSG_PUT_VAR1_SHORT,
    PIO_MSG_PUT_VARS_LONGLONG,
    PIO_MSG_GET_VARM_LONGLONG,
    PIO_MSG_GET_VARS_TEXT,
    PIO_MSG_PUT_VARA_DOUBLE,
    PIO_MSG_PUT_VARS,
    PIO_MSG_PUT_VAR_UCHAR,
    PIO_MSG_GET_VAR1_UCHAR,
    PIO_MSG_PUT_VAR_LONG,
    PIO_MSG_GET_VARS,
    PIO_MSG_GET_VARM_SHORT,
    PIO_MSG_GET_VARM_ULONGLONG,
    PIO_MSG_PUT_VARM_LONGLONG,
    PIO_MSG_GET_VAR_SCHAR,
    PIO_MSG_GET_ATT_UBYTE,
    PIO_MSG_PUT_ATT_STRING,
    PIO_MSG_GET_ATT_STRING,
    PIO_MSG_PUT_ATT_UBYTE,
    PIO_MSG_INQ_VAR_FILL,
    PIO_MSG_DEF_VAR_FILL,
    PIO_MSG_DEF_VAR_DEFLATE,
    PIO_MSG_INQ_VAR_DEFLATE,
    PIO_MSG_INQ_VAR_SZIP,
    PIO_MSG_DEF_VAR_FLETCHER32,
    PIO_MSG_INQ_VAR_FLETCHER32,
    PIO_MSG_DEF_VAR_CHUNKING,
    PIO_MSG_INQ_VAR_CHUNKING,
    PIO_MSG_DEF_VAR_ENDIAN,
    PIO_MSG_INQ_VAR_ENDIAN,
    PIO_MSG_SET_CHUNK_CACHE,
    PIO_MSG_GET_CHUNK_CACHE,
    PIO_MSG_SET_VAR_CHUNK_CACHE,
    PIO_MSG_GET_VAR_CHUNK_CACHE,
    PIO_MSG_INITDECOMP_DOF,
    PIO_MSG_WRITEDARRAY,
    PIO_MSG_READDARRAY,
    PIO_MSG_SETERRORHANDLING,
    PIO_MSG_FREEDECOMP,
    PIO_MSG_CLOSE_FILE,
    PIO_MSG_DELETE_FILE,
    PIO_MSG_EXIT,
    PIO_MSG_GET_ATT,
    PIO_MSG_PUT_ATT,
    PIO_MSG_INQ_TYPE
};

#endif /* __PIO_INTERNAL__ */<|MERGE_RESOLUTION|>--- conflicted
+++ resolved
@@ -92,15 +92,9 @@
     void pio_add_to_file_list(file_desc_t *file);
     void pio_push_request(file_desc_t *file, int request);
 
-<<<<<<< HEAD
     /* Open a file with optional retry as netCDF-classic if first
      * iotype does not work. */
     int PIOc_openfile_retry(int iosysid, int *ncidp, int *iotype,
-=======
-    /* Open a file with PIO. Optionally retry with classic netCDF if
-     * first iotype doesn't work. */
-    int PIOc_openfile_retry(const int iosysid, int *ncidp, int *iotype,
->>>>>>> a3383b3c
                             const char *filename, int mode, int retry);
 
     iosystem_desc_t *pio_get_iosystem_from_id(int iosysid);
