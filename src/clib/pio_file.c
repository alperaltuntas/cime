--- conflicted
+++ resolved
@@ -29,18 +29,11 @@
 int PIOc_openfile_retry(const int iosysid, int *ncidp, int *iotype,
 			const char *filename, const int mode, int retry)
 {
-<<<<<<< HEAD
-    iosystem_desc_t *ios;  /* Pointer to io system information. */
-    file_desc_t *file;     /* Pointer to file information. */
-    int ierr = PIO_NOERR;  /* Return code from function calls. */
-    int mpierr = MPI_SUCCESS, mpierr2;  /* Return code from MPI function codes. */
-=======
     iosystem_desc_t *ios;  /** Pointer to io system information. */
     file_desc_t *file;     /** Pointer to file information. */
     int tmp_fh = -1;
     int ierr = PIO_NOERR;  /** Return code from function calls. */
     int mpierr = MPI_SUCCESS, mpierr2;  /** Return code from MPI function codes. */
->>>>>>> 15137430
 
     LOG((1, "PIOc_openfile iosysid = %d", iosysid));
 
