/**
 * @file
 * PIO functions to write data.
 *
 * @author Ed Hartnett
 * @date  2016
 * @see http://code.google.com/p/parallelio/
 */

#include <config.h>
#include <pio.h>
#include <pio_internal.h>

/**
 * Get strided, muti-dimensional subset of a text variable.
 *
 * This routine is called collectively by all tasks in the
 * communicator ios.union_comm.
 *
 * @param ncid identifies the netCDF file
 * @param varid the variable ID number
 * @param start an array of start indicies (must have same number of
 * entries as variable has dimensions). If NULL, indices of 0 will be
 * used.
 * @param count an array of counts (must have same number of entries
 * as variable has dimensions). If NULL, counts matching the size of
 * the variable will be used.
 * @param stride an array of strides (must have same number of
 * entries as variable has dimensions). If NULL, strides of 1 will be
 * used.
 * @param op pointer to the data to be written.
 * @return PIO_NOERR on success, error code otherwise.
 */
int PIOc_put_vars_text(int ncid, int varid, const PIO_Offset *start, const PIO_Offset *count,
                       const PIO_Offset *stride, const char *op)
{
    return PIOc_put_vars_tc(ncid, varid, start, count, stride, NC_CHAR, op);
}

/**
 * Get strided, muti-dimensional subset of an unsigned char variable.
 *
 * This routine is called collectively by all tasks in the
 * communicator ios.union_comm.
 *
 * @param ncid identifies the netCDF file
 * @param varid the variable ID number
 * @param start an array of start indicies (must have same number of
 * entries as variable has dimensions). If NULL, indices of 0 will be
 * used.
 * @param count an array of counts (must have same number of entries
 * as variable has dimensions). If NULL, counts matching the size of
 * the variable will be used.
 * @param stride an array of strides (must have same number of
 * entries as variable has dimensions). If NULL, strides of 1 will be
 * used.
 * @param op pointer to the data to be written.
 * @return PIO_NOERR on success, error code otherwise.
 */
int PIOc_put_vars_uchar(int ncid, int varid, const PIO_Offset *start,
                        const PIO_Offset *count, const PIO_Offset *stride,
                        const unsigned char *op)
{
    return PIOc_put_vars_tc(ncid, varid, start, count, stride, NC_UBYTE, op);
}

/**
 * Get strided, muti-dimensional subset of a signed char variable.
 *
 * This routine is called collectively by all tasks in the
 * communicator ios.union_comm.
 *
 * @param ncid identifies the netCDF file
 * @param varid the variable ID number
 * @param start an array of start indicies (must have same number of
 * entries as variable has dimensions). If NULL, indices of 0 will be
 * used.
 * @param count an array of counts (must have same number of entries
 * as variable has dimensions). If NULL, counts matching the size of
 * the variable will be used.
 * @param stride an array of strides (must have same number of
 * entries as variable has dimensions). If NULL, strides of 1 will be
 * used.
 * @param op pointer to the data to be written.
 * @return PIO_NOERR on success, error code otherwise.
 */
int PIOc_put_vars_schar(int ncid, int varid, const PIO_Offset *start, const PIO_Offset *count,
                        const PIO_Offset *stride, const signed char *op)
{
    return PIOc_put_vars_tc(ncid, varid, start, count, stride, NC_BYTE, op);
}

/**
 * Get strided, muti-dimensional subset of an unsigned 16-bit integer
 * variable.
 *
 * This routine is called collectively by all tasks in the
 * communicator ios.union_comm.
 *
 * @param ncid identifies the netCDF file
 * @param varid the variable ID number
 * @param start an array of start indicies (must have same number of
 * entries as variable has dimensions). If NULL, indices of 0 will be
 * used.
 * @param count an array of counts (must have same number of entries
 * as variable has dimensions). If NULL, counts matching the size of
 * the variable will be used.
 * @param stride an array of strides (must have same number of
 * entries as variable has dimensions). If NULL, strides of 1 will be
 * used.
 * @param op pointer to the data to be written.
 * @return PIO_NOERR on success, error code otherwise.
 */
int PIOc_put_vars_ushort(int ncid, int varid, const PIO_Offset *start, const PIO_Offset *count,
                         const PIO_Offset *stride, const unsigned short *op)
{
    return PIOc_put_vars_tc(ncid, varid, start, count, stride, NC_USHORT, op);
}

/**
 * Get strided, muti-dimensional subset of a 16-bit integer variable.
 *
 * This routine is called collectively by all tasks in the
 * communicator ios.union_comm.
 *
 * @param ncid identifies the netCDF file
 * @param varid the variable ID number
 * @param start an array of start indicies (must have same number of
 * entries as variable has dimensions). If NULL, indices of 0 will be
 * used.
 * @param count an array of counts (must have same number of entries
 * as variable has dimensions). If NULL, counts matching the size of
 * the variable will be used.
 * @param stride an array of strides (must have same number of
 * entries as variable has dimensions). If NULL, strides of 1 will be
 * used.
 * @param op pointer to the data to be written.
 * @return PIO_NOERR on success, error code otherwise.
 */
int PIOc_put_vars_short(int ncid, int varid, const PIO_Offset *start,
                        const PIO_Offset *count, const PIO_Offset *stride, const short *op)
{
    return PIOc_put_vars_tc(ncid, varid, start, count, stride, NC_SHORT, op);
}

/**
 * Get strided, muti-dimensional subset of an unsigned integer
 * variable.
 *
 * This routine is called collectively by all tasks in the
 * communicator ios.union_comm.
 *
 * @param ncid identifies the netCDF file
 * @param varid the variable ID number
 * @param start an array of start indicies (must have same number of
 * entries as variable has dimensions). If NULL, indices of 0 will be
 * used.
 * @param count an array of counts (must have same number of entries
 * as variable has dimensions). If NULL, counts matching the size of
 * the variable will be used.
 * @param stride an array of strides (must have same number of
 * entries as variable has dimensions). If NULL, strides of 1 will be
 * used.
 * @param op pointer to the data to be written.
 * @return PIO_NOERR on success, error code otherwise.
 */
int PIOc_put_vars_uint(int ncid, int varid, const PIO_Offset *start, const PIO_Offset *count,
                       const PIO_Offset *stride, const unsigned int *op)
{
    return PIOc_put_vars_tc(ncid, varid, start, count, stride, NC_UINT, op);
}

/**
 * Get strided, muti-dimensional subset of an integer variable.
 *
 * This routine is called collectively by all tasks in the
 * communicator ios.union_comm.
 *
 * @param ncid identifies the netCDF file
 * @param varid the variable ID number
 * @param start an array of start indicies (must have same number of
 * entries as variable has dimensions). If NULL, indices of 0 will be
 * used.
 * @param count an array of counts (must have same number of entries
 * as variable has dimensions). If NULL, counts matching the size of
 * the variable will be used.
 * @param stride an array of strides (must have same number of
 * entries as variable has dimensions). If NULL, strides of 1 will be
 * used.
 * @param op pointer to the data to be written.
 * @return PIO_NOERR on success, error code otherwise.
 */
int PIOc_put_vars_int(int ncid, int varid, const PIO_Offset *start, const PIO_Offset *count,
                      const PIO_Offset *stride, const int *op)
{
    return PIOc_put_vars_tc(ncid, varid, start, count, stride, NC_INT, op);
}

/**
 * Get strided, muti-dimensional subset of a 64-bit integer variable.
 *
 * This routine is called collectively by all tasks in the
 * communicator ios.union_comm.
 *
 * @param ncid identifies the netCDF file
 * @param varid the variable ID number
 * @param start an array of start indicies (must have same number of
 * entries as variable has dimensions). If NULL, indices of 0 will be
 * used.
 * @param count an array of counts (must have same number of entries
 * as variable has dimensions). If NULL, counts matching the size of
 * the variable will be used.
 * @param stride an array of strides (must have same number of
 * entries as variable has dimensions). If NULL, strides of 1 will be
 * used.
 * @param op pointer to the data to be written.
 * @return PIO_NOERR on success, error code otherwise.
 */
int PIOc_put_vars_long(int ncid, int varid, const PIO_Offset *start, const PIO_Offset *count,
                       const PIO_Offset *stride, const long *op)
{
    return PIOc_put_vars_tc(ncid, varid, start, count, stride, NC_INT, op);
}

/**
 * Get strided, muti-dimensional subset of a floating point variable.
 *
 * This routine is called collectively by all tasks in the
 * communicator ios.union_comm.
 *
 * @param ncid identifies the netCDF file
 * @param varid the variable ID number
 * @param start an array of start indicies (must have same number of
 * entries as variable has dimensions). If NULL, indices of 0 will be
 * used.
 * @param count an array of counts (must have same number of entries
 * as variable has dimensions). If NULL, counts matching the size of
 * the variable will be used.
 * @param stride an array of strides (must have same number of
 * entries as variable has dimensions). If NULL, strides of 1 will be
 * used.
 * @param op pointer to the data to be written.
 * @return PIO_NOERR on success, error code otherwise.
 */
int PIOc_put_vars_float(int ncid, int varid, const PIO_Offset *start, const PIO_Offset *count,
                        const PIO_Offset *stride, const float *op)
{
    return PIOc_put_vars_tc(ncid, varid, start, count, stride, NC_FLOAT, op);
}

/**
 * Get strided, muti-dimensional subset of a 64-bit unsigned integer
 * variable.
 *
 * This routine is called collectively by all tasks in the
 * communicator ios.union_comm.
 *
 * @param ncid identifies the netCDF file
 * @param varid the variable ID number
 * @param start an array of start indicies (must have same number of
 * entries as variable has dimensions). If NULL, indices of 0 will be
 * used.
 * @param count an array of counts (must have same number of entries
 * as variable has dimensions). If NULL, counts matching the size of
 * the variable will be used.
 * @param stride an array of strides (must have same number of
 * entries as variable has dimensions). If NULL, strides of 1 will be
 * used.
 * @param op pointer to the data to be written.
 * @return PIO_NOERR on success, error code otherwise.
 */
int PIOc_put_vars_longlong(int ncid, int varid, const PIO_Offset *start, const PIO_Offset *count,
                           const PIO_Offset *stride, const long long *op)
{
    return PIOc_put_vars_tc(ncid, varid, start, count, stride, NC_INT64, op);
}

/**
 * Get strided, muti-dimensional subset of a 64-bit floating point
 * variable.
 *
 * This routine is called collectively by all tasks in the
 * communicator ios.union_comm.
 *
 * @param ncid identifies the netCDF file
 * @param varid the variable ID number
 * @param start an array of start indicies (must have same number of
 * entries as variable has dimensions). If NULL, indices of 0 will be
 * used.
 * @param count an array of counts (must have same number of entries
 * as variable has dimensions). If NULL, counts matching the size of
 * the variable will be used.
 * @param stride an array of strides (must have same number of
 * entries as variable has dimensions). If NULL, strides of 1 will be
 * used.
 * @param op pointer to the data to be written.
 * @return PIO_NOERR on success, error code otherwise.
 */
int PIOc_put_vars_double(int ncid, int varid, const PIO_Offset *start, const PIO_Offset *count,
                         const PIO_Offset *stride, const double *op)
{
    return PIOc_put_vars_tc(ncid, varid, start, count, stride, NC_DOUBLE, op);
}

/**
 * Get strided, muti-dimensional subset of an unsigned 64-bit integer
 * variable.
 *
 * This routine is called collectively by all tasks in the
 * communicator ios.union_comm.
 *
 * @param ncid identifies the netCDF file
 * @param varid the variable ID number
 * @param start an array of start indicies (must have same number of
 * entries as variable has dimensions). If NULL, indices of 0 will be
 * used.
 * @param count an array of counts (must have same number of entries
 * as variable has dimensions). If NULL, counts matching the size of
 * the variable will be used.
 * @param stride an array of strides (must have same number of
 * entries as variable has dimensions). If NULL, strides of 1 will be
 * used.
 * @param op pointer to the data to be written.
 * @return PIO_NOERR on success, error code otherwise.
 */
int PIOc_put_vars_ulonglong(int ncid, int varid, const PIO_Offset *start, const PIO_Offset *count,
                            const PIO_Offset *stride, const unsigned long long *op)
{
    return PIOc_put_vars_tc(ncid, varid, start, count, stride, NC_UINT64, op);
}

/**
 * Get one value from an text variable.
 *
 * This routine is called collectively by all tasks in the
 * communicator ios.union_comm.
 *
 * @param ncid identifies the netCDF file
 * @param varid the variable ID number
 * @param start an array of start indicies (must have same number of
 * entries as variable has dimensions). If NULL, indices of 0 will be
 * used.
 * @param op pointer to the data to be written.
 * @return PIO_NOERR on success, error code otherwise.
 */
int PIOc_put_var1_text(int ncid, int varid, const PIO_Offset *index, const char *op)
{
    return PIOc_put_var1_tc(ncid, varid, index, NC_CHAR, op);
}

/**
 * Get one value from an text variable.
 *
 * This routine is called collectively by all tasks in the
 * communicator ios.union_comm.
 *
 * @param ncid identifies the netCDF file
 * @param varid the variable ID number
 * @param start an array of start indicies (must have same number of
 * entries as variable has dimensions). If NULL, indices of 0 will be
 * used.
 * @param op pointer to the data to be written.
 * @return PIO_NOERR on success, error code otherwise.
 */
int PIOc_put_var1_uchar(int ncid, int varid, const PIO_Offset *index,
                        const unsigned char *op)
{
    return PIOc_put_var1_tc(ncid, varid, index, NC_UBYTE, op);
}

/**
 * Get one value from an signed char variable.
 *
 * This routine is called collectively by all tasks in the
 * communicator ios.union_comm.
 *
 * @param ncid identifies the netCDF file
 * @param varid the variable ID number
 * @param start an array of start indicies (must have same number of
 * entries as variable has dimensions). If NULL, indices of 0 will be
 * used.
 * @param op pointer to the data to be written.
 * @return PIO_NOERR on success, error code otherwise.
 */
int PIOc_put_var1_schar(int ncid, int varid, const PIO_Offset *index,
                        const signed char *op)
{
    return PIOc_put_var1_tc(ncid, varid, index, NC_BYTE, op);
}

/**
 * Get one value from an unsigned 16-bit integer variable.
 *
 * This routine is called collectively by all tasks in the
 * communicator ios.union_comm.
 *
 * @param ncid identifies the netCDF file
 * @param varid the variable ID number
 * @param start an array of start indicies (must have same number of
 * entries as variable has dimensions). If NULL, indices of 0 will be
 * used.
 * @param op pointer to the data to be written.
 * @return PIO_NOERR on success, error code otherwise.
 */
int PIOc_put_var1_ushort(int ncid, int varid, const PIO_Offset *index,
                         const unsigned short *op)
{
    return PIOc_put_var1_tc(ncid, varid, index, NC_USHORT, op);
}

/**
 * Get one value from a 16-bit integer variable.
 *
 * This routine is called collectively by all tasks in the
 * communicator ios.union_comm.
 *
 * @param ncid identifies the netCDF file
 * @param varid the variable ID number
 * @param start an array of start indicies (must have same number of
 * entries as variable has dimensions). If NULL, indices of 0 will be
 * used.
 * @param op pointer to the data to be written.
 * @return PIO_NOERR on success, error code otherwise.
 */
int PIOc_put_var1_short(int ncid, int varid, const PIO_Offset *index,
                        const short *op)
{
    return PIOc_put_var1_tc(ncid, varid, index, NC_SHORT, op);
}

/**
 * Get one value from an unsigned integer variable.
 *
 * This routine is called collectively by all tasks in the
 * communicator ios.union_comm.
 *
 * @param ncid identifies the netCDF file
 * @param varid the variable ID number
 * @param start an array of start indicies (must have same number of
 * entries as variable has dimensions). If NULL, indices of 0 will be
 * used.
 * @param op pointer to the data to be written.
 * @return PIO_NOERR on success, error code otherwise.
 */
int PIOc_put_var1_uint(int ncid, int varid, const PIO_Offset *index,
                       const unsigned int *op)
{
    return PIOc_put_var1_tc(ncid, varid, index, NC_UINT, op);
}

/**
 * Get one value from an integer variable.
 *
 * This routine is called collectively by all tasks in the
 * communicator ios.union_comm.
 *
 * @param ncid identifies the netCDF file
 * @param varid the variable ID number
 * @param start an array of start indicies (must have same number of
 * entries as variable has dimensions). If NULL, indices of 0 will be
 * used.
 * @param op pointer to the data to be written.
 * @return PIO_NOERR on success, error code otherwise.
 */
int PIOc_put_var1_int(int ncid, int varid, const PIO_Offset *index, const int *op)
{
    return PIOc_put_var1_tc(ncid, varid, index, NC_INT, op);
}

/**
 * Get one value from an floating point variable.
 *
 * This routine is called collectively by all tasks in the
 * communicator ios.union_comm.
 *
 * @param ncid identifies the netCDF file
 * @param varid the variable ID number
 * @param start an array of start indicies (must have same number of
 * entries as variable has dimensions). If NULL, indices of 0 will be
 * used.
 * @param op pointer to the data to be written.
 * @return PIO_NOERR on success, error code otherwise.
 */
int PIOc_put_var1_float(int ncid, int varid, const PIO_Offset *index, const float *op)
{
    return PIOc_put_var1_tc(ncid, varid, index, NC_FLOAT, op);
}

/**
 * Get one value from an integer variable.
 *
 * This routine is called collectively by all tasks in the
 * communicator ios.union_comm.
 *
 * @param ncid identifies the netCDF file
 * @param varid the variable ID number
 * @param start an array of start indicies (must have same number of
 * entries as variable has dimensions). If NULL, indices of 0 will be
 * used.
 * @param op pointer to the data to be written.
 * @return PIO_NOERR on success, error code otherwise.
 */
int PIOc_put_var1_long(int ncid, int varid, const PIO_Offset *index, const long *op)
{
    return PIOc_put_var1_tc(ncid, varid, index, NC_LONG, op);
}

/**
 * Get one value from an 64-bit floating point variable.
 *
 * This routine is called collectively by all tasks in the
 * communicator ios.union_comm.
 *
 * @param ncid identifies the netCDF file
 * @param varid the variable ID number
 * @param start an array of start indicies (must have same number of
 * entries as variable has dimensions). If NULL, indices of 0 will be
 * used.
 * @param op pointer to the data to be written.
 * @return PIO_NOERR on success, error code otherwise.
 */
int PIOc_put_var1_double(int ncid, int varid, const PIO_Offset *index,
                         const double *op)
{
    return PIOc_put_var1_tc(ncid, varid, index, NC_DOUBLE, op);
}

/**
 * Get one value from an unsigned 64-bit integer variable.
 *
 * This routine is called collectively by all tasks in the
 * communicator ios.union_comm.
 *
 * @param ncid identifies the netCDF file
 * @param varid the variable ID number
 * @param start an array of start indicies (must have same number of
 * entries as variable has dimensions). If NULL, indices of 0 will be
 * used.
 * @param op pointer to the data to be written.
 * @return PIO_NOERR on success, error code otherwise.
 */
int PIOc_put_var1_ulonglong(int ncid, int varid, const PIO_Offset *index,
                            const unsigned long long *op)
{
    return PIOc_put_var1_tc(ncid, varid, index, NC_UINT64, op);
}

/**
 * Get one value from a 64-bit integer variable.
 *
 * This routine is called collectively by all tasks in the
 * communicator ios.union_comm.
 *
 * @param ncid identifies the netCDF file
 * @param varid the variable ID number
 * @param start an array of start indicies (must have same number of
 * entries as variable has dimensions). If NULL, indices of 0 will be
 * used.
 * @param op pointer to the data to be written.
 * @return PIO_NOERR on success, error code otherwise.
 */
int PIOc_put_var1_longlong(int ncid, int varid, const PIO_Offset *index,
                           const long long *op)
{
    return PIOc_put_var1_tc(ncid, varid, index, NC_INT64, op);
}

/**
 * Put muti-dimensional subset of a text variable.
 *
 * This routine is called collectively by all tasks in the
 * communicator ios.union_comm.
 *
 * @param ncid identifies the netCDF file
 * @param varid the variable ID number
 * @param start an array of start indicies (must have same number of
 * entries as variable has dimensions). If NULL, indices of 0 will be
 * used.
 * @param count an array of counts (must have same number of entries
 * as variable has dimensions). If NULL, counts matching the size of
 * the variable will be used.
 * @param op pointer to the data to be written.
 * @return PIO_NOERR on success, error code otherwise.
 */
int PIOc_put_vara_text(int ncid, int varid, const PIO_Offset *start,
                       const PIO_Offset *count, const char *op)
{
    return PIOc_put_vars_text(ncid, varid, start, count, NULL, op);
}

/**
 * Put muti-dimensional subset of an unsigned char variable.
 *
 * This routine is called collectively by all tasks in the
 * communicator ios.union_comm.
 *
 * @param ncid identifies the netCDF file
 * @param varid the variable ID number
 * @param start an array of start indicies (must have same number of
 * entries as variable has dimensions). If NULL, indices of 0 will be
 * used.
 * @param count an array of counts (must have same number of entries
 * as variable has dimensions). If NULL, counts matching the size of
 * the variable will be used.
 * @param op pointer to the data to be written.
 * @return PIO_NOERR on success, error code otherwise.
 */
int PIOc_put_vara_uchar(int ncid, int varid, const PIO_Offset *start,
                        const PIO_Offset *count, const unsigned char *op)
{
    return PIOc_put_vars_uchar(ncid, varid, start, count, NULL, op);
}

/**
 * Put muti-dimensional subset of a signed char variable.
 *
 * This routine is called collectively by all tasks in the
 * communicator ios.union_comm.
 *
 * @param ncid identifies the netCDF file
 * @param varid the variable ID number
 * @param start an array of start indicies (must have same number of
 * entries as variable has dimensions). If NULL, indices of 0 will be
 * used.
 * @param count an array of counts (must have same number of entries
 * as variable has dimensions). If NULL, counts matching the size of
 * the variable will be used.
 * @param op pointer to the data to be written.
 * @return PIO_NOERR on success, error code otherwise.
 */
int PIOc_put_vara_schar(int ncid, int varid, const PIO_Offset *start,
                        const PIO_Offset *count, const signed char *op)
{
    return PIOc_put_vars_schar(ncid, varid, start, count, NULL, op);
}

/**
 * Put muti-dimensional subset of an unsigned 16-bit integer variable.
 *
 * This routine is called collectively by all tasks in the
 * communicator ios.union_comm.
 *
 * @param ncid identifies the netCDF file
 * @param varid the variable ID number
 * @param start an array of start indicies (must have same number of
 * entries as variable has dimensions). If NULL, indices of 0 will be
 * used.
 * @param count an array of counts (must have same number of entries
 * as variable has dimensions). If NULL, counts matching the size of
 * the variable will be used.
 * @param op pointer to the data to be written.
 * @return PIO_NOERR on success, error code otherwise.
 */
int PIOc_put_vara_ushort(int ncid, int varid, const PIO_Offset *start,
                         const PIO_Offset *count, const unsigned short *op)
{
    return PIOc_put_vars_ushort(ncid, varid, start, count, NULL, op);
}

/**
 * Put muti-dimensional subset of a 16-bit integer variable.
 *
 * This routine is called collectively by all tasks in the
 * communicator ios.union_comm.
 *
 * @param ncid identifies the netCDF file
 * @param varid the variable ID number
 * @param start an array of start indicies (must have same number of
 * entries as variable has dimensions). If NULL, indices of 0 will be
 * used.
 * @param count an array of counts (must have same number of entries
 * as variable has dimensions). If NULL, counts matching the size of
 * the variable will be used.
 * @param op pointer to the data to be written.
 * @return PIO_NOERR on success, error code otherwise.
 */
int PIOc_put_vara_short(int ncid, int varid, const PIO_Offset *start,
                        const PIO_Offset *count, const short *op)
{
    return PIOc_put_vars_short(ncid, varid, start, count, NULL, op);
}

/**
 * Put muti-dimensional subset of an unsigned integer variable.
 *
 * This routine is called collectively by all tasks in the
 * communicator ios.union_comm.
 *
 * @param ncid identifies the netCDF file
 * @param varid the variable ID number
 * @param start an array of start indicies (must have same number of
 * entries as variable has dimensions). If NULL, indices of 0 will be
 * used.
 * @param count an array of counts (must have same number of entries
 * as variable has dimensions). If NULL, counts matching the size of
 * the variable will be used.
 * @param op pointer to the data to be written.
 * @return PIO_NOERR on success, error code otherwise.
 */
int PIOc_put_vara_uint(int ncid, int varid, const PIO_Offset *start,
                       const PIO_Offset *count, const unsigned int *op)
{
    return PIOc_put_vars_uint(ncid, varid, start, count, NULL, op);
}

/**
 * Put muti-dimensional subset of an integer variable.
 *
 * This routine is called collectively by all tasks in the
 * communicator ios.union_comm.
 *
 * @param ncid identifies the netCDF file
 * @param varid the variable ID number
 * @param start an array of start indicies (must have same number of
 * entries as variable has dimensions). If NULL, indices of 0 will be
 * used.
 * @param count an array of counts (must have same number of entries
 * as variable has dimensions). If NULL, counts matching the size of
 * the variable will be used.
 * @param op pointer to the data to be written.
 * @return PIO_NOERR on success, error code otherwise.
 */
int PIOc_put_vara_int(int ncid, int varid, const PIO_Offset *start,
                      const PIO_Offset *count, const int *op)
{
    return PIOc_put_vars_int(ncid, varid, start, count, NULL, op);
}

/**
 * Put muti-dimensional subset of an integer variable.
 *
 * This routine is called collectively by all tasks in the
 * communicator ios.union_comm.
 *
 * @param ncid identifies the netCDF file
 * @param varid the variable ID number
 * @param start an array of start indicies (must have same number of
 * entries as variable has dimensions). If NULL, indices of 0 will be
 * used.
 * @param count an array of counts (must have same number of entries
 * as variable has dimensions). If NULL, counts matching the size of
 * the variable will be used.
 * @param op pointer to the data to be written.
 * @return PIO_NOERR on success, error code otherwise.
 */
int PIOc_put_vara_long(int ncid, int varid, const PIO_Offset *start,
                       const PIO_Offset *count, const long *op)
{
    return PIOc_put_vars_long(ncid, varid, start, count, NULL, op);
}

/**
 * Put muti-dimensional subset of a floating point variable.
 *
 * This routine is called collectively by all tasks in the
 * communicator ios.union_comm.
 *
 * @param ncid identifies the netCDF file
 * @param varid the variable ID number
 * @param start an array of start indicies (must have same number of
 * entries as variable has dimensions). If NULL, indices of 0 will be
 * used.
 * @param count an array of counts (must have same number of entries
 * as variable has dimensions). If NULL, counts matching the size of
 * the variable will be used.
 * @param op pointer to the data to be written.
 * @return PIO_NOERR on success, error code otherwise.
 */
int PIOc_put_vara_float(int ncid, int varid, const PIO_Offset *start,
                        const PIO_Offset *count, const float *op)
{
    return PIOc_put_vars_float(ncid, varid, start, count, NULL, op);
}

/**
 * Put muti-dimensional subset of an unsigned 64-bit integer variable.
 *
 * This routine is called collectively by all tasks in the
 * communicator ios.union_comm.
 *
 * @param ncid identifies the netCDF file
 * @param varid the variable ID number
 * @param start an array of start indicies (must have same number of
 * entries as variable has dimensions). If NULL, indices of 0 will be
 * used.
 * @param count an array of counts (must have same number of entries
 * as variable has dimensions). If NULL, counts matching the size of
 * the variable will be used.
 * @param op pointer to the data to be written.
 * @return PIO_NOERR on success, error code otherwise.
 */
int PIOc_put_vara_ulonglong(int ncid, int varid, const PIO_Offset *start,
                            const PIO_Offset *count, const unsigned long long *op)
{
    return PIOc_put_vars_ulonglong(ncid, varid, start, count, NULL, op);
}

/**
 * Put muti-dimensional subset of a 64-bit integer variable.
 *
 * This routine is called collectively by all tasks in the
 * communicator ios.union_comm.
 *
 * @param ncid identifies the netCDF file
 * @param varid the variable ID number
 * @param start an array of start indicies (must have same number of
 * entries as variable has dimensions). If NULL, indices of 0 will be
 * used.
 * @param count an array of counts (must have same number of entries
 * as variable has dimensions). If NULL, counts matching the size of
 * the variable will be used.
 * @param op pointer to the data to be written.
 * @return PIO_NOERR on success, error code otherwise.
 */
int PIOc_put_vara_longlong(int ncid, int varid, const PIO_Offset *start,
                           const PIO_Offset *count, const long long *op)
{
    return PIOc_put_vars_longlong(ncid, varid, start, count, NULL, op);
}

/**
 * Put muti-dimensional subset of a 64-bit integer variable.
 *
 * This routine is called collectively by all tasks in the
 * communicator ios.union_comm.
 *
 * @param ncid identifies the netCDF file
 * @param varid the variable ID number
 * @param start an array of start indicies (must have same number of
 * entries as variable has dimensions). If NULL, indices of 0 will be
 * used.
 * @param count an array of counts (must have same number of entries
 * as variable has dimensions). If NULL, counts matching the size of
 * the variable will be used.
 * @param op pointer to the data to be written.
 * @return PIO_NOERR on success, error code otherwise.
 */
int PIOc_put_vara_double(int ncid, int varid, const PIO_Offset *start,
                         const PIO_Offset *count, const double *op)
{
    return PIOc_put_vars_double(ncid, varid, start, count, NULL, op);
}

/**
 * Put all data to a text variable.
 *
 * This routine is called collectively by all tasks in the
 * communicator ios.union_comm.
 *
 * @param ncid identifies the netCDF file
 * @param varid the variable ID number
 * @param start an array of start indicies (must have same number of
 * entries as variable has dimensions). If NULL, indices of 0 will be
 * used.
 * @param count an array of counts (must have same number of entries
 * as variable has dimensions). If NULL, counts matching the size of
 * the variable will be used.
 * @param op pointer to the data to be written.
 * @return PIO_NOERR on success, error code otherwise.
 */
int PIOc_put_var_text(int ncid, int varid, const char *op)
{
    return PIOc_put_vars_text(ncid, varid, NULL, NULL, NULL, op);
}

/**
 * Put all data to an unsigned char variable.
 *
 * This routine is called collectively by all tasks in the
 * communicator ios.union_comm.
 *
 * @param ncid identifies the netCDF file
 * @param varid the variable ID number
 * @param start an array of start indicies (must have same number of
 * entries as variable has dimensions). If NULL, indices of 0 will be
 * used.
 * @param count an array of counts (must have same number of entries
 * as variable has dimensions). If NULL, counts matching the size of
 * the variable will be used.
 * @param op pointer to the data to be written.
 * @return PIO_NOERR on success, error code otherwise.
 */
int PIOc_put_var_uchar(int ncid, int varid, const unsigned char *op)
{
    return PIOc_put_vars_uchar(ncid, varid, NULL, NULL, NULL, op);
}

/**
 * Put all data to a signed char variable.
 *
 * This routine is called collectively by all tasks in the
 * communicator ios.union_comm.
 *
 * @param ncid identifies the netCDF file
 * @param varid the variable ID number
 * @param start an array of start indicies (must have same number of
 * entries as variable has dimensions). If NULL, indices of 0 will be
 * used.
 * @param count an array of counts (must have same number of entries
 * as variable has dimensions). If NULL, counts matching the size of
 * the variable will be used.
 * @param op pointer to the data to be written.
 * @return PIO_NOERR on success, error code otherwise.
 */
int PIOc_put_var_schar(int ncid, int varid, const signed char *op)
{
    return PIOc_put_vars_schar(ncid, varid, NULL, NULL, NULL, op);
}

/**
 * Put all data to a 16-bit unsigned integer variable.
 *
 * This routine is called collectively by all tasks in the
 * communicator ios.union_comm.
 *
 * @param ncid identifies the netCDF file
 * @param varid the variable ID number
 * @param start an array of start indicies (must have same number of
 * entries as variable has dimensions). If NULL, indices of 0 will be
 * used.
 * @param count an array of counts (must have same number of entries
 * as variable has dimensions). If NULL, counts matching the size of
 * the variable will be used.
 * @param op pointer to the data to be written.
 * @return PIO_NOERR on success, error code otherwise.
 */
int PIOc_put_var_ushort(int ncid, int varid, const unsigned short *op)
{
    return PIOc_put_vars_tc(ncid, varid, NULL, NULL, NULL, NC_USHORT, op);
}

/**
 * Put all data to a 16-bit integer variable.
 *
 * This routine is called collectively by all tasks in the
 * communicator ios.union_comm.
 *
 * @param ncid identifies the netCDF file
 * @param varid the variable ID number
 * @param start an array of start indicies (must have same number of
 * entries as variable has dimensions). If NULL, indices of 0 will be
 * used.
 * @param count an array of counts (must have same number of entries
 * as variable has dimensions). If NULL, counts matching the size of
 * the variable will be used.
 * @param op pointer to the data to be written.
 * @return PIO_NOERR on success, error code otherwise.
 */
int PIOc_put_var_short(int ncid, int varid, const short *op)
{
    return PIOc_put_vars_short(ncid, varid, NULL, NULL, NULL, op);
}

/**
 * Put all data to an unsigned integer variable.
 *
 * This routine is called collectively by all tasks in the
 * communicator ios.union_comm.
 *
 * @param ncid identifies the netCDF file
 * @param varid the variable ID number
 * @param start an array of start indicies (must have same number of
 * entries as variable has dimensions). If NULL, indices of 0 will be
 * used.
 * @param count an array of counts (must have same number of entries
 * as variable has dimensions). If NULL, counts matching the size of
 * the variable will be used.
 * @param op pointer to the data to be written.
 * @return PIO_NOERR on success, error code otherwise.
 */
int PIOc_put_var_uint(int ncid, int varid, const unsigned int *op)
{
    return PIOc_put_vars_uint(ncid, varid, NULL, NULL, NULL, op);
}

/**
 * Put all data to an integer variable.
 *
 * This routine is called collectively by all tasks in the
 * communicator ios.union_comm.
 *
 * @param ncid identifies the netCDF file
 * @param varid the variable ID number
 * @param start an array of start indicies (must have same number of
 * entries as variable has dimensions). If NULL, indices of 0 will be
 * used.
 * @param count an array of counts (must have same number of entries
 * as variable has dimensions). If NULL, counts matching the size of
 * the variable will be used.
 * @param op pointer to the data to be written.
 * @return PIO_NOERR on success, error code otherwise.
 */
int PIOc_put_var_int(int ncid, int varid, const int *op)
{
    return PIOc_put_vars_int(ncid, varid, NULL, NULL, NULL, op);
}

/**
 * Put all data to an integer variable.
 *
 * This routine is called collectively by all tasks in the
 * communicator ios.union_comm.
 *
 * @param ncid identifies the netCDF file
 * @param varid the variable ID number
 * @param start an array of start indicies (must have same number of
 * entries as variable has dimensions). If NULL, indices of 0 will be
 * used.
 * @param count an array of counts (must have same number of entries
 * as variable has dimensions). If NULL, counts matching the size of
 * the variable will be used.
 * @param op pointer to the data to be written.
 * @return PIO_NOERR on success, error code otherwise.
 */
int PIOc_put_var_long(int ncid, int varid, const long *op)
{
    return PIOc_put_vars_long(ncid, varid, NULL, NULL, NULL, op);
}

/**
 * Put all data to a floating point variable.
 *
 * This routine is called collectively by all tasks in the
 * communicator ios.union_comm.
 *
 * @param ncid identifies the netCDF file
 * @param varid the variable ID number
 * @param start an array of start indicies (must have same number of
 * entries as variable has dimensions). If NULL, indices of 0 will be
 * used.
 * @param count an array of counts (must have same number of entries
 * as variable has dimensions). If NULL, counts matching the size of
 * the variable will be used.
 * @param op pointer to the data to be written.
 * @return PIO_NOERR on success, error code otherwise.
 */
int PIOc_put_var_float(int ncid, int varid, const float *op)
{
    return PIOc_put_vars_float(ncid, varid, NULL, NULL, NULL, op);
}

/**
 * Put all data to an unsigned 64-bit integer variable.
 *
 * This routine is called collectively by all tasks in the
 * communicator ios.union_comm.
 *
 * @param ncid identifies the netCDF file
 * @param varid the variable ID number
 * @param start an array of start indicies (must have same number of
 * entries as variable has dimensions). If NULL, indices of 0 will be
 * used.
 * @param count an array of counts (must have same number of entries
 * as variable has dimensions). If NULL, counts matching the size of
 * the variable will be used.
 * @param op pointer to the data to be written.
 * @return PIO_NOERR on success, error code otherwise.
 */
int PIOc_put_var_ulonglong(int ncid, int varid, const unsigned long long *op)
{
    return PIOc_put_vars_ulonglong(ncid, varid, NULL, NULL, NULL, op);
}

/**
 * Put all data to a 64-bit integer variable.
 *
 * This routine is called collectively by all tasks in the
 * communicator ios.union_comm.
 *
 * @param ncid identifies the netCDF file
 * @param varid the variable ID number
 * @param start an array of start indicies (must have same number of
 * entries as variable has dimensions). If NULL, indices of 0 will be
 * used.
 * @param count an array of counts (must have same number of entries
 * as variable has dimensions). If NULL, counts matching the size of
 * the variable will be used.
 * @param op pointer to the data to be written.
 * @return PIO_NOERR on success, error code otherwise.
 */
int PIOc_put_var_longlong(int ncid, int varid, const long long *op)
{
    return PIOc_put_vars_longlong(ncid, varid, NULL, NULL, NULL, op);
}

/**
 * Put all data to a 64-bit floating point variable.
 *
 * This routine is called collectively by all tasks in the
 * communicator ios.union_comm.
 *
 * @param ncid identifies the netCDF file
 * @param varid the variable ID number
 * @param start an array of start indicies (must have same number of
 * entries as variable has dimensions). If NULL, indices of 0 will be
 * used.
 * @param count an array of counts (must have same number of entries
 * as variable has dimensions). If NULL, counts matching the size of
 * the variable will be used.
 * @param op pointer to the data to be written.
 * @return PIO_NOERR on success, error code otherwise.
 */
int PIOc_put_var_double(int ncid, int varid, const double *op)
{
    return PIOc_put_vars_double(ncid, varid, NULL, NULL, NULL, op);
}

/**
 * Put all data to a variable of any type.
 *
 * This routine is called collectively by all tasks in the
 * communicator ios.union_comm.
 *
 * @param ncid identifies the netCDF file
 * @param varid the variable ID number
 * @param buf pointer that will get the data.
 * @param bufcount number of elements that will end up in buffer.
 * @param buftype the MPI type of the data.
 * @return PIO_NOERR on success, error code otherwise.
 */
int PIOc_put_var(int ncid, int varid, const void *buf, PIO_Offset bufcount,
                 MPI_Datatype buftype)
{
    int ierr;
    int msg;
    int mpierr;
    iosystem_desc_t *ios;
    file_desc_t *file;
    var_desc_t *vdesc;
    PIO_Offset usage;
    int *request;

    ierr = PIO_NOERR;

    /* Get file info. */
    if ((ierr = pio_get_file(ncid, &file)))
        return ierr;
    ios = file->iosystem;

    msg = PIO_MSG_PUT_VAR;

<<<<<<< HEAD
    if (ios->async_interface && !ios->ioproc)
    {
        if (ios->compmaster)
            mpierr = MPI_Send(&msg, 1, MPI_INT, ios->ioroot, 1, ios->union_comm);
=======
    if (ios->async_interface && ! ios->ioproc){
        if (ios->compmaster == MPI_ROOT)
            mpierr = MPI_Send(&msg, 1,MPI_INT, ios->ioroot, 1, ios->union_comm);
>>>>>>> 99f0c059
        mpierr = MPI_Bcast(&ncid,1, MPI_INT, ios->compmaster, ios->intercomm);
    }

    if (ios->ioproc)
    {
        switch (file->iotype)
        {
#ifdef _NETCDF
#ifdef _NETCDF4
        case PIO_IOTYPE_NETCDF4P:
            ierr = nc_var_par_access(file->fh, varid, NC_COLLECTIVE);
            ierr = nc_put_var(file->fh, varid, buf);
            break;
        case PIO_IOTYPE_NETCDF4C:
#endif
        case PIO_IOTYPE_NETCDF:
            if (ios->io_rank == 0)
                ierr = nc_put_var(file->fh, varid, buf);
            break;
#endif
#ifdef _PNETCDF
        case PIO_IOTYPE_PNETCDF:
            vdesc = file->varlist + varid;

            if (vdesc->nreqs % PIO_REQUEST_ALLOC_CHUNK == 0 )
            {
                if (!(vdesc->request = realloc(vdesc->request,
                                               sizeof(int) * (vdesc->nreqs + PIO_REQUEST_ALLOC_CHUNK))))
                    return PIO_ENOMEM;
            }
            request = vdesc->request + vdesc->nreqs;

            if (ios->io_rank == 0)
                ierr = ncmpi_bput_var(file->fh, varid, buf, bufcount, buftype, request);
            else
                *request = PIO_REQ_NULL;
            vdesc->nreqs++;
            flush_output_buffer(file, false, 0);
            break;
#endif
        default:
            return pio_err(ios, file, PIO_EBADIOTYPE, __FILE__, __LINE__);
        }
    }

    ierr = check_netcdf(file, ierr, __FILE__,__LINE__);

    return ierr;
}

/**
 * Write strided, muti-dimensional subset of a variable of any type.
 *
 * This routine is called collectively by all tasks in the
 * communicator ios.union_comm.
 *
 * @param ncid identifies the netCDF file
 * @param varid the variable ID number
 * @param start an array of start indicies (must have same number of
 * entries as variable has dimensions). If NULL, indices of 0 will be
 * used.
 * @param count an array of counts (must have same number of entries
 * as variable has dimensions). If NULL, counts matching the size of
 * the variable will be used.
 * @param stride an array of strides (must have same number of
 * entries as variable has dimensions). If NULL, strides of 1 will be
 * used.
 * @param buf pointer that will get the data.
 * @param bufcount number of elements that will end up in buffer.
 * @param buftype the MPI type of the data.
 * @return PIO_NOERR on success, error code otherwise.
 */
int PIOc_put_vars(int ncid, int varid, const PIO_Offset *start, const PIO_Offset *count,
                  const PIO_Offset *stride, const void *buf, PIO_Offset bufcount,
                  MPI_Datatype buftype)
{
    int ierr;
    int msg;
    int mpierr;
    iosystem_desc_t *ios;
    file_desc_t *file;
    var_desc_t *vdesc;
    PIO_Offset usage;
    int *request;

    ierr = PIO_NOERR;

    /* Get file info. */
    if ((ierr = pio_get_file(ncid, &file)))
        return ierr;
    ios = file->iosystem;

    msg = PIO_MSG_PUT_VARS;

<<<<<<< HEAD
    if (ios->async_interface && !ios->ioproc)
    {
        if (ios->compmaster == MPI_ROOT)
            mpierr = MPI_Send(&msg, 1, MPI_INT, ios->ioroot, 1, ios->union_comm);
=======
    if (ios->async_interface && ! ios->ioproc){
        if (ios->compmaster == MPI_ROOT)
            mpierr = MPI_Send(&msg, 1,MPI_INT, ios->ioroot, 1, ios->union_comm);
>>>>>>> 99f0c059
        mpierr = MPI_Bcast(&ncid, 1, MPI_INT, ios->compmaster, ios->intercomm);
    }

    if (ios->ioproc)
    {
        switch (file->iotype)
        {
#ifdef _NETCDF
#ifdef _NETCDF4
        case PIO_IOTYPE_NETCDF4P:
            ierr = nc_var_par_access(file->fh, varid, NC_COLLECTIVE);
            ierr = nc_put_vars(file->fh, varid, (size_t *)start, (size_t *)count, (ptrdiff_t *)stride, buf);
            break;
        case PIO_IOTYPE_NETCDF4C:
#endif
        case PIO_IOTYPE_NETCDF:
            if (ios->io_rank == 0)
                ierr = nc_put_vars(file->fh, varid, (size_t *)start, (size_t *)count,
                                   (ptrdiff_t *)stride, buf);
            break;
#endif
#ifdef _PNETCDF
        case PIO_IOTYPE_PNETCDF:
            vdesc = file->varlist + varid;

            if (vdesc->nreqs % PIO_REQUEST_ALLOC_CHUNK == 0)
            {
                if (!(vdesc->request = realloc(vdesc->request,
                                               sizeof(int) * (vdesc->nreqs + PIO_REQUEST_ALLOC_CHUNK))))
                    return PIO_ENOMEM;
            }
            request = vdesc->request + vdesc->nreqs;

            if(ios->io_rank == 0)
                ierr = ncmpi_bput_vars(file->fh, varid, start, count, stride, buf,
                                       bufcount, buftype, request);
            else
                *request = PIO_REQ_NULL;
            vdesc->nreqs++;
            flush_output_buffer(file, false, 0);
            break;
#endif
        default:
            return pio_err(ios, file, PIO_EBADIOTYPE, __FILE__, __LINE__);
        }
    }

    ierr = check_netcdf(file, ierr, __FILE__,__LINE__);

    return ierr;
}

/**
 * Get one value from a variable of any type.
 *
 * This routine is called collectively by all tasks in the
 * communicator ios.union_comm.
 *
 * @param ncid identifies the netCDF file
 * @param varid the variable ID number
 * @param start an array of start indicies (must have same number of
 * entries as variable has dimensions). If NULL, indices of 0 will be
 * used.
 * @param buf pointer that will get the data.
 * @param bufcount number of elements that will end up in buffer.
 * @param buftype the MPI type of the data.
 * @return PIO_NOERR on success, error code otherwise.
 */
int PIOc_put_var1(int ncid, int varid, const PIO_Offset *index, const void *buf,
                  PIO_Offset bufcount, MPI_Datatype buftype)
{
    int ierr;
    int msg;
    int mpierr;
    iosystem_desc_t *ios;
    file_desc_t *file;
    var_desc_t *vdesc;
    PIO_Offset usage;
    int *request;

    ierr = PIO_NOERR;

    /* Get file info. */
    if ((ierr = pio_get_file(ncid, &file)))
        return ierr;
    ios = file->iosystem;

    msg = PIO_MSG_PUT_VAR1;

<<<<<<< HEAD
    if (ios->async_interface && !ios->ioproc)
    {
=======
    if (ios->async_interface && ! ios->ioproc){
>>>>>>> 99f0c059
        if (ios->compmaster == MPI_ROOT)
            mpierr = MPI_Send(&msg, 1,MPI_INT, ios->ioroot, 1, ios->union_comm);
        mpierr = MPI_Bcast(&ncid, 1, MPI_INT, ios->compmaster, ios->intercomm);
    }


    if (ios->ioproc)
    {
        switch (file->iotype)
        {
#ifdef _NETCDF
#ifdef _NETCDF4
        case PIO_IOTYPE_NETCDF4P:
            ierr = nc_var_par_access(file->fh, varid, NC_COLLECTIVE);
            ierr = nc_put_var1(file->fh, varid, (size_t *)index, buf);
            break;
        case PIO_IOTYPE_NETCDF4C:
#endif
        case PIO_IOTYPE_NETCDF:
            if(ios->io_rank==0)
                ierr = nc_put_var1(file->fh, varid, (size_t *)index, buf);
            break;
#endif
#ifdef _PNETCDF
        case PIO_IOTYPE_PNETCDF:
            vdesc = file->varlist + varid;

            if (vdesc->nreqs % PIO_REQUEST_ALLOC_CHUNK == 0)
            {
                if (!(vdesc->request = realloc(vdesc->request,
                                               sizeof(int) * (vdesc->nreqs + PIO_REQUEST_ALLOC_CHUNK))))
                    return PIO_ENOMEM;
            }
            request = vdesc->request + vdesc->nreqs;

            if (ios->io_rank==0)
                ierr = ncmpi_bput_var1(file->fh, varid, index, buf, bufcount, buftype, request);
            else
                *request = PIO_REQ_NULL;
            vdesc->nreqs++;
            flush_output_buffer(file, false, 0);
            break;
#endif
        default:
            return pio_err(ios, file, PIO_EBADIOTYPE, __FILE__, __LINE__);
        }
    }

    ierr = check_netcdf(file, ierr, __FILE__,__LINE__);

    return ierr;
}

/**
 * Put muti-dimensional subset of a variable of any type.
 *
 * This routine is called collectively by all tasks in the
 * communicator ios.union_comm.
 *
 * @param ncid identifies the netCDF file
 * @param varid the variable ID number
 * @param start an array of start indicies (must have same number of
 * entries as variable has dimensions). If NULL, indices of 0 will be
 * used.
 * @param count an array of counts (must have same number of entries
 * as variable has dimensions). If NULL, counts matching the size of
 * the variable will be used.
 * @param buf pointer that will get the data.
 * @param bufcount number of elements that will end up in buffer.
 * @param buftype the MPI type of the data.
 * @return PIO_NOERR on success, error code otherwise.
 */
int PIOc_put_vara(int ncid, int varid, const PIO_Offset *start, const PIO_Offset *count,
                  const void *buf, PIO_Offset bufcount, MPI_Datatype buftype)
{
    int ierr;
    int msg;
    int mpierr;
    iosystem_desc_t *ios;
    file_desc_t *file;
    var_desc_t *vdesc;
    PIO_Offset usage;
    int *request;

    ierr = PIO_NOERR;

    /* Get file info. */
    if ((ierr = pio_get_file(ncid, &file)))
        return ierr;
    ios = file->iosystem;

    msg = PIO_MSG_PUT_VARA;

<<<<<<< HEAD
    if (ios->async_interface && !ios->ioproc)
    {
        if (ios->compmaster == MPI_ROOT)
            mpierr = MPI_Send(&msg, 1, MPI_INT, ios->ioroot, 1, ios->union_comm);
=======
    if (ios->async_interface && ! ios->ioproc){
        if (ios->compmaster == MPI_ROOT)
            mpierr = MPI_Send(&msg, 1,MPI_INT, ios->ioroot, 1, ios->union_comm);
>>>>>>> 99f0c059
        mpierr = MPI_Bcast(&ncid, 1, MPI_INT, ios->compmaster, ios->intercomm);
    }


    if (ios->ioproc)
    {
        switch (file->iotype)
        {
#ifdef _NETCDF
#ifdef _NETCDF4
        case PIO_IOTYPE_NETCDF4P:
            ierr = nc_var_par_access(file->fh, varid, NC_COLLECTIVE);
            ierr = nc_put_vara(file->fh, varid, (size_t *)start, (size_t *)count, buf);
            break;
        case PIO_IOTYPE_NETCDF4C:
#endif
        case PIO_IOTYPE_NETCDF:
            if (ios->io_rank == 0)
                ierr = nc_put_vara(file->fh, varid, (size_t *)start, (size_t *)count, buf);
            break;
#endif
#ifdef _PNETCDF
        case PIO_IOTYPE_PNETCDF:
            vdesc = file->varlist + varid;

            if (vdesc->nreqs % PIO_REQUEST_ALLOC_CHUNK == 0 )
            {
                if (!(vdesc->request = realloc(vdesc->request,
                                               sizeof(int) * (vdesc->nreqs + PIO_REQUEST_ALLOC_CHUNK))))
                    return PIO_ENOMEM;
            }
            request = vdesc->request + vdesc->nreqs;

            if (ios->io_rank == 0)
                ierr = ncmpi_bput_vara(file->fh, varid, start, count, buf, bufcount, buftype, request);
            else
                *request = PIO_REQ_NULL;
            vdesc->nreqs++;
            flush_output_buffer(file, false, 0);
            break;
#endif
        default:
            return pio_err(ios, file, PIO_EBADIOTYPE, __FILE__, __LINE__);
        }
    }

    ierr = check_netcdf(file, ierr, __FILE__,__LINE__);

    return ierr;
}<|MERGE_RESOLUTION|>--- conflicted
+++ resolved
@@ -1139,16 +1139,11 @@
 
     msg = PIO_MSG_PUT_VAR;
 
-<<<<<<< HEAD
     if (ios->async_interface && !ios->ioproc)
     {
         if (ios->compmaster)
             mpierr = MPI_Send(&msg, 1, MPI_INT, ios->ioroot, 1, ios->union_comm);
-=======
-    if (ios->async_interface && ! ios->ioproc){
-        if (ios->compmaster == MPI_ROOT)
-            mpierr = MPI_Send(&msg, 1,MPI_INT, ios->ioroot, 1, ios->union_comm);
->>>>>>> 99f0c059
+
         mpierr = MPI_Bcast(&ncid,1, MPI_INT, ios->compmaster, ios->intercomm);
     }
 
@@ -1243,16 +1238,10 @@
 
     msg = PIO_MSG_PUT_VARS;
 
-<<<<<<< HEAD
     if (ios->async_interface && !ios->ioproc)
     {
         if (ios->compmaster == MPI_ROOT)
             mpierr = MPI_Send(&msg, 1, MPI_INT, ios->ioroot, 1, ios->union_comm);
-=======
-    if (ios->async_interface && ! ios->ioproc){
-        if (ios->compmaster == MPI_ROOT)
-            mpierr = MPI_Send(&msg, 1,MPI_INT, ios->ioroot, 1, ios->union_comm);
->>>>>>> 99f0c059
         mpierr = MPI_Bcast(&ncid, 1, MPI_INT, ios->compmaster, ios->intercomm);
     }
 
@@ -1342,12 +1331,8 @@
 
     msg = PIO_MSG_PUT_VAR1;
 
-<<<<<<< HEAD
     if (ios->async_interface && !ios->ioproc)
     {
-=======
-    if (ios->async_interface && ! ios->ioproc){
->>>>>>> 99f0c059
         if (ios->compmaster == MPI_ROOT)
             mpierr = MPI_Send(&msg, 1,MPI_INT, ios->ioroot, 1, ios->union_comm);
         mpierr = MPI_Bcast(&ncid, 1, MPI_INT, ios->compmaster, ios->intercomm);
@@ -1441,16 +1426,10 @@
 
     msg = PIO_MSG_PUT_VARA;
 
-<<<<<<< HEAD
     if (ios->async_interface && !ios->ioproc)
     {
         if (ios->compmaster == MPI_ROOT)
             mpierr = MPI_Send(&msg, 1, MPI_INT, ios->ioroot, 1, ios->union_comm);
-=======
-    if (ios->async_interface && ! ios->ioproc){
-        if (ios->compmaster == MPI_ROOT)
-            mpierr = MPI_Send(&msg, 1,MPI_INT, ios->ioroot, 1, ios->union_comm);
->>>>>>> 99f0c059
         mpierr = MPI_Bcast(&ncid, 1, MPI_INT, ios->compmaster, ios->intercomm);
     }
 
