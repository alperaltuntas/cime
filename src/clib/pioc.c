--- conflicted
+++ resolved
@@ -444,12 +444,8 @@
             }
             else
             {
-<<<<<<< HEAD
                 /* Compute start and count values for each io task. */
-                if ((ierr = CalcStartandCount(basetype, ndims, dims, ios->num_iotasks,
-=======
                 if ((ierr = CalcStartandCount(pio_type, ndims, dims, ios->num_iotasks,
->>>>>>> eb515849
                                              ios->io_rank, iodesc->firstregion->start,
                                              iodesc->firstregion->count, &iodesc->num_aiotasks)))
                     return pio_err(ios, NULL, ierr, __FILE__, __LINE__);
