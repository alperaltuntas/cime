<?xml version="1.0"?>

<?xml-stylesheet type="text/xsl" href="entry_id.xsl" ?>

<entry_id version="3.0">
  <!-- modifier_mode allowed values are
       '*' 0 or more modifiers (default)
       '1' exactly 1 modifier
       '?' 0 or 1 modifiers
       '+' 1 or more modifiers

<<<<<<< HEAD
  <!-- NOTE that the description block determines what DLND% values can appear in the compset name 
       For DLND this is determined by the DLND_MODE values -->

  <description mustmatch="DLND%">
    <desc compset="DLND%NULL">dlnd modes are DLND_MODE=NULL:</desc>
    <desc compset="DLND%SCPL">dlnd modes for coupler-hist snow coupling are DLND_MODE=GLC_CPLHIST:</desc>
    <desc compset="DLND%LCPL">dlnd modes for coupler-hist non-snow coupling are DLND_MODE=CPLHIST:</desc>
=======
       This file may have lnd desc entries.
  -->
  <description modifier_mode="1">
    <desc lnd="DLND[%NULL][%SCPL][%LCPL]">Data land model (DLND) </desc>
    <desc option="NULL">Null mode </desc>
    <desc option="SCPL">snow coupling mode </desc>
    <desc option="LCPL">non-snow coupling </desc>
>>>>>>> 808774d9
  </description>

  <entry id="COMP_LND">
    <type>char</type>
    <valid_values>dlnd</valid_values>
    <default_value>dlnd</default_value>
    <group>case_comp</group>
    <file>env_case.xml</file>
    <desc>Name of land component</desc>
  </entry>

  <entry id="DLND_MODE">
    <type>char</type>
    <valid_values>CPLHIST,GLC_CPLHIST,NULL</valid_values>
    <default_value>NULL</default_value>
    <values match="last">
      <value compset="DLND%NULL">NULL</value>
      <value compset="DLND%LCPL">CPLHIST</value>
      <value compset="DLND%SCPL">GLC_CPLHIST</value>
    </values>
    <group>run_component_dlnd</group>
    <file>env_run.xml</file>
    <desc>DLND mode. In CPLHIST mode, land forcing data (produced by CLM) from a previous
    model run is output in coupler history files and read in by the data land model. IN GLC_CPLHIST,
    glc coupling fields are read in from a coupler history file.  In NULL mode, land forcing is
    set to zero and not utilized. The default is NULL.</desc>
  </entry>

  <entry id="DLND_CPLHIST_DIR">
    <type>char</type>
    <default_value>UNSET</default_value>
    <values match="last">
      <value compset="2000.*_DLND%SCPL" grid="l%0.9x1.25">$DIN_LOC_ROOT/lnd/dlnd7/CPLHIST_SNO/b.e10.BG20TRCN.f09_g16.002_c121001</value>
      <value compset="1850.*_DLND%SCPL" grid="l%0.9x1.25">$DIN_LOC_ROOT/lnd/dlnd7/CPLHIST_SNO/b.e10.BG1850CN.f09_g16.002_c121001</value>
      <value compset="HIST.*_DLND%SCPL" grid="l%0.9x1.25">$DIN_LOC_ROOT/lnd/dlnd7/CPLHIST_SNO/b.e10.BG20TRCN.f09_g16.002_c121001</value>
      <value compset="RCP8.*_DLND%SCPL" grid="l%0.9x1.25">$DIN_LOC_ROOT/lnd/dlnd7/CPLHIST_SNO/b.e10.BGRCP85CN.f09_g16.002_c121001</value>
      <value compset="20TR.*_DLND%SCPL" grid="l%0.9x1.25">$DIN_LOC_ROOT/lnd/dlnd7/CPLHIST_SNO/b.e10.BG20TRCN.f09_g16.002_c121001</value>
    </values>
    <group>run_component_dlnd</group>
    <file>env_run.xml</file>
    <desc>directory for coupler history data mode (only used for CPLHIST mode)</desc>
  </entry>

  <entry id="DLND_CPLHIST_CASE">
    <type>char</type>
    <default_value>UNSET</default_value>
    <values match="last">
      <value compset="2000.*_DLND%SCPL" grid="l%0.9x1.25">b.e10.BG20TRCN.f09_g16.002</value>
      <value compset="1850.*_DLND%SCPL" grid="l%0.9x1.25">b.e10.BG1850CN.f09_g16.002</value>
      <value compset="HIST.*_DLND%SCPL" grid="l%0.9x1.25">b.e10.BG20TRCN.f09_g16.002</value>
      <value compset="20TR.*_DLND%SCPL" grid="l%0.9x1.25">b.e10.BG20TRCN.f09_g16.002</value>
      <value compset="RCP8.*_DLND%SCPL" grid="l%0.9x1.25">b.e10.BGRCP85CN.f09_g16.002</value>
    </values>
    <group>run_component_dlnd</group>
    <file>env_run.xml</file>
    <desc>case name for coupler history data mode (only used for CPLHIST mode)</desc>
  </entry>

  <entry id="DLND_CPLHIST_YR_ALIGN">
    <type>integer</type>
    <default_value>1</default_value>
    <values match="last">
      <value compset="2000.*_DLND%SCPL" grid="l%0.9x1.25">1</value>
      <value compset="1850.*_DLND%SCPL" grid="l%0.9x1.25">1</value>
      <value compset="HIST.*_DLND%SCPL" grid="l%0.9x1.25">1850</value>
      <value compset="20TR.*_DLND%SCPL" grid="l%0.9x1.25">1850</value>
      <value compset="RCP8.*_DLND%SCPL" grid="l%0.9x1.25">2006</value>
    </values>
    <group>run_component_dlnd</group>
    <file>env_run.xml</file>
    <desc>year align (only used for CPLHIST mode)</desc>
  </entry>

  <entry id="DLND_CPLHIST_YR_START">
    <type>integer</type>
    <default_value>1</default_value>
    <values match="last">
      <value compset="2000.*_DLND%SCPL" grid="l%0.9x1.25">1976</value>
      <value compset="1850.*_DLND%SCPL" grid="l%0.9x1.25">26</value>
      <value compset="HIST.*_DLND%SCPL" grid="l%0.9x1.25">1850</value>
      <value compset="20TR.*_DLND%SCPL" grid="l%0.9x1.25">1850</value>
      <value compset="RCP8.*_DLND%SCPL" grid="l%0.9x1.25">2006</value>
    </values>
    <group>run_component_dlnd</group>
    <file>env_run.xml</file>
    <desc>starting year to loop data over (only used for CPLHIST mode)</desc>
  </entry>

  <entry id="DLND_CPLHIST_YR_END">
    <type>integer</type>
    <default_value>1</default_value>
    <values match="last">
      <value compset="2000.*_DLND%SCPL" grid="l%0.9x1.25">2005</value>
      <value compset="1850.*_DLND%SCPL" grid="l%0.9x1.25">100</value>
      <value compset="HIST.*_DLND%SCPL" grid="l%0.9x1.25">2005</value>
      <value compset="20TR.*_DLND%SCPL" grid="l%0.9x1.25">2005</value>
      <value compset="RCP8.*_DLND%SCPL" grid="l%0.9x1.25">2100</value>
    </values>
    <group>run_component_dlnd</group>
    <file>env_run.xml</file>
    <desc>ending year to loop data over (only used for CPLHIST mode)</desc>
  </entry>

  <help>
    =========================================
    DLND naming conventions
    =========================================
  </help>

</entry_id><|MERGE_RESOLUTION|>--- conflicted
+++ resolved
@@ -9,15 +9,6 @@
        '?' 0 or 1 modifiers
        '+' 1 or more modifiers
 
-<<<<<<< HEAD
-  <!-- NOTE that the description block determines what DLND% values can appear in the compset name 
-       For DLND this is determined by the DLND_MODE values -->
-
-  <description mustmatch="DLND%">
-    <desc compset="DLND%NULL">dlnd modes are DLND_MODE=NULL:</desc>
-    <desc compset="DLND%SCPL">dlnd modes for coupler-hist snow coupling are DLND_MODE=GLC_CPLHIST:</desc>
-    <desc compset="DLND%LCPL">dlnd modes for coupler-hist non-snow coupling are DLND_MODE=CPLHIST:</desc>
-=======
        This file may have lnd desc entries.
   -->
   <description modifier_mode="1">
@@ -25,7 +16,6 @@
     <desc option="NULL">Null mode </desc>
     <desc option="SCPL">snow coupling mode </desc>
     <desc option="LCPL">non-snow coupling </desc>
->>>>>>> 808774d9
   </description>
 
   <entry id="COMP_LND">
