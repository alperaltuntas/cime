module wav_comp_nuopc

  !----------------------------------------------------------------------------
  ! This is the NUOPC cap for DWAV
  !----------------------------------------------------------------------------

  use ESMF
  use NUOPC                 , only : NUOPC_CompDerive, NUOPC_CompSetEntryPoint, NUOPC_CompSpecialize
  use NUOPC                 , only : NUOPC_CompAttributeGet, NUOPC_Advertise
  use NUOPC_Model           , only : model_routine_SS        => SetServices
  use NUOPC_Model           , only : model_label_Advance     => label_Advance
  use NUOPC_Model           , only : model_label_SetRunClock => label_SetRunClock
  use NUOPC_Model           , only : model_label_Finalize    => label_Finalize
  use NUOPC_Model           , only : NUOPC_ModelGet
  use med_constants_mod     , only : IN, R8, I8, CXX, CL
  use med_constants_mod     , only : shr_file_getlogunit, shr_file_setlogunit
  use med_constants_mod     , only : shr_file_getloglevel, shr_file_setloglevel
  use med_constants_mod     , only : shr_file_setIO, shr_file_getUnit
  use med_constants_mod     , only : shr_cal_ymd2date, shr_cal_noleap, shr_cal_gregorian
  use shr_nuopc_scalars_mod , only : flds_scalar_name
  use shr_nuopc_scalars_mod , only : flds_scalar_num
  use shr_nuopc_scalars_mod , only : flds_scalar_index_nx
  use shr_nuopc_scalars_mod , only : flds_scalar_index_ny
  use shr_nuopc_methods_mod , only : shr_nuopc_methods_Clock_TimePrint
  use shr_nuopc_methods_mod , only : shr_nuopc_methods_ChkErr
  use shr_nuopc_methods_mod , only : shr_nuopc_methods_State_SetScalar
  use shr_nuopc_methods_mod , only : shr_nuopc_methods_State_Diagnose
  use shr_nuopc_grid_mod    , only : shr_nuopc_grid_ArrayToState
  use shr_nuopc_grid_mod    , only : shr_nuopc_grid_StateToArray
  use shr_const_mod         , only : SHR_CONST_SPVAL
  use shr_strdata_mod       , only : shr_strdata_type
  use dshr_nuopc_mod        , only : fld_list_type, fldsMax, fld_list_realize
  use dshr_nuopc_mod        , only : ModelInitPhase, ModelSetRunClock, ModelSetMetaData
  use dwav_shr_mod          , only : dwav_shr_read_namelists
  use dwav_comp_mod         , only : dwav_comp_init, dwav_comp_run, dwav_comp_advertise
  use mct_mod

  implicit none
  private ! except

  public  :: SetServices

  private :: InitializeAdvertise
  private :: InitializeRealize
  private :: ModelAdvance
  private :: ModelFinalize

  !--------------------------------------------------------------------------
  ! Private module data
  !--------------------------------------------------------------------------

  integer                    :: fldsToWav_num = 0
  integer                    :: fldsFrWav_num = 0
  type (fld_list_type)       :: fldsToWav(fldsMax)
  type (fld_list_type)       :: fldsFrWav(fldsMax)
  type(shr_strdata_type)     :: SDWAV
  type(mct_aVect)            :: x2w
  type(mct_aVect)            :: w2x
  integer                    :: compid                    ! mct comp id
  integer                    :: mpicom                    ! mpi communicator
  integer                    :: my_task                   ! my task in mpi communicator mpicom
  character(len=16)          :: inst_suffix = ""          ! char string associated with instance (ie. "_0001" or "")
  integer                    :: logunit                   ! logging unit number
  integer    ,parameter      :: master_task=0             ! task number of master task
  logical                    :: read_restart              ! start from restart
  character(len=256)         :: case_name                 ! case name
  character(len=80)          :: calendar                  ! calendar name
  character(CXX)             :: flds_w2x = ''
  character(CXX)             :: flds_x2w = ''
  logical                    :: wav_prognostic ! flag
  logical                    :: use_esmf_metadata = .false.
  character(*), parameter    :: modName =  "(wav_comp_nuopc)"
  integer, parameter         :: debug_import = 0          ! if > 0 will diagnose import fields
  integer, parameter         :: debug_export = 0          ! if > 0 will diagnose export fields
  character(*), parameter    :: u_FILE_u = &
       __FILE__

!===============================================================================
contains
!===============================================================================

  subroutine SetServices(gcomp, rc)
    type(ESMF_GridComp)  :: gcomp
    integer, intent(out) :: rc

    integer :: dbrc
    character(len=*),parameter  :: subname=trim(modName)//':(SetServices) '
    !-------------------------------------------------------------------------------

    rc = ESMF_SUCCESS
    call ESMF_LogWrite(subname//' called', ESMF_LOGMSG_INFO, rc=dbrc)

    ! the NUOPC gcomp component will register the generic methods
    call NUOPC_CompDerive(gcomp, model_routine_SS, rc=rc)
    if (shr_nuopc_methods_ChkErr(rc,__LINE__,u_FILE_u)) return

    ! switching to IPD versions
    call ESMF_GridCompSetEntryPoint(gcomp, ESMF_METHOD_INITIALIZE, &
         userRoutine=ModelInitPhase, phase=0, rc=rc)
    if (shr_nuopc_methods_ChkErr(rc,__LINE__,u_FILE_u)) return

    ! set entry point for methods that require specific implementation
    call NUOPC_CompSetEntryPoint(gcomp, ESMF_METHOD_INITIALIZE, &
         phaseLabelList=(/"IPDv01p1"/), userRoutine=InitializeAdvertise, rc=rc)
    if (shr_nuopc_methods_ChkErr(rc,__LINE__,u_FILE_u)) return

    call NUOPC_CompSetEntryPoint(gcomp, ESMF_METHOD_INITIALIZE, &
         phaseLabelList=(/"IPDv01p3"/), userRoutine=InitializeRealize, rc=rc)
    if (shr_nuopc_methods_ChkErr(rc,__LINE__,u_FILE_u)) return

    ! attach specializing method(s)

    call NUOPC_CompSpecialize(gcomp, specLabel=model_label_Advance, specRoutine=ModelAdvance, rc=rc)
    if (shr_nuopc_methods_ChkErr(rc,__LINE__,u_FILE_u)) return

    call ESMF_MethodRemove(gcomp, label=model_label_SetRunClock, rc=rc)
    if (shr_nuopc_methods_ChkErr(rc,__LINE__,u_FILE_u)) return
    call NUOPC_CompSpecialize(gcomp, specLabel=model_label_SetRunClock, specRoutine=ModelSetRunClock, rc=rc)
    if (shr_nuopc_methods_ChkErr(rc,__LINE__,u_FILE_u)) return

    call NUOPC_CompSpecialize(gcomp, specLabel=model_label_Finalize, specRoutine=ModelFinalize, rc=rc)
    if (shr_nuopc_methods_ChkErr(rc,__LINE__,u_FILE_u)) return

    call ESMF_LogWrite(subname//' done', ESMF_LOGMSG_INFO, rc=dbrc)

  end subroutine SetServices

  !===============================================================================

  subroutine InitializeAdvertise(gcomp, importState, exportState, clock, rc)
    use shr_nuopc_utils_mod, only : shr_nuopc_set_component_logging
    use shr_nuopc_utils_mod, only : shr_nuopc_get_component_instance

    type(ESMF_GridComp)  :: gcomp
    type(ESMF_State)     :: importState, exportState
    type(ESMF_Clock)     :: clock
    integer, intent(out) :: rc

    ! local variables
    logical            :: wav_present    ! flag
    type(ESMF_VM)      :: vm
    integer            :: lmpicom
    character(CL)      :: cvalue
    integer            :: n
    integer            :: ierr        ! error code
    integer            :: shrlogunit  ! original log unit
    integer            :: shrloglev   ! original log level
    logical            :: isPresent
    character(len=512) :: diro
    character(len=512) :: logfile
    integer            :: localPet
    integer            :: dbrc
    character(len=16)  :: inst_name   ! fullname of current instance (ie. "wav_0001")
    character(len=CL)  :: fileName    ! generic file name
    integer            :: inst_index  ! number of current instance (ie. 1)
    character(len=*),parameter  :: subname=trim(modName)//':(InitializeAdvertise) '
    !-------------------------------------------------------------------------------

    rc = ESMF_SUCCESS
    call ESMF_LogWrite(subname//' called', ESMF_LOGMSG_INFO, rc=dbrc)

    !----------------------------------------------------------------------------
    ! generate local mpi comm
    !----------------------------------------------------------------------------

    call ESMF_GridCompGet(gcomp, vm=vm, rc=rc)
    if (shr_nuopc_methods_ChkErr(rc,__LINE__,u_FILE_u)) return

    call ESMF_VMGet(vm, mpiCommunicator=lmpicom, localpet=my_task, rc=rc)
    if (shr_nuopc_methods_ChkErr(rc,__LINE__,u_FILE_u)) return

    call mpi_comm_dup(lmpicom, mpicom, ierr)

    !----------------------------------------------------------------------------
    ! determine instance information
    !----------------------------------------------------------------------------

    call shr_nuopc_get_component_instance(gcomp, inst_suffix, inst_index)
    inst_name = "WAV"//trim(inst_suffix)

    !----------------------------------------------------------------------------
    ! set logunit and set shr logging to my log file
    !----------------------------------------------------------------------------

    call shr_nuopc_set_component_logging(gcomp, my_task==master_task, logunit, shrlogunit, shrloglev)

    !----------------------------------------------------------------------------
    ! Read input namelists and set present and prognostic flags
    !----------------------------------------------------------------------------

    filename = "dwav_in"//trim(inst_suffix)
    call dwav_shr_read_namelists(filename, mpicom, my_task, master_task, &
         logunit, SDWAV, wav_present, wav_prognostic)

    !--------------------------------
    ! advertise import and export fields
    !--------------------------------

    call dwav_comp_advertise(importState, exportState, &
         wav_present, wav_prognostic, &
         fldsFrWav_num, fldsFrWav, fldsToWav_num, fldsToWav, &
         flds_w2x, flds_x2w, rc)
    if (shr_nuopc_methods_ChkErr(rc,__LINE__,u_FILE_u)) return

    call ESMF_LogWrite(subname//' done', ESMF_LOGMSG_INFO, rc=dbrc)

    !----------------------------------------------------------------------------
    ! Reset shr logging to original values
    !----------------------------------------------------------------------------

    call shr_file_setLogLevel(shrloglev)
    call shr_file_setLogUnit (shrlogunit)

  end subroutine InitializeAdvertise

  !===============================================================================

  subroutine InitializeRealize(gcomp, importState, exportState, clock, rc)
    type(ESMF_GridComp)  :: gcomp
    type(ESMF_State)     :: importState, exportState
    type(ESMF_Clock)     :: clock
    integer, intent(out) :: rc

    ! local variables
    type(ESMF_Mesh)         :: Emesh
    type(ESMF_TIME)         :: currTime
    type(ESMF_TimeInterval) :: timeStep
    type(ESMF_Calendar)     :: esmf_calendar             ! esmf calendar
    type(ESMF_CalKind_Flag) :: esmf_caltype              ! esmf calendar type
    integer                 :: current_ymd  ! model date
    integer                 :: current_year ! model year
    integer                 :: current_mon  ! model month
    integer                 :: current_day  ! model day
    integer                 :: current_tod  ! model sec into model date
    character(CL)           :: cvalue
    integer                 :: shrlogunit   ! original log unit
    integer                 :: shrloglev    ! original log level
    integer                 :: dbrc
    character(len=*),parameter :: subname=trim(modName)//':(InitializeRealize) '
    !-------------------------------------------------------------------------------

    rc = ESMF_SUCCESS
    call ESMF_LogWrite(subname//' called', ESMF_LOGMSG_INFO, rc=dbrc)

    !----------------------------------------------------------------------------
    ! Reset shr logging to my log file
    !----------------------------------------------------------------------------

    call shr_file_getLogUnit (shrlogunit)
    call shr_file_getLogLevel(shrloglev)
    call shr_file_setLogLevel(max(shrloglev,1))
    call shr_file_setLogUnit (logUnit)

    !--------------------------------
    ! get config variables
    !--------------------------------

    call NUOPC_CompAttributeGet(gcomp, name='case_name', value=case_name, rc=rc)
    if (shr_nuopc_methods_ChkErr(rc,__LINE__,u_FILE_u)) return

    call NUOPC_CompAttributeGet(gcomp, name='read_restart', value=cvalue, rc=rc)
    if (shr_nuopc_methods_ChkErr(rc,__LINE__,u_FILE_u)) return
    read(cvalue,*) read_restart

    call NUOPC_CompAttributeGet(gcomp, name='MCTID', value=cvalue, rc=rc)
    if (shr_nuopc_methods_ChkErr(rc,__LINE__,u_FILE_u)) return
    read(cvalue,*) compid

    !----------------------------------------------------------------------------
    ! Determine calendar info
    !----------------------------------------------------------------------------

    call ESMF_ClockGet( clock, currTime=currTime, timeStep=timeStep, rc=rc)
    if (shr_nuopc_methods_ChkErr(rc,__LINE__,u_FILE_u)) return

    call ESMF_TimeGet( currTime, yy=current_year, mm=current_mon, dd=current_day, s=current_tod, &
         calkindflag=esmf_caltype, rc=rc )
    if (shr_nuopc_methods_ChkErr(rc,__LINE__,u_FILE_u)) return
    call shr_cal_ymd2date(current_year, current_mon, current_day, current_ymd)

    if (esmf_caltype == ESMF_CALKIND_NOLEAP) then
       calendar = shr_cal_noleap
    else if (esmf_caltype == ESMF_CALKIND_GREGORIAN) then
       calendar = shr_cal_gregorian
    else
       call ESMF_LogWrite(subname//" ERROR bad ESMF calendar name "//trim(calendar), ESMF_LOGMSG_ERROR, rc=dbrc)
       rc = ESMF_Failure
       return
    end if

    !--------------------------------
    ! Generate the mesh
    !--------------------------------

    call NUOPC_CompAttributeGet(gcomp, name='mesh_wav', value=cvalue, rc=rc)
    if (shr_nuopc_methods_ChkErr(rc,__LINE__,u_FILE_u)) return

    if (my_task == master_task) then
       write(logunit,*) " obtaining dwav mesh from " // trim(cvalue)
    end if

    Emesh = ESMF_MeshCreate(filename=trim(cvalue), fileformat=ESMF_FILEFORMAT_ESMFMESH, rc=rc)
    if (shr_nuopc_methods_ChkErr(rc,__LINE__,u_FILE_u)) return

    !--------------------------------
    ! Initialize model
    !--------------------------------

    call dwav_comp_init(x2w, w2x, &
         SDWAV, mpicom, compid, my_task, master_task, &
         inst_suffix, logunit, read_restart, &
         current_ymd, current_tod, calendar, EMesh)

    !--------------------------------
    ! realize the actively coupled fields, now that a mesh is established
    ! NUOPC_Realize "realizes" a previously advertised field in the importState and exportState
    ! by replacing the advertised fields with the newly created fields of the same name.
    !--------------------------------

    call fld_list_realize( &
         state=ExportState, &
         fldList=fldsFrWav, &
         numflds=fldsFrWav_num, &
         flds_scalar_name=flds_scalar_name, &
         flds_scalar_num=flds_scalar_num, &
         tag=subname//':dwavExport',&
         mesh=Emesh, rc=rc)
    if (shr_nuopc_methods_ChkErr(rc,__LINE__,u_FILE_u)) return

    call fld_list_realize( &
         state=importState, &
         fldList=fldsToWav, &
         numflds=fldsToWav_num, &
         flds_scalar_name=flds_scalar_name, &
         flds_scalar_num=flds_scalar_num, &
         tag=subname//':dwavImport',&
         mesh=Emesh, rc=rc)
    if (shr_nuopc_methods_ChkErr(rc,__LINE__,u_FILE_u)) return

    !--------------------------------
    ! Pack export state
    !--------------------------------

    call shr_nuopc_grid_ArrayToState(w2x%rattr, flds_w2x, exportState, grid_option='mesh', rc=rc)
    if (shr_nuopc_methods_ChkErr(rc,__LINE__,u_FILE_u)) return

    call shr_nuopc_methods_State_SetScalar(dble(SDWAV%nxg),flds_scalar_index_nx, exportState, mpicom, &
         flds_scalar_name, flds_scalar_num, rc)
    if (shr_nuopc_methods_ChkErr(rc,__LINE__,u_FILE_u)) return

    call shr_nuopc_methods_State_SetScalar(dble(SDWAV%nyg),flds_scalar_index_ny, exportState, mpicom, &
         flds_scalar_name, flds_scalar_num, rc)
    if (shr_nuopc_methods_ChkErr(rc,__LINE__,u_FILE_u)) return

    !--------------------------------
    ! diagnostics
    !--------------------------------

    if (debug_export > 0) then
       call shr_nuopc_methods_State_diagnose(exportState,subname//':ES',rc=rc)
       if (shr_nuopc_methods_ChkErr(rc,__LINE__,u_FILE_u)) return
    endif

    call shr_file_setLogLevel(shrloglev)
    call shr_file_setLogUnit (shrlogunit)

    !----------------------------------------------------------------------------
    ! Reset shr logging to original values
    !----------------------------------------------------------------------------

    if (use_esmf_metadata) then
       call ModelSetMetaData(gcomp, name='DWAV', rc=rc)
       if (shr_nuopc_methods_ChkErr(rc,__LINE__,u_FILE_u)) return
    end if

    call ESMF_LogWrite(subname//' done', ESMF_LOGMSG_INFO, rc=dbrc)

  end subroutine InitializeRealize

  !===============================================================================

  subroutine ModelAdvance(gcomp, rc)
    use shr_nuopc_utils_mod, only : shr_nuopc_memcheck
    type(ESMF_GridComp)  :: gcomp
    integer, intent(out) :: rc

    ! local variables
    type(ESMF_Clock)        :: clock
    type(ESMF_Alarm)        :: alarm
    type(ESMF_Time)         :: currTime, nextTime
    type(ESMF_TimeInterval) :: timeStep
    type(ESMF_State)        :: importState, exportState
    integer                 :: shrlogunit    ! original log unit
    integer                 :: shrloglev     ! original log level
    logical                 :: write_restart ! write a restart
    integer                 :: yr            ! year
    integer                 :: mon           ! month
    integer                 :: day           ! day in month
    integer                 :: next_ymd      ! model date
    integer                 :: next_tod      ! model sec into model date
    integer                 :: dbrc
    character(len=*),parameter :: subname=trim(modName)//':(ModelAdvance) '
    !-------------------------------------------------------------------------------

    rc = ESMF_SUCCESS

    call ESMF_LogWrite(subname//' called', ESMF_LOGMSG_INFO, rc=dbrc)

    call shr_nuopc_memcheck(subname, 3, my_task==master_task)
    call shr_file_getLogUnit (shrlogunit)
    call shr_file_getLogLevel(shrloglev)
    call shr_file_setLogLevel(max(shrloglev,1))
    call shr_file_setLogUnit (logunit)

    !--------------------------------
    ! query the Component for its clock, importState and exportState
    !--------------------------------

    call NUOPC_ModelGet(gcomp, modelClock=clock, importState=importState, exportState=exportState, rc=rc)
    if (shr_nuopc_methods_ChkErr(rc,__LINE__,u_FILE_u)) return

    if (debug_export > 0 .and. my_task == master_task) then
       call shr_nuopc_methods_Clock_TimePrint(clock,subname//'clock',rc=rc)
    endif

    !--------------------------------
    ! Unpack import state
    !--------------------------------

    if (wav_prognostic) then
       call shr_nuopc_grid_StateToArray(importState, x2w%rattr, flds_x2w, grid_option='mesh', rc=rc)
       if (shr_nuopc_methods_ChkErr(rc,__LINE__,u_FILE_u)) return
    end if

    !--------------------------------
    ! Run model
    !--------------------------------

    ! Determine if will write restart

    call ESMF_ClockGetAlarm(clock, alarmname='alarm_restart', alarm=alarm, rc=rc)
    if (shr_nuopc_methods_ChkErr(rc,__LINE__,u_FILE_u)) return

    if (ESMF_AlarmIsRinging(alarm, rc=rc)) then
       if (shr_nuopc_methods_ChkErr(rc,__LINE__,u_FILE_u)) return
       write_restart = .true.
       call ESMF_AlarmRingerOff( alarm, rc=rc )
       if (shr_nuopc_methods_ChkErr(rc,__LINE__,u_FILE_u)) return
    else
       write_restart = .false.
    endif

    ! For nuopc - the component clock is advanced at the end of the time interval
    ! For these to match for now - need to advance nuopc one timestep ahead for
    ! shr_strdata time interpolation

    call ESMF_ClockGet( clock, currTime=currTime, timeStep=timeStep, rc=rc )
    if (shr_nuopc_methods_ChkErr(rc,__LINE__,u_FILE_u)) return

    nextTime = currTime + timeStep
    call ESMF_TimeGet( nextTime, yy=yr, mm=mon, dd=day, s=next_tod, rc=rc )
    if (shr_nuopc_methods_ChkErr(rc,__LINE__,u_FILE_u)) return
    call shr_cal_ymd2date(yr, mon, day, next_ymd)

    call dwav_comp_run(x2w, w2x, &
         SDWAV, mpicom, my_task, master_task, &
         inst_suffix, logunit, read_restart, write_restart, &
         next_ymd, next_tod, case_name=case_name)

    !--------------------------------
    ! Pack export state
    !--------------------------------

    call shr_nuopc_grid_ArrayToState(w2x%rattr, flds_w2x, exportState, grid_option='mesh', rc=rc)
    if (shr_nuopc_methods_ChkErr(rc,__LINE__,u_FILE_u)) return

    !--------------------------------
    ! diagnostics
    !--------------------------------

    if (debug_export > 0) then
       call shr_nuopc_methods_State_diagnose(exportState,subname//':ES',rc=rc)
       if (shr_nuopc_methods_ChkErr(rc,__LINE__,u_FILE_u)) return
    endif

    if (my_task == master_task) then
       call ESMF_ClockPrint(clock, options="currTime", unit=cvalue, &
            preString="------>Advancing WAV from: ", rc=rc)
       if (shr_nuopc_methods_ChkErr(rc,__LINE__,u_FILE_u)) return
<<<<<<< HEAD
       call ESMF_ClockPrint(clock, options="stopTime", preString="--------------------------------> to: ", rc=rc)
=======
       write(logunit, *) trim(cvalue)

       call ESMF_ClockPrint(clock, options="stopTime", unit=cvalue, &
            preString="--------------------------------> to: ", rc=rc)
>>>>>>> c2b6216b
       if (shr_nuopc_methods_ChkErr(rc,__LINE__,u_FILE_u)) return
       write(logunit, *) trim(cvalue)
    end if

    call ESMF_LogWrite(subname//' done', ESMF_LOGMSG_INFO, rc=dbrc)

    call shr_file_setLogLevel(shrloglev)
    call shr_file_setLogUnit (shrlogunit)

  end subroutine ModelAdvance

  !===============================================================================

  subroutine ModelFinalize(gcomp, rc)
    type(ESMF_GridComp)  :: gcomp
    integer, intent(out) :: rc

    ! local variables
    integer                 :: dbrc
    character(*), parameter :: F00   = "('(dwav_comp_final) ',8a)"
    character(*), parameter :: F91   = "('(dwav_comp_final) ',73('-'))"
    character(len=*),parameter  :: subname=trim(modName)//':(ModelFinalize) '
    !-------------------------------------------------------------------------------

    rc = ESMF_SUCCESS
    call ESMF_LogWrite(subname//' called', ESMF_LOGMSG_INFO, rc=dbrc)
    if (my_task == master_task) then
       write(logunit,F91)
       write(logunit,F00) ' dwav : end of main integration loop'
       write(logunit,F91)
    end if
    call ESMF_LogWrite(subname//' done', ESMF_LOGMSG_INFO, rc=dbrc)

  end subroutine ModelFinalize

end module wav_comp_nuopc<|MERGE_RESOLUTION|>--- conflicted
+++ resolved
@@ -380,7 +380,7 @@
   !===============================================================================
 
   subroutine ModelAdvance(gcomp, rc)
-    use shr_nuopc_utils_mod, only : shr_nuopc_memcheck
+    use shr_nuopc_utils_mod, only : shr_nuopc_memcheck, shr_nuopc_log_clock_advance
     type(ESMF_GridComp)  :: gcomp
     integer, intent(out) :: rc
 
@@ -484,19 +484,7 @@
     endif
 
     if (my_task == master_task) then
-       call ESMF_ClockPrint(clock, options="currTime", unit=cvalue, &
-            preString="------>Advancing WAV from: ", rc=rc)
-       if (shr_nuopc_methods_ChkErr(rc,__LINE__,u_FILE_u)) return
-<<<<<<< HEAD
-       call ESMF_ClockPrint(clock, options="stopTime", preString="--------------------------------> to: ", rc=rc)
-=======
-       write(logunit, *) trim(cvalue)
-
-       call ESMF_ClockPrint(clock, options="stopTime", unit=cvalue, &
-            preString="--------------------------------> to: ", rc=rc)
->>>>>>> c2b6216b
-       if (shr_nuopc_methods_ChkErr(rc,__LINE__,u_FILE_u)) return
-       write(logunit, *) trim(cvalue)
+       call shr_nuopc_log_clock_advance(clock, 'WAV', logunit)
     end if
 
     call ESMF_LogWrite(subname//' done', ESMF_LOGMSG_INFO, rc=dbrc)
