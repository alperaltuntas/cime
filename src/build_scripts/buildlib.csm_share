--- conflicted
+++ resolved
@@ -43,27 +43,6 @@
 
 def buildlib(bldroot, installpath, case):
 ###############################################################################
-<<<<<<< HEAD
-    with Case(caseroot, read_only=False) as case:
-        cimeroot = case.get_value("CIMEROOT")
-        comp_interface = case.get_value("COMP_INTERFACE")
-        filepath = [os.path.join(caseroot,"SourceMods","src.share"),
-                    os.path.join(cimeroot,"src","drivers",comp_interface,"shr"),
-                    os.path.join(cimeroot,"src","share","streams"),
-                    os.path.join(cimeroot,"src","share","util"),
-                    os.path.join(cimeroot,"src","share","RandNum","src"),
-                    os.path.join(cimeroot,"src","share","RandNum","src","dsfmt_f03"),
-                    os.path.join(cimeroot,"src","share","RandNum","src","kissvec"),
-                    os.path.join(cimeroot,"src","share","RandNum","src","mt19937")]
-
-        # Append path for driver - currently only values of 'mct' and 'nuopc' are accepted
-        driver = case.get_value("COMP_INTERFACE")
-        if driver == "mct":
-            filepath.append(os.path.join(cimeroot,"src","drivers","mct","shr"))
-        elif driver == "nuopc":
-            filepath.append(os.path.join(cimeroot,"src","drivers","nuopc","shr"))
-            filepath.append(os.path.join(cimeroot,"src","drivers","nuopc","cime_flds_shr"))
-=======
     caseroot = case.get_value("CASEROOT")
     cimeroot = case.get_value("CIMEROOT")
     comp_interface = case.get_value("COMP_INTERFACE")
@@ -82,7 +61,7 @@
         filepath.append(os.path.join(cimeroot,"src","drivers","mct","shr"))
     elif driver == "nuopc":
         filepath.append(os.path.join(cimeroot,"src","drivers","nuopc","shr"))
-        filepath.append(os.path.join(cimeroot,"src","drivers","nuopc","cime_flds"))
+        filepath.append(os.path.join(cimeroot,"src","drivers","nuopc","cime_flds_shr"))
     else:
         expect(False, "driver value of {} not supported".format(driver))
 
@@ -117,7 +96,6 @@
             continue
         if multi_driver:
             ninst_comp = 1
->>>>>>> fd0b433f
         else:
             ninst_comp = case.get_value("NINST_{}".format(comp))
         multiinst_cppdefs += " -DNUM_COMP_INST_{}={}".format(comp, ninst_comp)
