--- conflicted
+++ resolved
@@ -14,13 +14,7 @@
 from CIME.buildlib import build_cime_component_lib, parse_input
 from CIME.case import Case
 
-<<<<<<< HEAD
-logger = logging.getLogger(__name__)
-
-def buildlib(case, libroot, bldroot, compname=None):
-=======
 def buildlib(bldroot, libroot, case, compname=None):
->>>>>>> 3a5df36c
     if compname is None:
         thisdir = os.path.dirname(os.path.abspath(__file__))
         path, dir1 = os.path.split(thisdir)
