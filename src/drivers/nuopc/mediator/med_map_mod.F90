module med_map_mod

  use med_constants_mod , only : CX, CS, CL, R8
  use med_constants_mod , only : ispval_mask => med_constants_ispval_mask
  use med_constants_mod , only : czero => med_constants_czero
  use med_constants_mod , only : dbug_flag => med_constants_dbug_flag

  implicit none
  private

  ! public routines
  public :: med_map_RouteHandles_init
  public :: med_map_Fractions_init
  public :: med_map_MapNorm_init
  public :: med_map_FB_Regrid_Norm

  ! private module variables

  character(*)      , parameter :: u_FILE_u    = __FILE__
  ! should this be a module variable?
  integer                       :: srcTermProcessing_Value = 0
  logical                       :: mastertask

!================================================================================
contains
!================================================================================

  subroutine med_map_RouteHandles_init(gcomp, llogunit, rc)

    !---------------------------------------------
    ! Initialize route handles in the mediator
    ! Assumptions:
    !   -  Route handles are created per target field bundles NOT
    !      per individual fields in the bundle
    !   -  ALL fields in the bundle are on identical grids
    !   -  MULTIPLE route handles are going to be generated for
    !      given field bundle source and destination grids
    !    - Route handles will ONLY be created if coupling is active
    !      between n1 and n2
    ! Algorithm
    !     n1=source component index
    !     n2=destination component index
    !     nf=field index
    !     fldListFr(n)%flds(nf) is queried to determine the mapindex and mapfile
    !     and the appropriate route handle is created
    !
    ! Regridding is done on a per-field basis AND only for those fields that have a
    ! valid mapping index for the destination component
    !     n = source field index field index
    !     destcomp = destination component index
    !     The fldsSrc input argument is queried for the mapping type of the field
    !     for the desination component
    !        mapindex = fldsSrc(n)%mapindex(destcomp)
    !     If the mapindex is 0 (there is no valid mapping) then NO mapping is done
    !        for the field
    !---------------------------------------------

    use ESMF                  , only : ESMF_LogWrite, ESMF_LOGMSG_INFO, ESMF_SUCCESS, ESMF_LogFlush
    use ESMF                  , only : ESMF_GridComp, ESMF_VM, ESMF_Field, ESMF_PoleMethod_Flag, ESMF_POLEMETHOD_ALLAVG
    use ESMF                  , only : ESMF_GridCompGet, ESMF_VMGet, ESMF_FieldSMMStore, ESMF_RouteHandleIsCreated
    use ESMF                  , only : ESMF_FieldRedistStore, ESMF_FieldRegridStore, ESMF_REGRIDMETHOD_BILINEAR
    use ESMF                  , only : ESMF_UNMAPPEDACTION_IGNORE, ESMF_REGRIDMETHOD_CONSERVE, ESMF_NORMTYPE_FRACAREA
    use ESMF                  , only : ESMF_NORMTYPE_DSTAREA, ESMF_REGRIDMETHOD_PATCH, ESMF_RouteHandlePrint
    use NUOPC                 , only : NUOPC_Write
    use esmFlds               , only : ncomps, compice, compocn, compname
    use esmFlds               , only : fldListFr, fldListTo
    use shr_nuopc_fldList_mod , only : mapnames
    use shr_nuopc_fldList_mod , only : mapbilnr, mapconsf, mapconsd, mappatch, mapfcopy, mapunset, mapfiler
    use shr_nuopc_methods_mod , only : shr_nuopc_methods_FB_getFieldN
    use shr_nuopc_methods_mod , only : shr_nuopc_methods_ChkErr
    use med_internalstate_mod , only : InternalState
    use perf_mod              , only : t_startf, t_stopf
    ! input/output variables
    type(ESMF_GridComp)  :: gcomp
    integer, intent(in)  :: llogunit
    integer, intent(out) :: rc

    ! local variables
    type(InternalState)     :: is_local
    type(ESMF_VM)           :: vm
    type(ESMF_Field)        :: fldsrc
    type(ESMF_Field)        :: flddst
    integer                 :: localPet
    integer                 :: n,n1,n2,m,nf,nflds,ncomp
    integer                 :: SrcMaskValue
    integer                 :: DstMaskValue
    character(len=128)      :: value
    character(len=128)      :: rhname
    character(len=128)      :: rhname_file
    character(len=CS)       :: mapname
    character(len=CX)       :: mapfile
    character(len=CS)       :: string
    integer                 :: mapindex
    logical                 :: rhprint_flag = .false.
    real(R8)      , pointer :: factorList(:)
    character(CL) , pointer :: fldnames(:)
    integer                 :: dbrc
    type(ESMF_PoleMethod_Flag), parameter :: polemethod=ESMF_POLEMETHOD_ALLAVG
    character(len=*), parameter :: subname=' (module_med_map: RouteHandles_init) '
    !-----------------------------------------------------------
    call t_startf('MED:'//subname)

    if (dbug_flag > 1) then
       call ESMF_LogWrite("Starting to initialize RHs", ESMF_LOGMSG_INFO)
       call ESMF_LogFlush()
    endif

    rc = ESMF_SUCCESS

    ! Determine mastertask
    call ESMF_GridCompGet(gcomp, vm=vm, rc=rc)
    call ESMF_VMGet(vm, localPet=localPet, rc=rc)
    mastertask = .false.
    if (localPet == 0) mastertask=.true.
    ! Get the internal state from Component.
    nullify(is_local%wrap)
    call ESMF_GridCompGetInternalState(gcomp, is_local, rc)
    if (shr_nuopc_methods_ChkErr(rc,__LINE__,u_FILE_u)) return

    ! Create the necessary route handles
    if (mastertask) write(llogunit,*) ' '
    do n1 = 1, ncomps
       do n2 = 1, ncomps

          dstMaskValue = ispval_mask
          srcMaskValue = ispval_mask
          if (n1 == compocn .or. n1 == compice) srcMaskValue = 0
          if (n2 == compocn .or. n2 == compice) dstMaskValue = 0

          !--- get single fields from bundles
          !--- 1) ASSUMES all fields in the bundle are on identical grids
          !--- 2) MULTIPLE route handles are going to be generated for
          !---    given field bundle source and destination grids

          if (n1 /= n2) then

             ! Determine route handle names
             rhname = trim(compname(n1))//"2"//trim(compname(n2))

             if (is_local%wrap%med_coupling_active(n1,n2)) then ! If coupling is active between n1 and n2

                call shr_nuopc_methods_FB_getFieldN(is_local%wrap%FBImp(n1,n1), 1, fldsrc, rc)
                if (shr_nuopc_methods_ChkErr(rc,__LINE__,u_FILE_u)) return

                call shr_nuopc_methods_FB_getFieldN(is_local%wrap%FBImp(n1,n2), 1, flddst, rc)
                if (shr_nuopc_methods_ChkErr(rc,__LINE__,u_FILE_u)) return

                ! Loop over fields
                do nf = 1,size(fldListFr(n1)%flds)

                   ! Determine the mapping type for mapping field nf from n1 to n2
                   mapindex = fldListFr(n1)%flds(nf)%mapindex(n2)

                   ! separate check first since Fortran does not have short-circuit evaluation
                   if (mapindex == mapunset) cycle

                   ! Create route handle for target mapindex if route handle is required
                   ! (i.e. mapindex /= mapunset) and route handle has not already been created
                   if (.not. ESMF_RouteHandleIsCreated(is_local%wrap%RH(n1,n2,mapindex), rc=rc)) then

                      if (shr_nuopc_methods_ChkErr(rc,__LINE__,u_FILE_u)) return

                      mapname  = trim(mapnames(mapindex))
                      mapfile  = trim(fldListFr(n1)%flds(nf)%mapfile(n2))
                      string   = trim(rhname)//'_weights'

                      if (mapindex == mapfiler .and. mapfile /= 'unset') then
                         ! TODO: actually error out if mapfile is unset in this case
                         if (mastertask) then
                            write(llogunit,'(4A)') subname,trim(string),' RH '//trim(mapname)//' via input file ',&
                                 trim(mapfile)
                         end if
                         call ESMF_LogWrite(subname // trim(string) //&
                              ' RH '//trim(mapname)//' via input file '//trim(mapfile), ESMF_LOGMSG_INFO, rc=dbrc)
                         call ESMF_FieldSMMStore(fldsrc, flddst, mapfile, &
                              routehandle=is_local%wrap%RH(n1,n2,mapindex), &
                              ignoreUnmatchedIndices=.true., &
                              srcTermProcessing=srcTermProcessing_Value, rc=rc)
                         if (shr_nuopc_methods_ChkErr(rc,__LINE__,u_FILE_u)) return
                      else if (mapindex == mapfcopy) then
                         if (mastertask) then
                            write(llogunit,'(3A)') subname,trim(string),' RH redist '
                         end if
                         call ESMF_LogWrite(trim(subname) // trim(string) // ' RH redist ', ESMF_LOGMSG_INFO, rc=dbrc)
                         call ESMF_FieldRedistStore(fldsrc, flddst, &
                              routehandle=is_local%wrap%RH(n1,n2,mapindex), &
                              ignoreUnmatchedIndices = .true., rc=rc)
                         if (shr_nuopc_methods_ChkErr(rc,__LINE__,u_FILE_u)) return
                      else if (mapfile /= 'unset') then
                         if (mastertask) then
                            write(llogunit,'(4A)') subname,trim(string),' RH '//trim(mapname)//' via input file ',&
                                 trim(mapfile)
                         end if
                         call ESMF_LogWrite(subname // trim(string) //&
                              ' RH '//trim(mapname)//' via input file '//trim(mapfile), ESMF_LOGMSG_INFO, rc=dbrc)
                         call ESMF_FieldSMMStore(fldsrc, flddst, mapfile, &
                              routehandle=is_local%wrap%RH(n1,n2,mapindex), &
                              ignoreUnmatchedIndices=.true., &
                              srcTermProcessing=srcTermProcessing_Value, rc=rc)
                         if (shr_nuopc_methods_ChkErr(rc,__LINE__,u_FILE_u)) return
                      else
                         if (mastertask) write(llogunit,'(3A)') subname,trim(string),&
                              ' RH regrid for '//trim(mapname)//' computed on the fly'
                         call ESMF_LogWrite(subname // trim(string) //&
                              ' RH regrid for '//trim(mapname)//' computed on the fly', ESMF_LOGMSG_INFO, rc=dbrc)
                         if (mapindex == mapbilnr) then
                            srcTermProcessing_Value = 0
                            call ESMF_FieldRegridStore(fldsrc, flddst, &
                                 routehandle=is_local%wrap%RH(n1,n2,mapindex), &
                                 srcMaskValues=(/srcMaskValue/), &
                                 dstMaskValues=(/dstMaskValue/), &
                                 regridmethod=ESMF_REGRIDMETHOD_BILINEAR, &
                                 polemethod=polemethod, &
                                 srcTermProcessing=srcTermProcessing_Value, &
                                 factorList=factorList, &
                                 ignoreDegenerate=.true., &
                                 unmappedaction=ESMF_UNMAPPEDACTION_IGNORE, rc=rc)
                         else if (mapindex == mapconsf) then
                            call ESMF_FieldRegridStore(fldsrc, flddst, &
                                 routehandle=is_local%wrap%RH(n1,n2,mapindex), &
                                 srcMaskValues=(/srcMaskValue/), &
                                 dstMaskValues=(/dstMaskValue/), &
                                 regridmethod=ESMF_REGRIDMETHOD_CONSERVE, &
                                 normType=ESMF_NORMTYPE_FRACAREA, &
                                 srcTermProcessing=srcTermProcessing_Value, &
                                 factorList=factorList, &
                                 ignoreDegenerate=.true., &
                                 unmappedaction=ESMF_UNMAPPEDACTION_IGNORE, rc=rc)
                         else if (mapindex == mapconsd) then
                            call ESMF_FieldRegridStore(fldsrc, flddst, &
                                 routehandle=is_local%wrap%RH(n1,n2,mapindex), &
                                 srcMaskValues=(/srcMaskValue/), &
                                 dstMaskValues=(/dstMaskValue/), &
                                 regridmethod=ESMF_REGRIDMETHOD_CONSERVE, &
                                 normType=ESMF_NORMTYPE_DSTAREA, &
                                 srcTermProcessing=srcTermProcessing_Value, &
                                 factorList=factorList, &
                                 ignoreDegenerate=.true., &
                                 unmappedaction=ESMF_UNMAPPEDACTION_IGNORE, rc=rc)
                         else if (mapindex == mappatch) then
                            call ESMF_FieldRegridStore(fldsrc, flddst, &
                                 routehandle=is_local%wrap%RH(n1,n2,mapindex), &
                                 srcMaskValues=(/srcMaskValue/), &
                                 dstMaskValues=(/dstMaskValue/), &
                                 regridmethod=ESMF_REGRIDMETHOD_PATCH, &
                                 polemethod=polemethod, &
                                 srcTermProcessing=srcTermProcessing_Value, &
                                 factorList=factorList, &
                                 ignoreDegenerate=.true., &
                                 unmappedaction=ESMF_UNMAPPEDACTION_IGNORE, rc=rc)
                         end if
                         if (rhprint_flag) then
                            call NUOPC_Write(factorList, "array_med_"//trim(string)//"_consf.nc", rc)
                            if (shr_nuopc_methods_ChkErr(rc,__LINE__,u_FILE_u)) return
                         endif
                      end if
                      if (rhprint_flag) then
                         call ESMF_LogWrite(trim(subname)//trim(string)//": printing  RH for "//trim(mapname), &
                              ESMF_LOGMSG_INFO, rc=dbrc)

                         call ESMF_RouteHandlePrint(is_local%wrap%RH(n1,n2,mapindex), rc=rc)
                         if (shr_nuopc_methods_ChkErr(rc,__LINE__,u_FILE_u)) return
                      endif
                      if (shr_nuopc_methods_ChkErr(rc,__LINE__,u_FILE_u)) return
                      ! Check that a valid route handle has been created
                      if (.not. ESMF_RouteHandleIsCreated(is_local%wrap%RH(n1,n2,mapindex), rc=rc)) then
                         call ESMF_LogWrite(trim(subname)//trim(string)//": failed   RH "//trim(mapname), &
                              ESMF_LOGMSG_INFO, rc=dbrc)
                      endif
                   end if
                end do ! loop over fields
             end if ! if coupling is active between n1 and n2
          end if ! if n1 not equal to n2
       end do ! loop over n2
    end do ! loop over n1

    if (dbug_flag > 1) then
      call ESMF_LogWrite(trim(subname)//": done", ESMF_LOGMSG_INFO, rc=dbrc)
    endif
    call t_stopf('MED:'//subname)

  end subroutine med_map_RouteHandles_init

  !================================================================================

  subroutine med_map_Fractions_init(gcomp, n1, n2, FBSrc, FBDst, RouteHandle, rc)

    use ESMF                  , only : ESMF_LogWrite, ESMF_LOGMSG_INFO, ESMF_SUCCESS, ESMF_LogFlush
    use ESMF                  , only : ESMF_GridComp, ESMF_FieldBundle, ESMF_RouteHandle, ESMF_Field
    use ESMF                  , only : ESMF_FieldRedistStore, ESMF_FieldSMMStore, ESMF_FieldRegridStore
    use ESMF                  , only : ESMF_UNMAPPEDACTION_IGNORE, ESMF_REGRIDMETHOD_CONSERVE, ESMF_NORMTYPE_FRACAREA
    use NUOPC                 , only : NUOPC_CompAttributeGet
    use esmFlds               , only : ncomps, compice, compocn, compname
    use shr_nuopc_fldList_mod , only : mapnames, mapconsf
    use shr_nuopc_methods_mod , only : shr_nuopc_methods_ChkErr
    use shr_nuopc_methods_mod , only : shr_nuopc_methods_FB_getFieldN
    use perf_mod              , only : t_startf, t_stopf
    !---------------------------------------------
    ! Initialize initialize additional route handles
    ! for mapping fractions
    !---------------------------------------------

    type(ESMF_GridComp)                    :: gcomp
    integer                , intent(in)    :: n1
    integer                , intent(in)    :: n2
    type(ESMF_FieldBundle) , intent(in)    :: FBSrc
    type(ESMF_FieldBundle) , intent(in)    :: FBDst
    type(ESMF_RouteHandle) , intent(inout) :: RouteHandle
    integer                , intent(out)   :: rc

    ! local variables
    type(ESMF_Field)   :: fldsrc
    type(ESMF_Field)   :: flddst
    character(len=128) :: rhname
    character(len=CS)  :: mapname
    character(len=CX)  :: mapfile
    character(len=CS)  :: string
    integer            :: SrcMaskValue
    integer            :: DstMaskValue
    real(R8), pointer  :: factorList(:)
    integer            :: dbrc
    character(len=*), parameter :: subname=' (med_map_fractions_init: ) '
    !---------------------------------------------
    call t_startf('MED:'//subname)

    if (dbug_flag > 1) then
       call ESMF_LogWrite("Initializing RHs not yet created and needed for mapping fractions", &
            ESMF_LOGMSG_INFO)
       call ESMF_LogFlush()
    endif

    rc = ESMF_SUCCESS

    call shr_nuopc_methods_FB_getFieldN(FBsrc, 1, fldsrc, rc)
    if (shr_nuopc_methods_ChkErr(rc,__LINE__,u_FILE_u)) return

    call shr_nuopc_methods_FB_getFieldN(FBDst, 1, flddst, rc)
    if (shr_nuopc_methods_ChkErr(rc,__LINE__,u_FILE_u)) return

    dstMaskValue = ispval_mask
    srcMaskValue = ispval_mask
    if (n1 == compocn .or. n1 == compice) srcMaskValue = 0
    if (n2 == compocn .or. n2 == compice) dstMaskValue = 0

    rhname = trim(compname(n1))//"2"//trim(compname(n2))
    string   = trim(rhname)//'_weights'
    if ( (n1 == compocn .and. n2 == compice) .or. (n1 == compice .and. n2 == compocn)) then
       mapfile = 'idmap'
    else
       call ESMF_LogWrite("Querying for attribute "//trim(rhname)//"_fmapname = ", ESMF_LOGMSG_INFO)
       call NUOPC_CompAttributeGet(gcomp, name=trim(rhname)//"_fmapname", value=mapfile, rc=rc)
       mapname = trim(mapnames(mapconsf))
    end if

    if (mapfile == 'idmap') then
       call ESMF_LogWrite(trim(subname) // trim(string) //&
            ' RH '//trim(mapname)// ' is redist', ESMF_LOGMSG_INFO, rc=dbrc)
       call ESMF_FieldRedistStore(fldsrc, flddst, &
            routehandle=RouteHandle, &
            ignoreUnmatchedIndices = .true., rc=rc)
       if (shr_nuopc_methods_ChkErr(rc,__LINE__,u_FILE_u)) return
    else if (mapfile /= 'unset') then
       call ESMF_LogWrite(subname // trim(string) //&
            ' RH '//trim(mapname)//' via input file '//trim(mapfile), ESMF_LOGMSG_INFO, rc=dbrc)
       call ESMF_FieldSMMStore(fldsrc, flddst, mapfile, &
            routehandle=RouteHandle, &
            ignoreUnmatchedIndices=.true., &
            srcTermProcessing=srcTermProcessing_Value, rc=rc)
       if (shr_nuopc_methods_ChkErr(rc,__LINE__,u_FILE_u)) return
    else
       call ESMF_LogWrite(subname // trim(string) //&
            ' RH '//trim(mapname)//' computed on the fly '//trim(mapfile), ESMF_LOGMSG_INFO, rc=dbrc)
       call ESMF_FieldRegridStore(fldsrc, flddst, &
            routehandle=RouteHandle, &
            srcMaskValues=(/srcMaskValue/), &
            dstMaskValues=(/dstMaskValue/), &
            regridmethod=ESMF_REGRIDMETHOD_CONSERVE, &
            normType=ESMF_NORMTYPE_FRACAREA, &
            srcTermProcessing=srcTermProcessing_Value, &
            factorList=factorList, &
            ignoreDegenerate=.true., &
            unmappedaction=ESMF_UNMAPPEDACTION_IGNORE, rc=rc)
    end if

    if (dbug_flag > 1) then
      call ESMF_LogWrite(trim(subname)//": done", ESMF_LOGMSG_INFO, rc=dbrc)
    endif
    call t_stopf('MED:'//subname)

  end subroutine med_map_Fractions_init

!================================================================================

  subroutine med_map_MapNorm_init(gcomp, llogunit, rc)

    !---------------------------------------
    ! Initialize unity normalization field bundle
    ! and do the mapping for unity normalization up front
    !---------------------------------------

    use ESMF                  , only: ESMF_LogWrite, ESMF_LOGMSG_INFO, ESMF_SUCCESS, ESMF_LogFlush
    use ESMF                  , only: ESMF_GridComp, ESMF_FieldBundle, ESMF_RouteHandleIsCreated
    use esmFlds               , only: ncomps, compice, compocn, compname
    use med_internalstate_mod , only: InternalState
    use shr_nuopc_scalars_mod , only: flds_scalar_name, flds_scalar_num
    use shr_nuopc_fldList_mod , only: mapnames, nmappers
    use shr_nuopc_methods_mod , only: shr_nuopc_methods_FB_Init
    use shr_nuopc_methods_mod , only: shr_nuopc_methods_FB_Reset
    use shr_nuopc_methods_mod , only: shr_nuopc_methods_FB_Clean
    use shr_nuopc_methods_mod , only: shr_nuopc_methods_FB_GetFldPtr
    use shr_nuopc_methods_mod , only: shr_nuopc_methods_FB_FieldRegrid
    use shr_nuopc_methods_mod , only: shr_nuopc_methods_ChkErr
    use perf_mod              , only: t_startf, t_stopf
    ! input/output variables
    type(ESMF_GridComp)  :: gcomp
    integer, intent(in)  :: llogunit
    integer, intent(out) :: rc

    ! local variables
    type(InternalState)        :: is_local
    type(ESMF_FieldBundle)     :: FBTmp
    integer                    :: n1, n2, m
    character(len=CS)          :: normname
    character(len=1)           :: cn1,cn2,cm
    real(R8), pointer          :: dataptr(:)
    integer                    :: dbrc
    character(len=*),parameter :: subname='(module_MED_MAP:MapNorm_init)'
    !-----------------------------------------------------------
    call t_startf('MED:'//subname)

    if (dbug_flag > 1) then
       call ESMF_LogWrite("Starting to initialize unity map normalizations", ESMF_LOGMSG_INFO)
       call ESMF_LogFlush()
    endif

    rc = ESMF_SUCCESS

    ! Get the internal state from Component.
    nullify(is_local%wrap)
    call ESMF_GridCompGetInternalState(gcomp, is_local, rc)
    if (shr_nuopc_methods_ChkErr(rc,__LINE__,u_FILE_u)) return

    ! Create the normalization field bundles
    normname = 'one'
    do n1 = 1,ncomps
       do n2 = 1,ncomps
          if (n1 /= n2) then
             if (is_local%wrap%med_coupling_active(n1,n2)) then
                do m = 1,nmappers
                   if (ESMF_RouteHandleIsCreated(is_local%wrap%RH(n1,n2,m), rc=rc)) then
                      if (dbug_flag > 1) then
                         write(cn1,'(i1)') n1; write(cn2,'(i1)') n2; write(cm ,'(i1)') m
                         call ESMF_LogWrite(trim(subname)//":"//'creating FBMapNormOne for '&
                              //compname(n1)//'->'//compname(n2)//'with mapping '//mapnames(m), &
                              ESMF_LOGMSG_INFO, rc=dbrc)
                      endif
                      call shr_nuopc_methods_FB_init(FBout=is_local%wrap%FBNormOne(n1,n2,m), &
                           flds_scalar_name=flds_scalar_name, &
                           FBgeom=is_local%wrap%FBImp(n1,n2), &
                           fieldNameList=(/trim(normname)/), name='FBNormOne', rc=rc)
                      if (shr_nuopc_methods_chkerr(rc,__line__,u_file_u)) return

                      call shr_nuopc_methods_FB_reset(is_local%wrap%FBNormOne(n1,n2,m), value=czero, rc=rc)
                      if (shr_nuopc_methods_chkerr(rc,__line__,u_file_u)) return

                      call shr_nuopc_methods_FB_init(FBout=FBTmp, &
                           flds_scalar_name=flds_scalar_name, &
                           STgeom=is_local%wrap%NStateImp(n1), &
                           fieldNameList=(/trim(normname)/), name='FBTmp', rc=rc)
                      if (shr_nuopc_methods_chkerr(rc,__line__,u_file_u)) return

                      call shr_nuopc_methods_FB_GetFldPtr(FBTmp, trim(normname), fldptr1=dataPtr, rc=rc)
                      if (shr_nuopc_methods_ChkErr(rc,__LINE__,u_FILE_u)) return
                      dataptr(:) = 1.0_R8

                      call shr_nuopc_methods_FB_FieldRegrid(&
                           FBTmp                           , normname, &
                           is_local%wrap%FBNormOne(n1,n2,m), normname, &
                           is_local%wrap%RH(n1,n2,m), rc)
                      if (shr_nuopc_methods_ChkErr(rc,__LINE__,u_FILE_u)) return

                      call shr_nuopc_methods_FB_clean(FBTmp, rc=rc)
                      if (shr_nuopc_methods_chkerr(rc,__line__,u_file_u)) return
                   end if
                end do
             end if
          end if
       end do
    end do

    if (dbug_flag > 1) then
      call ESMF_LogWrite(trim(subname)//": done", ESMF_LOGMSG_INFO, rc=dbrc)
    endif
    call t_stopf('MED:'//subname)

  end subroutine med_map_MapNorm_init

  !================================================================================

  subroutine med_map_FB_Regrid_Norm(fldsSrc, srccomp, destcomp, &
       FBSrc, FBDst, FBFrac, FBNormOne, RouteHandles, string, rc)

    ! ----------------------------------------------
    ! Map field bundles with appropriate fraction weighting
    ! ----------------------------------------------

    use NUOPC                 , only: NUOPC_IsConnected
    use ESMF                  , only: ESMF_LogWrite, ESMF_LOGMSG_INFO, ESMF_SUCCESS
    use ESMF                  , only: ESMF_LOGMSG_ERROR, ESMF_FAILURE
    use ESMF                  , only: ESMF_FieldBundle, ESMF_FieldBundleIsCreated, ESMF_FieldBundleGet
    use ESMF                  , only: ESMF_RouteHandle, ESMF_RouteHandleIsCreated, ESMF_Field
    use esmFlds               , only: compname
    use shr_nuopc_scalars_mod , only: flds_scalar_name
    use shr_nuopc_fldList_mod , only: mapnames, mapfcopy
    use shr_nuopc_fldList_mod , only: shr_nuopc_fldList_entry_type
    use shr_nuopc_methods_mod , only: shr_nuopc_methods_FB_Init
    use shr_nuopc_methods_mod , only: shr_nuopc_methods_FB_Reset
    use shr_nuopc_methods_mod , only: shr_nuopc_methods_FB_Clean
    use shr_nuopc_methods_mod , only: shr_nuopc_methods_FB_GetFldPtr
    use shr_nuopc_methods_mod , only: shr_nuopc_methods_FB_FieldRegrid
    use shr_nuopc_methods_mod , only: shr_nuopc_methods_FB_FldChk
    use shr_nuopc_methods_mod , only: shr_nuopc_methods_FB_Field_diagnose
    use shr_nuopc_methods_mod , only: shr_nuopc_methods_ChkErr
    use shr_nuopc_utils_mod   , only: shr_nuopc_memcheck
    use perf_mod              , only: t_startf, t_stopf
<<<<<<< HEAD
    ! ----------------------------------------------
    ! Map field bundles with appropriate fraction weighting
    ! ----------------------------------------------
=======
>>>>>>> 26a18ff2

    ! input/output variables
    type(shr_nuopc_fldList_entry_type) , pointer       :: fldsSrc(:)
    integer                            , intent(in)    :: srccomp
    integer                            , intent(in)    :: destcomp
    type(ESMF_FieldBundle)             , intent(inout) :: FBSrc
    type(ESMF_FieldBundle)             , intent(inout) :: FBDst
    type(ESMF_FieldBundle)             , intent(in)    :: FBFrac
    type(ESMF_FieldBundle)             , intent(in)    :: FBNormOne(:)
    type(ESMF_RouteHandle)             , intent(inout) :: RouteHandles(:)
    character(len=*), optional         , intent(in)    :: string
    integer                            , intent(out)   :: rc

    ! local variables
    integer                     :: i, n
    type(ESMF_Field)            :: srcField
    type(ESMF_Field)            :: tmpfield
    integer                     :: mapindex
    character(len=CS)  :: lstring
    character(len=CS)  :: mapnorm
    character(len=CS)  :: fldname
    real(R8), allocatable :: data_srctmp(:)  ! temporary
    real(R8), allocatable :: data_dsttmp(:)  ! temporary
    real(R8), pointer     :: data_src(:)
    real(R8), pointer     :: data_dst(:)
    real(R8), pointer     :: data_frac(:)
    real(R8), pointer     :: data_norm(:)
    character(len=*), parameter :: subname='(module_MED_Map:med_map_Regrid_Norm)'
    integer :: dbrc

    !-------------------------------------------------------------------------------
    call t_startf('MED:'//subname)
    call ESMF_LogWrite(subname//' called', ESMF_LOGMSG_INFO, rc=dbrc)
    call shr_nuopc_memcheck(subname, 1, mastertask)

    !---------------------------------------

    if (present(string)) then
      lstring = trim(string)
    else
      lstring = " "
    endif

    rc = ESMF_SUCCESS

    !---------------------------------------
    ! First - reset the field bundle on the destination grid to zero
    !---------------------------------------

    call shr_nuopc_methods_FB_reset(FBDst, value=czero, rc=rc)
    if (shr_nuopc_methods_ChkErr(rc,__LINE__,u_FILE_u)) return

    !---------------------------------------
    ! Loop over all fields in the source field bundle and map them to
    ! the destination field bundle accordingly
    !---------------------------------------

    call ESMF_LogWrite(trim(subname)//" *** mapping from "//trim(compname(srccomp))//" to "//&
         trim(compname(destcomp))//" ***", ESMF_LOGMSG_INFO, rc=dbrc)

    do n = 1,size(fldsSrc)
       ! Determine if field is a scalar - and if so go to next iternation
       fldname  = fldsSrc(n)%shortname
       if (fldname == flds_scalar_name) CYCLE

       ! Determine if there is a map index and if its zero go to next iteration
       mapindex = fldsSrc(n)%mapindex(destcomp)
       if (mapindex == 0) CYCLE
       mapnorm  = fldsSrc(n)%mapnorm(destcomp)

       ! Error checks
       if (.not. shr_nuopc_methods_FB_FldChk(FBSrc, fldname, rc=rc)) then
          call ESMF_LogWrite(trim(subname)//" field not found in FBSrc: "//trim(fldname), ESMF_LOGMSG_INFO, rc=dbrc)
       else if (.not. shr_nuopc_methods_FB_FldChk(FBDst, fldname, rc=rc)) then
          call ESMF_LogWrite(trim(subname)//" field not found in FBDst: "//trim(fldname), ESMF_LOGMSG_INFO, rc=dbrc)
       else if (.not. ESMF_RouteHandleIsCreated(RouteHandles(mapindex), rc=rc)) then
          call ESMF_LogWrite(trim(subname)//trim(lstring)//&
               ": ERROR RH not available for "//mapnames(mapindex)//": fld="//trim(fldname), &
               ESMF_LOGMSG_ERROR, line=__LINE__, file=u_FILE_u, rc=dbrc)
          rc = ESMF_FAILURE
          return
       end if

       ! Determine if field is FBSrc or FBDst or connected - and if not go to next iteration
       if (.not. shr_nuopc_methods_FB_FldChk(FBSrc, trim(fldname), rc=rc)) then
          if (dbug_flag > 5) then
             call ESMF_LogWrite(trim(subname)//" field not found in FBSrc: "//trim(fldname), ESMF_LOGMSG_INFO, rc=dbrc)
          end if
          CYCLE
       else if (.not. shr_nuopc_methods_FB_FldChk(FBDst, trim(fldname), rc=rc)) then
          if (dbug_flag > 5) then
             call ESMF_LogWrite(trim(subname)//" field not found in FBDst: "//trim(fldname), ESMF_LOGMSG_INFO, rc=dbrc)
          end if
          CYCLE
       end if

       ! Do the mapping
       if (mapindex == mapfcopy) then

          call shr_nuopc_methods_FB_FieldRegrid(FBSrc, fldname, FBDst, fldname, RouteHandles(mapindex), rc=rc)
          if (shr_nuopc_methods_ChkErr(rc,__LINE__,u_FILE_u)) return
       else
          ! Determine the normalization for the map
          mapnorm  = fldsSrc(n)%mapnorm(destcomp)
          if ( trim(mapnorm) /= 'unset' .and. trim(mapnorm) /= 'one' .and. trim(mapnorm) /= 'none') then
             ! Get field and pointer to source field data in FBSrc
             call shr_nuopc_methods_FB_GetFldPtr(FBSrc, fldname, data_src, field=srcfield, rc=rc)
             if (shr_nuopc_methods_ChkErr(rc,__LINE__,u_FILE_u)) return

             if (.not. allocated(data_srctmp) .or. size(data_srctmp) /= size(data_src)) then
                if(allocated(data_srctmp)) then
                   deallocate(data_srctmp)
                endif
                allocate(data_srctmp(size(data_src)))
             endif

             !-------------------------------------------------
             ! fractional normalization
             !-------------------------------------------------

             ! get a pointer to the array of the normalization on the source grid - this must
             ! be the same size is as fraction on the source grid
             call shr_nuopc_methods_FB_GetFldPtr(FBFrac, trim(mapnorm), data_frac, rc=rc)
             if (shr_nuopc_methods_ChkErr(rc,__LINE__,u_FILE_u)) return

             ! regrid FBSrc to FBDst
             ! Copy data_src to data_srctmp and multiply by fraction, regrid this then replace with original data_src
             data_srctmp = data_src
             data_src = data_src * data_frac

<<<<<<< HEAD
             ! now fill in the values for data_srcnorm and data_srctmp - these are the two arrays needed for normalization
             ! Note that FBsrcTmp will now have the data_srctmp value
             do i = 1,size(data_frac)
                data_srcnorm(i) = data_frac(i)
                data_srctmp(i)  = data_src(i) * data_frac(i)  ! Multiply initial field by data_frac
             end do

             ! regrid FBSrcTmp to FBDst
             if (trim(fldname) == trim(flds_scalar_name)) then
                call ESMF_LogWrite(trim(subname)//trim(lstring)//": skip : fld="//trim(fldname), &
                     ESMF_LOGMSG_INFO, rc=dbrc)
             else
                call shr_nuopc_methods_FB_FieldRegrid( FBSrcTmp, 'data_srctmp', FBDst, fldname, RouteHandles(mapindex), rc)
                if (shr_nuopc_methods_ChkErr(rc,__LINE__,u_FILE_u)) return
             end if

             call shr_nuopc_methods_FB_FieldRegrid(FBNormSrc, mapnorm, FBNormDst, mapnorm, RouteHandles(mapindex), rc)
=======
             call shr_nuopc_methods_FB_FieldRegrid( FBSrc, trim(fldname), FBDst, fldname, RouteHandles(mapindex), rc)
>>>>>>> 26a18ff2
             if (shr_nuopc_methods_ChkErr(rc,__LINE__,u_FILE_u)) return
             ! Restore original value
             data_src = data_srctmp

             call shr_nuopc_methods_FB_GetFldPtr(FBDst, trim(fldname), data_dst, rc=rc)
             if (shr_nuopc_methods_ChkErr(rc,__LINE__,u_FILE_u)) return

             if (.not. allocated(data_dsttmp) .or. size(data_dsttmp) /= size(data_dst)) then
                if(allocated(data_dsttmp)) then
                   deallocate(data_dsttmp)
                endif
                allocate(data_dsttmp(size(data_dst)))
             endif
             ! Copy data_dst to tmp location, regrid fraction from source
             data_dsttmp = data_dst
             data_dst = czero
             call shr_nuopc_methods_FB_FieldRegrid(FBFrac, mapnorm, FBDst, trim(fldname), RouteHandles(mapindex), rc)
             if (shr_nuopc_methods_ChkErr(rc,__LINE__,u_FILE_u)) return

             do i= 1,size(data_dst)
                if (data_dst(i) /= 0.0_R8) then
                   data_dst(i) = data_dsttmp(i)/data_dst(i)
                endif
             end do

          else if (trim(mapnorm) == 'one' .or. trim(mapnorm) == 'none') then

             !-------------------------------------------------
             ! unity or no normalization
             !-------------------------------------------------

             ! map source field to destination grid
             mapindex = fldsSrc(n)%mapindex(destcomp)
             call shr_nuopc_methods_FB_FieldRegrid(FBSrc, fldname, FBDst, fldname, RouteHandles(mapindex), rc)
             if (shr_nuopc_methods_ChkErr(rc,__LINE__,u_FILE_u)) return

             ! obtain unity normalization factor and multiply interpolated field by reciprocal of normalization factor
             if (trim(mapnorm) == 'one') then
                call shr_nuopc_methods_FB_GetFldPtr(FBNormOne(mapindex), 'one', data_norm, rc=rc)
                if (shr_nuopc_methods_ChkErr(rc,__LINE__,u_FILE_u)) return

                call shr_nuopc_methods_FB_GetFldPtr(FBDst, trim(fldname), data_dst, rc=rc)
                if (shr_nuopc_methods_ChkErr(rc,__LINE__,u_FILE_u)) return
                do i= 1,size(data_dst)
                   if (data_norm(i) == 0.0_R8) then
                      data_dst(i) = 0.0_R8
                   else
                      data_dst(i) = data_dst(i)/data_norm(i)
                   endif
                enddo
             end if ! mapnorm is 'one'

          end if ! mapnorm is 'one' or 'nne'
       end if ! mapindex is not mapfcopy and field exists

       if (dbug_flag > 1) then
          call shr_nuopc_methods_FB_Field_diagnose(FBDst, fldname, &
               string=trim(subname) //' FBImp('//trim(compname(srccomp))//','//trim(compname(destcomp))//') ', rc=rc)
          if (shr_nuopc_methods_ChkErr(rc,__LINE__,u_FILE_u)) return
       end if

    end do  ! loop over fields
    if (allocated(data_srctmp)) then
       deallocate(data_srctmp)
    endif
    if (allocated(data_dsttmp)) then
       deallocate(data_dsttmp)
    endif

<<<<<<< HEAD
    ! Clean up temporary field bundles
    if (ESMF_FieldBundleIsCreated(FBSrcTmp)) then
       call shr_nuopc_methods_FB_clean(FBSrcTmp, rc=rc)
       if (shr_nuopc_methods_chkerr(rc,__line__,u_file_u)) return
    end if
    if (ESMF_FieldBundleIsCreated(FBNormSrc)) then
       call shr_nuopc_methods_FB_clean(FBNormSrc, rc=rc)
       if (shr_nuopc_methods_chkerr(rc,__line__,u_file_u)) return
    end if
    if (ESMF_FieldBundleIsCreated(FBNormDst)) then
       call shr_nuopc_methods_FB_clean(FBNormDst, rc=rc)
       if (shr_nuopc_methods_chkerr(rc,__line__,u_file_u)) return
    end if
=======
>>>>>>> 26a18ff2
    call t_stopf('MED:'//subname)

  end subroutine med_map_FB_Regrid_Norm

!================================================================================


end module med_map_mod<|MERGE_RESOLUTION|>--- conflicted
+++ resolved
@@ -523,12 +523,6 @@
     use shr_nuopc_methods_mod , only: shr_nuopc_methods_ChkErr
     use shr_nuopc_utils_mod   , only: shr_nuopc_memcheck
     use perf_mod              , only: t_startf, t_stopf
-<<<<<<< HEAD
-    ! ----------------------------------------------
-    ! Map field bundles with appropriate fraction weighting
-    ! ----------------------------------------------
-=======
->>>>>>> 26a18ff2
 
     ! input/output variables
     type(shr_nuopc_fldList_entry_type) , pointer       :: fldsSrc(:)
@@ -659,27 +653,7 @@
              data_srctmp = data_src
              data_src = data_src * data_frac
 
-<<<<<<< HEAD
-             ! now fill in the values for data_srcnorm and data_srctmp - these are the two arrays needed for normalization
-             ! Note that FBsrcTmp will now have the data_srctmp value
-             do i = 1,size(data_frac)
-                data_srcnorm(i) = data_frac(i)
-                data_srctmp(i)  = data_src(i) * data_frac(i)  ! Multiply initial field by data_frac
-             end do
-
-             ! regrid FBSrcTmp to FBDst
-             if (trim(fldname) == trim(flds_scalar_name)) then
-                call ESMF_LogWrite(trim(subname)//trim(lstring)//": skip : fld="//trim(fldname), &
-                     ESMF_LOGMSG_INFO, rc=dbrc)
-             else
-                call shr_nuopc_methods_FB_FieldRegrid( FBSrcTmp, 'data_srctmp', FBDst, fldname, RouteHandles(mapindex), rc)
-                if (shr_nuopc_methods_ChkErr(rc,__LINE__,u_FILE_u)) return
-             end if
-
-             call shr_nuopc_methods_FB_FieldRegrid(FBNormSrc, mapnorm, FBNormDst, mapnorm, RouteHandles(mapindex), rc)
-=======
              call shr_nuopc_methods_FB_FieldRegrid( FBSrc, trim(fldname), FBDst, fldname, RouteHandles(mapindex), rc)
->>>>>>> 26a18ff2
              if (shr_nuopc_methods_ChkErr(rc,__LINE__,u_FILE_u)) return
              ! Restore original value
              data_src = data_srctmp
@@ -749,22 +723,6 @@
        deallocate(data_dsttmp)
     endif
 
-<<<<<<< HEAD
-    ! Clean up temporary field bundles
-    if (ESMF_FieldBundleIsCreated(FBSrcTmp)) then
-       call shr_nuopc_methods_FB_clean(FBSrcTmp, rc=rc)
-       if (shr_nuopc_methods_chkerr(rc,__line__,u_file_u)) return
-    end if
-    if (ESMF_FieldBundleIsCreated(FBNormSrc)) then
-       call shr_nuopc_methods_FB_clean(FBNormSrc, rc=rc)
-       if (shr_nuopc_methods_chkerr(rc,__line__,u_file_u)) return
-    end if
-    if (ESMF_FieldBundleIsCreated(FBNormDst)) then
-       call shr_nuopc_methods_FB_clean(FBNormDst, rc=rc)
-       if (shr_nuopc_methods_chkerr(rc,__line__,u_file_u)) return
-    end if
-=======
->>>>>>> 26a18ff2
     call t_stopf('MED:'//subname)
 
   end subroutine med_map_FB_Regrid_Norm
