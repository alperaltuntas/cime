module med_map_mod

  use med_constants_mod , only : CX, CS, CL, R8
  use med_constants_mod , only : ispval_mask => med_constants_ispval_mask
  use med_constants_mod , only : czero => med_constants_czero
  use med_constants_mod , only : dbug_flag => med_constants_dbug_flag

  implicit none
  private

  ! public routines
  public :: med_map_RouteHandles_init
  public :: med_map_Fractions_init
  public :: med_map_MapNorm_init
  public :: med_map_FB_Regrid_Norm

  interface med_map_FB_Regrid_norm 
     module procedure med_map_FB_Regrid_Norm_All
     module procedure med_map_FB_Regrid_Norm_Frac
  end interface

  ! private module variables

  character(*)      , parameter :: u_FILE_u    = __FILE__
  ! should this be a module variable?
  integer                       :: srcTermProcessing_Value = 0
  logical                       :: mastertask

!================================================================================
contains
!================================================================================

  subroutine med_map_RouteHandles_init(gcomp, llogunit, rc)

    !---------------------------------------------
    ! Initialize route handles in the mediator
    ! Assumptions:
    !   -  Route handles are created per target field bundles NOT
    !      per individual fields in the bundle
    !   -  ALL fields in the bundle are on identical grids
    !   -  MULTIPLE route handles are going to be generated for
    !      given field bundle source and destination grids
    !    - Route handles will ONLY be created if coupling is active
    !      between n1 and n2
    ! Algorithm
    !     n1=source component index
    !     n2=destination component index
    !     nf=field index
    !     fldListFr(n)%flds(nf) is queried to determine the mapindex and mapfile
    !     and the appropriate route handle is created
    !
    ! Regridding is done on a per-field basis AND only for those fields that have a
    ! valid mapping index for the destination component
    !     n = source field index field index
    !     destcomp = destination component index
    !     The fldsSrc input argument is queried for the mapping type of the field
    !     for the desination component
    !        mapindex = fldsSrc(n)%mapindex(destcomp)
    !     If the mapindex is 0 (there is no valid mapping) then NO mapping is done
    !        for the field
    !---------------------------------------------

    use ESMF                  , only : ESMF_LogWrite, ESMF_LOGMSG_INFO, ESMF_SUCCESS, ESMF_LogFlush, ESMF_KIND_I4
    use ESMF                  , only : ESMF_GridComp, ESMF_VM, ESMF_Field, ESMF_PoleMethod_Flag, ESMF_POLEMETHOD_ALLAVG
    use ESMF                  , only : ESMF_GridCompGet, ESMF_VMGet, ESMF_FieldSMMStore, ESMF_RouteHandleIsCreated
    use ESMF                  , only : ESMF_FieldRedistStore, ESMF_FieldRegridStore, ESMF_REGRIDMETHOD_BILINEAR
    use ESMF                  , only : ESMF_UNMAPPEDACTION_IGNORE, ESMF_REGRIDMETHOD_CONSERVE, ESMF_NORMTYPE_FRACAREA
    use ESMF                  , only : ESMF_REGRIDMETHOD_NEAREST_STOD
    use ESMF                  , only : ESMF_NORMTYPE_DSTAREA, ESMF_REGRIDMETHOD_PATCH, ESMF_RouteHandlePrint
    use NUOPC                 , only : NUOPC_Write
    use esmFlds               , only : ncomps, compice, compocn, compname
    use esmFlds               , only : fldListFr, fldListTo
    use esmFlds               , only : mapnames
    use esmFlds               , only : mapbilnr, mapconsf, mapconsd, mappatch, mapfcopy
    use esmFlds               , only : mapunset, mapfiler, mapnstod, mapnstod_consd, mapnstod_consf
    use shr_nuopc_methods_mod , only : shr_nuopc_methods_FB_getFieldN
    use shr_nuopc_methods_mod , only : shr_nuopc_methods_ChkErr
    use med_internalstate_mod , only : InternalState
    use perf_mod              , only : t_startf, t_stopf

    ! input/output variables
    type(ESMF_GridComp)  :: gcomp
    integer, intent(in)  :: llogunit
    integer, intent(out) :: rc

    ! local variables
    type(InternalState)     :: is_local
    type(ESMF_VM)           :: vm
    type(ESMF_Field)        :: fldsrc
    type(ESMF_Field)        :: flddst
    integer                 :: localPet
    integer                 :: n,n1,n2,m,nf,nflds,ncomp
    integer                 :: SrcMaskValue
    integer                 :: DstMaskValue
    character(len=128)      :: value
    character(len=128)      :: rhname
    character(len=128)      :: rhname_file
    character(len=CS)       :: mapname
    character(len=CX)       :: mapfile
    character(len=CS)       :: string
    integer                 :: mapindex
    logical                 :: rhprint_flag = .false.
    logical                 :: mapexists = .false.
    real(R8)      , pointer :: factorList(:)
    character(CL) , pointer :: fldnames(:)
    integer(ESMF_KIND_I4), pointer :: unmappedDstList(:)
    character(len=128)      :: logMsg
    integer                 :: dbrc
    type(ESMF_PoleMethod_Flag), parameter :: polemethod=ESMF_POLEMETHOD_ALLAVG
    character(len=*), parameter :: subname=' (module_med_map: RouteHandles_init) '
    !-----------------------------------------------------------
    call t_startf('MED:'//subname)

    if (dbug_flag > 1) then
       call ESMF_LogWrite("Starting to initialize RHs", ESMF_LOGMSG_INFO)
       call ESMF_LogFlush()
    endif

    rc = ESMF_SUCCESS

    ! Determine mastertask
    call ESMF_GridCompGet(gcomp, vm=vm, rc=rc)
    call ESMF_VMGet(vm, localPet=localPet, rc=rc)
    mastertask = .false.
    if (localPet == 0) mastertask=.true.
    ! Get the internal state from Component.
    nullify(is_local%wrap)
    call ESMF_GridCompGetInternalState(gcomp, is_local, rc)
    if (shr_nuopc_methods_ChkErr(rc,__LINE__,u_FILE_u)) return

    ! Create the necessary route handles
    if (mastertask) write(llogunit,*) ' '
    do n1 = 1, ncomps
       do n2 = 1, ncomps

          dstMaskValue = ispval_mask
          srcMaskValue = ispval_mask
          if (n1 == compocn .or. n1 == compice) srcMaskValue = 0
          if (n2 == compocn .or. n2 == compice) dstMaskValue = 0

          !--- get single fields from bundles
          !--- 1) ASSUMES all fields in the bundle are on identical grids
          !--- 2) MULTIPLE route handles are going to be generated for
          !---    given field bundle source and destination grids

          if (n1 /= n2) then

             ! Determine route handle names
             rhname = trim(compname(n1))//"2"//trim(compname(n2))

             if (is_local%wrap%med_coupling_active(n1,n2)) then ! If coupling is active between n1 and n2

                call shr_nuopc_methods_FB_getFieldN(is_local%wrap%FBImp(n1,n1), 1, fldsrc, rc)
                if (shr_nuopc_methods_ChkErr(rc,__LINE__,u_FILE_u)) return

                call shr_nuopc_methods_FB_getFieldN(is_local%wrap%FBImp(n1,n2), 1, flddst, rc)
                if (shr_nuopc_methods_ChkErr(rc,__LINE__,u_FILE_u)) return

                ! Loop over fields
                do nf = 1,size(fldListFr(n1)%flds)

                   ! Determine the mapping type for mapping field nf from n1 to n2
                   mapindex = fldListFr(n1)%flds(nf)%mapindex(n2)

                   ! separate check first since Fortran does not have short-circuit evaluation
                   if (mapindex == mapunset) cycle

                   ! Create route handle for target mapindex if route handle is required
                   ! (i.e. mapindex /= mapunset) and route handle has not already been created
                   mapexists = .false.
                   if (mapindex == mapnstod_consd .and. &
                        ESMF_RouteHandleIsCreated(is_local%wrap%RH(n1,n2,mapnstod), rc=rc) .and. &
                        ESMF_RouteHandleIsCreated(is_local%wrap%RH(n1,n2,mapconsd), rc=rc)) then
                      mapexists = .true.
                   else if (mapindex == mapnstod_consf .and. &
                        ESMF_RouteHandleIsCreated(is_local%wrap%RH(n1,n2,mapnstod), rc=rc) .and. &
                        ESMF_RouteHandleIsCreated(is_local%wrap%RH(n1,n2,mapconsf), rc=rc)) then
                      mapexists = .true.
                   else if (ESMF_RouteHandleIsCreated(is_local%wrap%RH(n1,n2,mapindex), rc=rc)) then
                      mapexists = .true.
                   end if
                   if (shr_nuopc_methods_ChkErr(rc,__LINE__,u_FILE_u)) return

                   if (.not. mapexists) then

                      mapname  = trim(mapnames(mapindex))
                      mapfile  = trim(fldListFr(n1)%flds(nf)%mapfile(n2))
                      string   = trim(rhname)//'_weights'

                      if (mapindex == mapfiler .and. mapfile /= 'unset') then
                         ! TODO: actually error out if mapfile is unset in this case
                         if (mastertask) then
                            write(llogunit,'(4A)') subname,trim(string),' RH '//trim(mapname)//' via input file ',&
                                 trim(mapfile)
                         end if
                         call ESMF_LogWrite(subname // trim(string) //&
                              ' RH '//trim(mapname)//' via input file '//trim(mapfile), ESMF_LOGMSG_INFO, rc=dbrc)
                         call ESMF_FieldSMMStore(fldsrc, flddst, mapfile, &
                              routehandle=is_local%wrap%RH(n1,n2,mapindex), &
                              ignoreUnmatchedIndices=.true., &
                              srcTermProcessing=srcTermProcessing_Value, rc=rc)
                         if (shr_nuopc_methods_ChkErr(rc,__LINE__,u_FILE_u)) return
                      else if (mapindex == mapfcopy) then
                         if (mastertask) then
                            write(llogunit,'(3A)') subname,trim(string),' RH redist '
                         end if
                         call ESMF_LogWrite(trim(subname) // trim(string) // ' RH redist ', ESMF_LOGMSG_INFO, rc=dbrc)
                         call ESMF_FieldRedistStore(fldsrc, flddst, &
                              routehandle=is_local%wrap%RH(n1,n2,mapindex), &
                              ignoreUnmatchedIndices = .true., rc=rc)
                         if (shr_nuopc_methods_ChkErr(rc,__LINE__,u_FILE_u)) return
                      else if (mapfile /= 'unset') then
                         if (mastertask) then
                            write(llogunit,'(4A)') subname,trim(string),' RH '//trim(mapname)//' via input file ',&
                                 trim(mapfile)
                         end if
                         call ESMF_LogWrite(subname // trim(string) //&
                              ' RH '//trim(mapname)//' via input file '//trim(mapfile), ESMF_LOGMSG_INFO, rc=dbrc)
                         call ESMF_FieldSMMStore(fldsrc, flddst, mapfile, &
                              routehandle=is_local%wrap%RH(n1,n2,mapindex), &
                              ignoreUnmatchedIndices=.true., &
                              srcTermProcessing=srcTermProcessing_Value, rc=rc)
                         if (shr_nuopc_methods_ChkErr(rc,__LINE__,u_FILE_u)) return
                      else
                         if (mastertask) write(llogunit,'(3A)') subname,trim(string),&
                              ' RH regrid for '//trim(mapname)//' computed on the fly'
                         call ESMF_LogWrite(subname // trim(string) //&
                              ' RH regrid for '//trim(mapname)//' computed on the fly', ESMF_LOGMSG_INFO, rc=dbrc)
                         if (mapindex == mapbilnr) then
                            srcTermProcessing_Value = 0
                            call ESMF_FieldRegridStore(fldsrc, flddst, &
                                 routehandle=is_local%wrap%RH(n1,n2,mapindex), &
                                 srcMaskValues=(/srcMaskValue/), &
                                 dstMaskValues=(/dstMaskValue/), &
                                 regridmethod=ESMF_REGRIDMETHOD_BILINEAR, &
                                 polemethod=polemethod, &
                                 srcTermProcessing=srcTermProcessing_Value, &
                                 factorList=factorList, &
                                 ignoreDegenerate=.true., &
                                 unmappedaction=ESMF_UNMAPPEDACTION_IGNORE, rc=rc)
                         else if ((mapindex == mapconsf .or. mapindex == mapnstod_consf) .and. &
                              .not. ESMF_RouteHandleIsCreated(is_local%wrap%RH(n1,n2,mapconsf))) then
                            call ESMF_FieldRegridStore(fldsrc, flddst, &
                                 routehandle=is_local%wrap%RH(n1,n2,mapconsf), &
                                 srcMaskValues=(/srcMaskValue/), &
                                 dstMaskValues=(/dstMaskValue/), &
                                 regridmethod=ESMF_REGRIDMETHOD_CONSERVE, &
                                 normType=ESMF_NORMTYPE_FRACAREA, &
                                 srcTermProcessing=srcTermProcessing_Value, &
                                 factorList=factorList, &
                                 ignoreDegenerate=.true., &
                                 unmappedaction=ESMF_UNMAPPEDACTION_IGNORE, &
                                 unmappedDstList=unmappedDstList, &
                                 rc=rc)
                         else if ((mapindex == mapconsd .or. mapindex == mapnstod_consd) .and. &
                            .not. ESMF_RouteHandleIsCreated(is_local%wrap%RH(n1,n2,mapconsd))) then
                            call ESMF_FieldRegridStore(fldsrc, flddst, &
                                 routehandle=is_local%wrap%RH(n1,n2,mapconsd), &
                                 srcMaskValues=(/srcMaskValue/), &
                                 dstMaskValues=(/dstMaskValue/), &
                                 regridmethod=ESMF_REGRIDMETHOD_CONSERVE, &
                                 normType=ESMF_NORMTYPE_DSTAREA, &
                                 srcTermProcessing=srcTermProcessing_Value, &
                                 factorList=factorList, &
                                 ignoreDegenerate=.true., &
                                 unmappedaction=ESMF_UNMAPPEDACTION_IGNORE, &
                                 unmappedDstList=unmappedDstList, &
                                 rc=rc)
                         else if (mapindex == mappatch) then
                            call ESMF_FieldRegridStore(fldsrc, flddst, &
                                 routehandle=is_local%wrap%RH(n1,n2,mapindex), &
                                 srcMaskValues=(/srcMaskValue/), &
                                 dstMaskValues=(/dstMaskValue/), &
                                 regridmethod=ESMF_REGRIDMETHOD_PATCH, &
                                 polemethod=polemethod, &
                                 srcTermProcessing=srcTermProcessing_Value, &
                                 factorList=factorList, &
                                 ignoreDegenerate=.true., &
                                 unmappedaction=ESMF_UNMAPPEDACTION_IGNORE, rc=rc)
                         end if
                         ! consd_nstod method requires a second routehandle
                         if ((mapindex == mapnstod .or. mapindex == mapnstod_consd .or. mapindex == mapnstod_consf) .and. &
                              .not. ESMF_RouteHandleIsCreated(is_local%wrap%RH(n1,n2,mapnstod),rc=rc)) then
                            call ESMF_FieldRegridStore(fldsrc, flddst, &
                                 routehandle=is_local%wrap%RH(n1,n2,mapnstod), &
                                 srcMaskValues=(/srcMaskValue/), &
                                 dstMaskValues=(/dstMaskValue/), &
                                 regridmethod=ESMF_REGRIDMETHOD_NEAREST_STOD, &
                                 srcTermProcessing=srcTermProcessing_Value, &
                                 factorList=factorList, &
                                 ignoreDegenerate=.true., &
                                 unmappedaction=ESMF_UNMAPPEDACTION_IGNORE, &
                                 rc=rc)
                         end if
                         if (shr_nuopc_methods_ChkErr(rc,__LINE__,u_FILE_u)) return
                         if (rhprint_flag .and. mapindex /= mapnstod_consd .and. mapindex /= mapnstod_consf) then
                            call NUOPC_Write(factorList, "array_med_"//trim(string)//"_consf.nc", rc)
                            if (shr_nuopc_methods_ChkErr(rc,__LINE__,u_FILE_u)) return
                         end if
                         if (associated(unmappedDstList)) then
                            write(logMsg,*) trim(subname),trim(string),'     number of unmapped dest points = ', size(unmappedDstList)
                            call ESMF_LogWrite(trim(logMsg), ESMF_LOGMSG_INFO, rc=dbrc)
                         end if
                      end if
                      if (rhprint_flag .and. mapindex /= mapnstod_consd .and. mapindex /= mapnstod_consf) then
                         call ESMF_LogWrite(trim(subname)//trim(string)//": printing  RH for "//trim(mapname), &
                              ESMF_LOGMSG_INFO, rc=dbrc)
                         call ESMF_RouteHandlePrint(is_local%wrap%RH(n1,n2,mapindex), rc=rc)
                         if (shr_nuopc_methods_ChkErr(rc,__LINE__,u_FILE_u)) return
                      endif
                      if (shr_nuopc_methods_ChkErr(rc,__LINE__,u_FILE_u)) return
                      ! Check that a valid route handle has been created
                      if (  mapindex /= mapnstod_consd .and. mapindex /= mapnstod_consf .and. &
                           .not. ESMF_RouteHandleIsCreated(is_local%wrap%RH(n1,n2,mapindex), rc=rc)) then
                         call ESMF_LogWrite(trim(subname)//trim(string)//": failed   RH "//trim(mapname), &
                              ESMF_LOGMSG_INFO, rc=dbrc)
                      endif
                   end if
                end do ! loop over fields
             end if ! if coupling is active between n1 and n2
          end if ! if n1 not equal to n2
       end do ! loop over n2
    end do ! loop over n1

    if (dbug_flag > 1) then
      call ESMF_LogWrite(trim(subname)//": done", ESMF_LOGMSG_INFO, rc=dbrc)
    endif
    call t_stopf('MED:'//subname)

  end subroutine med_map_RouteHandles_init

  !================================================================================

  subroutine med_map_Fractions_init(gcomp, n1, n2, FBSrc, FBDst, RouteHandle, rc)

    use ESMF                  , only : ESMF_LogWrite, ESMF_LOGMSG_INFO, ESMF_SUCCESS, ESMF_LogFlush
    use ESMF                  , only : ESMF_GridComp, ESMF_FieldBundle, ESMF_RouteHandle, ESMF_Field
    use ESMF                  , only : ESMF_FieldRedistStore, ESMF_FieldSMMStore, ESMF_FieldRegridStore
    use ESMF                  , only : ESMF_UNMAPPEDACTION_IGNORE, ESMF_REGRIDMETHOD_CONSERVE, ESMF_NORMTYPE_FRACAREA
    use NUOPC                 , only : NUOPC_CompAttributeGet
    use esmFlds               , only : ncomps, compice, compocn, compname
    use esmflds               , only : mapnames, mapconsf
    use shr_nuopc_methods_mod , only : shr_nuopc_methods_ChkErr
    use shr_nuopc_methods_mod , only : shr_nuopc_methods_FB_getFieldN
    use perf_mod              , only : t_startf, t_stopf
    !---------------------------------------------
    ! Initialize initialize additional route handles
    ! for mapping fractions
    !---------------------------------------------

    type(ESMF_GridComp)                    :: gcomp
    integer                , intent(in)    :: n1
    integer                , intent(in)    :: n2
    type(ESMF_FieldBundle) , intent(in)    :: FBSrc
    type(ESMF_FieldBundle) , intent(in)    :: FBDst
    type(ESMF_RouteHandle) , intent(inout) :: RouteHandle
    integer                , intent(out)   :: rc

    ! local variables
    type(ESMF_Field)   :: fldsrc
    type(ESMF_Field)   :: flddst
    character(len=128) :: rhname
    character(len=CS)  :: mapname
    character(len=CX)  :: mapfile
    character(len=CS)  :: string
    integer            :: SrcMaskValue
    integer            :: DstMaskValue
    real(R8), pointer  :: factorList(:)
    integer            :: dbrc
    character(len=*), parameter :: subname=' (med_map_fractions_init: ) '
    !---------------------------------------------
    call t_startf('MED:'//subname)

    if (dbug_flag > 1) then
       call ESMF_LogWrite("Initializing RHs not yet created and needed for mapping fractions", &
            ESMF_LOGMSG_INFO)
       call ESMF_LogFlush()
    endif

    rc = ESMF_SUCCESS

    call shr_nuopc_methods_FB_getFieldN(FBsrc, 1, fldsrc, rc)
    if (shr_nuopc_methods_ChkErr(rc,__LINE__,u_FILE_u)) return

    call shr_nuopc_methods_FB_getFieldN(FBDst, 1, flddst, rc)
    if (shr_nuopc_methods_ChkErr(rc,__LINE__,u_FILE_u)) return

    dstMaskValue = ispval_mask
    srcMaskValue = ispval_mask
    if (n1 == compocn .or. n1 == compice) srcMaskValue = 0
    if (n2 == compocn .or. n2 == compice) dstMaskValue = 0

    rhname = trim(compname(n1))//"2"//trim(compname(n2))
    string   = trim(rhname)//'_weights'
    if ( (n1 == compocn .and. n2 == compice) .or. (n1 == compice .and. n2 == compocn)) then
       mapfile = 'idmap'
    else
       call ESMF_LogWrite("Querying for attribute "//trim(rhname)//"_fmapname = ", ESMF_LOGMSG_INFO)
       call NUOPC_CompAttributeGet(gcomp, name=trim(rhname)//"_fmapname", value=mapfile, rc=rc)
       mapname = trim(mapnames(mapconsf))
    end if

    if (mapfile == 'idmap') then
       call ESMF_LogWrite(trim(subname) // trim(string) //&
            ' RH '//trim(mapname)// ' is redist', ESMF_LOGMSG_INFO, rc=dbrc)
       call ESMF_FieldRedistStore(fldsrc, flddst, &
            routehandle=RouteHandle, &
            ignoreUnmatchedIndices = .true., rc=rc)
       if (shr_nuopc_methods_ChkErr(rc,__LINE__,u_FILE_u)) return
    else if (mapfile /= 'unset') then
       call ESMF_LogWrite(subname // trim(string) //&
            ' RH '//trim(mapname)//' via input file '//trim(mapfile), ESMF_LOGMSG_INFO, rc=dbrc)
       call ESMF_FieldSMMStore(fldsrc, flddst, mapfile, &
            routehandle=RouteHandle, &
            ignoreUnmatchedIndices=.true., &
            srcTermProcessing=srcTermProcessing_Value, rc=rc)
       if (shr_nuopc_methods_ChkErr(rc,__LINE__,u_FILE_u)) return
    else
       call ESMF_LogWrite(subname // trim(string) //&
            ' RH '//trim(mapname)//' computed on the fly '//trim(mapfile), ESMF_LOGMSG_INFO, rc=dbrc)
       call ESMF_FieldRegridStore(fldsrc, flddst, &
            routehandle=RouteHandle, &
            srcMaskValues=(/srcMaskValue/), &
            dstMaskValues=(/dstMaskValue/), &
            regridmethod=ESMF_REGRIDMETHOD_CONSERVE, &
            normType=ESMF_NORMTYPE_FRACAREA, &
            srcTermProcessing=srcTermProcessing_Value, &
            factorList=factorList, &
            ignoreDegenerate=.true., &
            unmappedaction=ESMF_UNMAPPEDACTION_IGNORE, rc=rc)
    end if

    if (dbug_flag > 1) then
      call ESMF_LogWrite(trim(subname)//": done", ESMF_LOGMSG_INFO, rc=dbrc)
    endif
    call t_stopf('MED:'//subname)

  end subroutine med_map_Fractions_init

!================================================================================

  subroutine med_map_MapNorm_init(gcomp, llogunit, rc)

    !---------------------------------------
    ! Initialize unity normalization field bundle
    ! and do the mapping for unity normalization up front
    !---------------------------------------

    use ESMF                  , only: ESMF_LogWrite, ESMF_LOGMSG_INFO, ESMF_SUCCESS, ESMF_LogFlush
    use ESMF                  , only: ESMF_GridComp, ESMF_FieldBundle, ESMF_RouteHandleIsCreated
    use esmFlds               , only: ncomps, compice, compocn, compname
    use esmFlds               , only: mapnames, nmappers
    use med_internalstate_mod , only: InternalState
    use shr_nuopc_scalars_mod , only: flds_scalar_name, flds_scalar_num
    use shr_nuopc_methods_mod , only: shr_nuopc_methods_FB_Init
    use shr_nuopc_methods_mod , only: shr_nuopc_methods_FB_Reset
    use shr_nuopc_methods_mod , only: shr_nuopc_methods_FB_Clean
    use shr_nuopc_methods_mod , only: shr_nuopc_methods_FB_GetFldPtr
    use shr_nuopc_methods_mod , only: shr_nuopc_methods_FB_FieldRegrid
    use shr_nuopc_methods_mod , only: shr_nuopc_methods_ChkErr
    use perf_mod              , only: t_startf, t_stopf
    ! input/output variables
    type(ESMF_GridComp)  :: gcomp
    integer, intent(in)  :: llogunit
    integer, intent(out) :: rc

    ! local variables
    type(InternalState)        :: is_local
    type(ESMF_FieldBundle)     :: FBTmp
    integer                    :: n1, n2, m
    character(len=CS)          :: normname
    character(len=1)           :: cn1,cn2,cm
    real(R8), pointer          :: dataptr(:)
    integer                    :: dbrc
    character(len=*),parameter :: subname='(module_MED_MAP:MapNorm_init)'
    !-----------------------------------------------------------
    call t_startf('MED:'//subname)

    if (dbug_flag > 1) then
       call ESMF_LogWrite("Starting to initialize unity map normalizations", ESMF_LOGMSG_INFO)
       call ESMF_LogFlush()
    endif

    rc = ESMF_SUCCESS

    ! Get the internal state from Component.
    nullify(is_local%wrap)
    call ESMF_GridCompGetInternalState(gcomp, is_local, rc)
    if (shr_nuopc_methods_ChkErr(rc,__LINE__,u_FILE_u)) return

    ! Create the normalization field bundles
    normname = 'one'
    do n1 = 1,ncomps
       do n2 = 1,ncomps
          if (n1 /= n2) then
             if (is_local%wrap%med_coupling_active(n1,n2)) then
                do m = 1,nmappers
                   if (ESMF_RouteHandleIsCreated(is_local%wrap%RH(n1,n2,m), rc=rc)) then
                      if (dbug_flag > 1) then
                         write(cn1,'(i1)') n1; write(cn2,'(i1)') n2; write(cm ,'(i1)') m
                         call ESMF_LogWrite(trim(subname)//":"//'creating FBMapNormOne for '&
                              //compname(n1)//'->'//compname(n2)//'with mapping '//mapnames(m), &
                              ESMF_LOGMSG_INFO, rc=dbrc)
                      endif
                      call shr_nuopc_methods_FB_init(FBout=is_local%wrap%FBNormOne(n1,n2,m), &
                           flds_scalar_name=flds_scalar_name, &
                           FBgeom=is_local%wrap%FBImp(n1,n2), &
                           fieldNameList=(/trim(normname)/), name='FBNormOne', rc=rc)
                      if (shr_nuopc_methods_chkerr(rc,__line__,u_file_u)) return

                      call shr_nuopc_methods_FB_reset(is_local%wrap%FBNormOne(n1,n2,m), value=czero, rc=rc)
                      if (shr_nuopc_methods_chkerr(rc,__line__,u_file_u)) return

                      call shr_nuopc_methods_FB_init(FBout=FBTmp, &
                           flds_scalar_name=flds_scalar_name, &
                           STgeom=is_local%wrap%NStateImp(n1), &
                           fieldNameList=(/trim(normname)/), name='FBTmp', rc=rc)
                      if (shr_nuopc_methods_chkerr(rc,__line__,u_file_u)) return

                      call shr_nuopc_methods_FB_GetFldPtr(FBTmp, trim(normname), fldptr1=dataPtr, rc=rc)
                      if (shr_nuopc_methods_ChkErr(rc,__LINE__,u_FILE_u)) return
                      dataptr(:) = 1.0_R8

                      call shr_nuopc_methods_FB_FieldRegrid(&
                           FBTmp                           , normname, &
                           is_local%wrap%FBNormOne(n1,n2,m), normname, &
                           is_local%wrap%RH(n1,n2,m), rc)
                      if (shr_nuopc_methods_ChkErr(rc,__LINE__,u_FILE_u)) return

                      call shr_nuopc_methods_FB_clean(FBTmp, rc=rc)
                      if (shr_nuopc_methods_chkerr(rc,__line__,u_file_u)) return
                   end if
                end do
             end if
          end if
       end do
    end do

    if (dbug_flag > 1) then
      call ESMF_LogWrite(trim(subname)//": done", ESMF_LOGMSG_INFO, rc=dbrc)
    endif
    call t_stopf('MED:'//subname)

  end subroutine med_map_MapNorm_init

  !================================================================================

  subroutine med_map_FB_Regrid_Norm_All(fldsSrc, srccomp, destcomp, &
       FBSrc, FBDst, FBFrac, FBNormOne, RouteHandles, string, rc)

    ! ----------------------------------------------
    ! Map field bundles with appropriate fraction weighting
    ! ----------------------------------------------

    use NUOPC                 , only: NUOPC_IsConnected
    use ESMF                  , only: ESMF_LogWrite, ESMF_LOGMSG_INFO, ESMF_SUCCESS
    use ESMF                  , only: ESMF_LOGMSG_ERROR, ESMF_FAILURE
    use ESMF                  , only: ESMF_FieldBundle, ESMF_FieldBundleIsCreated, ESMF_FieldBundleGet
    use ESMF                  , only: ESMF_RouteHandle, ESMF_RouteHandleIsCreated, ESMF_Field
    use ESMF                  , only: ESMF_REGION_SELECT, ESMF_REGION_TOTAL
    use esmFlds               , only: compname
    use esmFlds               , only: mapnames, mapfcopy, mapconsd, mapconsf, mapnstod 
    use esmFlds               , only: mapnstod_consd, mapnstod_consf
    use esmFlds               , only: shr_nuopc_fldList_entry_type
    use shr_nuopc_scalars_mod , only: flds_scalar_name
    use shr_nuopc_methods_mod , only: shr_nuopc_methods_FB_Init
    use shr_nuopc_methods_mod , only: shr_nuopc_methods_FB_Reset
    use shr_nuopc_methods_mod , only: shr_nuopc_methods_FB_Clean
    use shr_nuopc_methods_mod , only: shr_nuopc_methods_FB_GetFldPtr
    use shr_nuopc_methods_mod , only: shr_nuopc_methods_FB_FieldRegrid
    use shr_nuopc_methods_mod , only: shr_nuopc_methods_FB_FldChk
    use shr_nuopc_methods_mod , only: shr_nuopc_methods_FB_Field_diagnose
    use shr_nuopc_methods_mod , only: shr_nuopc_methods_ChkErr
    use shr_nuopc_utils_mod   , only: shr_nuopc_memcheck
    use perf_mod              , only: t_startf, t_stopf

    ! input/output variables
    type(shr_nuopc_fldList_entry_type) , pointer       :: fldsSrc(:)
    integer                            , intent(in)    :: srccomp
    integer                            , intent(in)    :: destcomp
    type(ESMF_FieldBundle)             , intent(inout) :: FBSrc
    type(ESMF_FieldBundle)             , intent(inout) :: FBDst
    type(ESMF_FieldBundle)             , intent(in)    :: FBFrac
    type(ESMF_FieldBundle)             , intent(in)    :: FBNormOne(:)
    type(ESMF_RouteHandle)             , intent(inout) :: RouteHandles(:)
    character(len=*), optional         , intent(in)    :: string
    integer                            , intent(out)   :: rc

    ! local variables
    integer                     :: i, n
    type(ESMF_Field)            :: srcField
    type(ESMF_Field)            :: tmpfield
    integer                     :: mapindex
    character(len=CS)           :: lstring
    character(len=CS)           :: mapnorm
    character(len=CS)           :: fldname
    real(R8), allocatable       :: data_srctmp(:)  ! temporary
    real(R8), allocatable       :: data_dsttmp(:)  ! temporary
    real(R8), pointer           :: data_src(:)
    real(R8), pointer           :: data_dst(:)
    real(R8), pointer           :: data_frac(:)
    real(R8), pointer           :: data_norm(:)
    integer                     :: dbrc
    character(len=*), parameter :: subname='(module_MED_Map:med_map_Regrid_Norm)'
    !-------------------------------------------------------------------------------

    call t_startf('MED:'//subname)
    call ESMF_LogWrite(subname//' called', ESMF_LOGMSG_INFO, rc=dbrc)
    call shr_nuopc_memcheck(subname, 1, mastertask)

    !---------------------------------------

    if (present(string)) then
      lstring = trim(string)
    else
      lstring = " "
    endif

    rc = ESMF_SUCCESS

    !---------------------------------------
    ! First - reset the field bundle on the destination grid to zero
    !---------------------------------------

    call shr_nuopc_methods_FB_reset(FBDst, value=czero, rc=rc)
    if (shr_nuopc_methods_ChkErr(rc,__LINE__,u_FILE_u)) return

    !---------------------------------------
    ! Loop over all fields in the source field bundle and map them to
    ! the destination field bundle accordingly
    !---------------------------------------

    call ESMF_LogWrite(trim(subname)//" *** mapping from "//trim(compname(srccomp))//" to "//&
         trim(compname(destcomp))//" ***", ESMF_LOGMSG_INFO, rc=dbrc)

    do n = 1,size(fldsSrc)
       ! Determine if field is a scalar - and if so go to next iternation
       fldname  = fldsSrc(n)%shortname
       if (fldname == flds_scalar_name) CYCLE

       ! Determine if there is a map index and if its zero go to next iteration
       mapindex = fldsSrc(n)%mapindex(destcomp)
       if (mapindex == 0) CYCLE
       mapnorm  = fldsSrc(n)%mapnorm(destcomp)

       ! Error checks
       if (.not. shr_nuopc_methods_FB_FldChk(FBSrc, fldname, rc=rc)) then
          call ESMF_LogWrite(trim(subname)//" field not found in FBSrc: "//trim(fldname), ESMF_LOGMSG_INFO, rc=dbrc)
       else if (.not. shr_nuopc_methods_FB_FldChk(FBDst, fldname, rc=rc)) then
          call ESMF_LogWrite(trim(subname)//" field not found in FBDst: "//trim(fldname), ESMF_LOGMSG_INFO, rc=dbrc)
       else if (mapindex == mapnstod_consd) then
          if (.not. ESMF_RouteHandleIsCreated(RouteHandles(mapconsd), rc=rc) .or. &
               .not. ESMF_RouteHandleIsCreated(RouteHandles(mapnstod), rc=rc)) then
             call ESMF_LogWrite(trim(subname)//trim(lstring)//&
                  ": ERROR RH not available for "//mapnames(mapindex)//": fld="//trim(fldname), &
                  ESMF_LOGMSG_ERROR, line=__LINE__, file=u_FILE_u, rc=dbrc)
             rc = ESMF_FAILURE
             return
          end if
       else if (mapindex == mapnstod_consf) then
          if (.not. ESMF_RouteHandleIsCreated(RouteHandles(mapconsf), rc=rc) .or. &
              .not. ESMF_RouteHandleIsCreated(RouteHandles(mapnstod), rc=rc)) then
             call ESMF_LogWrite(trim(subname)//trim(lstring)//&
                  ": ERROR RH not available for "//mapnames(mapindex)//": fld="//trim(fldname), &
                  ESMF_LOGMSG_ERROR, line=__LINE__, file=u_FILE_u, rc=dbrc)
             rc = ESMF_FAILURE
             return
          end if
       else if (.not. ESMF_RouteHandleIsCreated(RouteHandles(mapindex), rc=rc)) then
          call ESMF_LogWrite(trim(subname)//trim(lstring)//&
               ": ERROR RH not available for "//mapnames(mapindex)//": fld="//trim(fldname), &
               ESMF_LOGMSG_ERROR, line=__LINE__, file=u_FILE_u, rc=dbrc)
          rc = ESMF_FAILURE
          return
       end if

       ! Determine if field is FBSrc or FBDst or connected - and if not go to next iteration
       if (.not. shr_nuopc_methods_FB_FldChk(FBSrc, trim(fldname), rc=rc)) then
          if (dbug_flag > 5) then
             call ESMF_LogWrite(trim(subname)//" field not found in FBSrc: "//trim(fldname), ESMF_LOGMSG_INFO, rc=dbrc)
          end if
          CYCLE
       else if (.not. shr_nuopc_methods_FB_FldChk(FBDst, trim(fldname), rc=rc)) then
          if (dbug_flag > 5) then
             call ESMF_LogWrite(trim(subname)//" field not found in FBDst: "//trim(fldname), ESMF_LOGMSG_INFO, rc=dbrc)
          end if
          CYCLE
       end if

       call ESMF_LogWrite(trim(subname)//" --> remapping "//trim(fldname)//" with "//trim(mapnames(mapindex)), &
            ESMF_LOGMSG_INFO)

       ! Do the mapping
       if (mapindex == mapfcopy) then
          call shr_nuopc_methods_FB_FieldRegrid(FBSrc, fldname, FBDst, fldname, RouteHandles(mapindex), rc=rc)
          if (shr_nuopc_methods_ChkErr(rc,__LINE__,u_FILE_u)) return

       else
          ! Determine the normalization for the map
          mapnorm  = fldsSrc(n)%mapnorm(destcomp)

          if ( trim(mapnorm) /= 'unset' .and. trim(mapnorm) /= 'one' .and. trim(mapnorm) /= 'none') then

<<<<<<< HEAD
             write(6,*)'DEBUG: mapindex= ',mapindex
             write(6,*)'DEBUG: mapnorm = ',trim(mapnorm)

=======
>>>>>>> 7f7c4d74
             ! Get field and pointer to source field data in FBSrc
             call shr_nuopc_methods_FB_GetFldPtr(FBSrc, fldname, data_src, field=srcfield, rc=rc)
             if (shr_nuopc_methods_ChkErr(rc,__LINE__,u_FILE_u)) return

             if (.not. allocated(data_srctmp) .or. size(data_srctmp) /= size(data_src)) then
                if (allocated(data_srctmp)) then
                   deallocate(data_srctmp)
                endif
                allocate(data_srctmp(size(data_src)))
             endif

             !-------------------------------------------------
             ! fractional normalization
             !-------------------------------------------------

             ! get a pointer to the array of the normalization on the source grid - this must
             ! be the same size is as fraction on the source grid
             call shr_nuopc_methods_FB_GetFldPtr(FBFrac, trim(mapnorm), data_frac, rc=rc)
             if (shr_nuopc_methods_ChkErr(rc,__LINE__,u_FILE_u)) return

             ! regrid FBSrc to FBDst
             ! Copy data_src to data_srctmp and multiply by fraction, regrid this then replace with original data_src
             data_srctmp = data_src
             data_src = data_src * data_frac

             if (mapindex == mapnstod_consd) then
                call shr_nuopc_methods_FB_FieldRegrid(FBSrc, fldname, FBDst, fldname, RouteHandles(mapnstod), rc, &
                     zeroregion=ESMF_REGION_TOTAL)
                if (shr_nuopc_methods_ChkErr(rc,__LINE__,u_FILE_u)) return

                ! temp diagnostics
                call shr_nuopc_methods_FB_Field_diagnose(FBDst, fldname, " --> after nstod: ", rc=rc)
                if (shr_nuopc_methods_ChkErr(rc,__LINE__,u_FILE_u)) return

                call shr_nuopc_methods_FB_FieldRegrid(FBSrc, fldname, FBDst, fldname, RouteHandles(mapconsd), rc, &
                     zeroregion=ESMF_REGION_SELECT)
                if (shr_nuopc_methods_ChkErr(rc,__LINE__,u_FILE_u)) return

                ! temp diagnostics
                call shr_nuopc_methods_FB_Field_diagnose(FBDst, fldname, " --> after consd: ", rc=rc)
                if (shr_nuopc_methods_ChkErr(rc,__LINE__,u_FILE_u)) return

             else if (mapindex == mapnstod_consf) then
                call shr_nuopc_methods_FB_FieldRegrid(FBSrc, fldname, FBDst, fldname, RouteHandles(mapnstod), rc, &
                     zeroregion=ESMF_REGION_TOTAL)
                if (shr_nuopc_methods_ChkErr(rc,__LINE__,u_FILE_u)) return

                ! temp diagnostics
                call shr_nuopc_methods_FB_Field_diagnose(FBDst, fldname, " --> after nstod: ", rc=rc)
                if (shr_nuopc_methods_ChkErr(rc,__LINE__,u_FILE_u)) return

                call shr_nuopc_methods_FB_FieldRegrid(FBSrc, fldname, FBDst, fldname, RouteHandles(mapconsf), rc, &
                     zeroregion=ESMF_REGION_SELECT)
                if (shr_nuopc_methods_ChkErr(rc,__LINE__,u_FILE_u)) return

                ! temp diagnostics
                call shr_nuopc_methods_FB_Field_diagnose(FBDst, fldname, " --> after consf: ", rc=rc)
                if (shr_nuopc_methods_ChkErr(rc,__LINE__,u_FILE_u)) return
             else

                call shr_nuopc_methods_FB_FieldRegrid( FBSrc, trim(fldname), FBDst, fldname, RouteHandles(mapindex), rc)
                if (shr_nuopc_methods_ChkErr(rc,__LINE__,u_FILE_u)) return

             end if

             ! Restore original value
             data_src = data_srctmp

             call shr_nuopc_methods_FB_GetFldPtr(FBDst, trim(fldname), data_dst, rc=rc)
             if (shr_nuopc_methods_ChkErr(rc,__LINE__,u_FILE_u)) return

             if (.not. allocated(data_dsttmp) .or. size(data_dsttmp) /= size(data_dst)) then
                if(allocated(data_dsttmp)) then
                   deallocate(data_dsttmp)
                endif
                allocate(data_dsttmp(size(data_dst)))
             endif

             ! Copy data_dst to tmp location, regrid fraction from source
             data_dsttmp = data_dst
             data_dst = czero

             if (mapindex == mapnstod_consd) then
                call shr_nuopc_methods_FB_FieldRegrid(FBFrac, mapnorm, FBDst, trim(fldname), RouteHandles(mapnstod), rc, &
                     zeroregion=ESMF_REGION_TOTAL)
                if (shr_nuopc_methods_ChkErr(rc,__LINE__,u_FILE_u)) return
                call shr_nuopc_methods_FB_FieldRegrid(FBFrac, mapnorm, FBDst, trim(fldname), RouteHandles(mapconsd), rc, &
                     zeroregion=ESMF_REGION_SELECT)
                if (shr_nuopc_methods_ChkErr(rc,__LINE__,u_FILE_u)) return
             else if (mapindex == mapnstod_consf) then
                call shr_nuopc_methods_FB_FieldRegrid(FBFrac, mapnorm, FBDst, trim(fldname), RouteHandles(mapnstod), rc, &
                     zeroregion=ESMF_REGION_TOTAL)
                if (shr_nuopc_methods_ChkErr(rc,__LINE__,u_FILE_u)) return
                call shr_nuopc_methods_FB_FieldRegrid(FBFrac, mapnorm, FBDst, trim(fldname), RouteHandles(mapconsf), rc, &
                     zeroregion=ESMF_REGION_SELECT)
                if (shr_nuopc_methods_ChkErr(rc,__LINE__,u_FILE_u)) return
             else
                call shr_nuopc_methods_FB_FieldRegrid(FBFrac, mapnorm, FBDst, trim(fldname), RouteHandles(mapindex), rc)
                if (shr_nuopc_methods_ChkErr(rc,__LINE__,u_FILE_u)) return
             end if

             do i= 1,size(data_dst)
                if (data_dst(i) /= 0.0_R8) then
                   data_dst(i) = data_dsttmp(i)/data_dst(i)
                endif
             end do

             ! temp diagnostics
             call shr_nuopc_methods_FB_Field_diagnose(FBDst, fldname, " --> after frac: ", rc=rc)
             if (shr_nuopc_methods_ChkErr(rc,__LINE__,u_FILE_u)) return


          else if (trim(mapnorm) == 'one' .or. trim(mapnorm) == 'none') then

             !-------------------------------------------------
             ! unity or no normalization
             !-------------------------------------------------

             ! map source field to destination grid
             mapindex = fldsSrc(n)%mapindex(destcomp)

             if (mapindex == mapnstod_consd) then

                call shr_nuopc_methods_FB_FieldRegrid(FBSrc, fldname, FBDst, fldname, RouteHandles(mapnstod), rc, &
                     zeroregion=ESMF_REGION_TOTAL)
                if (shr_nuopc_methods_ChkErr(rc,__LINE__,u_FILE_u)) return

                ! temp diagnostics
                call shr_nuopc_methods_FB_Field_diagnose(FBDst, fldname, " --> after nstod: ", rc=rc)
                if (shr_nuopc_methods_ChkErr(rc,__LINE__,u_FILE_u)) return

                call shr_nuopc_methods_FB_FieldRegrid(FBSrc, fldname, FBDst, fldname, RouteHandles(mapconsd), rc, &
                     zeroregion=ESMF_REGION_SELECT)
                if (shr_nuopc_methods_ChkErr(rc,__LINE__,u_FILE_u)) return

                ! temp diagnostics
                call shr_nuopc_methods_FB_Field_diagnose(FBDst, fldname, " --> after consd: ", rc=rc)
                if (shr_nuopc_methods_ChkErr(rc,__LINE__,u_FILE_u)) return

             else if (mapindex == mapnstod_consf) then
                call shr_nuopc_methods_FB_FieldRegrid(FBSrc, fldname, FBDst, fldname, RouteHandles(mapnstod), rc, &
                     zeroregion=ESMF_REGION_TOTAL)
                if (shr_nuopc_methods_ChkErr(rc,__LINE__,u_FILE_u)) return

                ! temp diagnostics
                call shr_nuopc_methods_FB_Field_diagnose(FBDst, fldname, " --> after nstod: ", rc=rc)
                if (shr_nuopc_methods_ChkErr(rc,__LINE__,u_FILE_u)) return

                call shr_nuopc_methods_FB_FieldRegrid(FBSrc, fldname, FBDst, fldname, RouteHandles(mapconsf), rc, &
                     zeroregion=ESMF_REGION_SELECT)
                if (shr_nuopc_methods_ChkErr(rc,__LINE__,u_FILE_u)) return

                ! temp diagnostics
                call shr_nuopc_methods_FB_Field_diagnose(FBDst, fldname, " --> after consf: ", rc=rc)
                if (shr_nuopc_methods_ChkErr(rc,__LINE__,u_FILE_u)) return

             else

                write(6,*)'DEBUG: fldname= ', trim(fldname)
                call shr_nuopc_methods_FB_FieldRegrid(FBSrc, fldname, FBDst, fldname, RouteHandles(mapindex), rc)
                if (shr_nuopc_methods_ChkErr(rc,__LINE__,u_FILE_u)) return
                write(6,*)'DEBUG: here4'
                
             end if

             ! obtain unity normalization factor and multiply interpolated field by reciprocal of normalization factor
             if (trim(mapnorm) == 'one') then
                write(6,*)'DEBUG: here5'
                call shr_nuopc_methods_FB_GetFldPtr(FBNormOne(mapindex), 'one', data_norm, rc=rc)
                if (shr_nuopc_methods_ChkErr(rc,__LINE__,u_FILE_u)) return

                call shr_nuopc_methods_FB_GetFldPtr(FBDst, trim(fldname), data_dst, rc=rc)
                if (shr_nuopc_methods_ChkErr(rc,__LINE__,u_FILE_u)) return

                do i= 1,size(data_dst)
                   if (data_norm(i) == 0.0_R8) then
                      data_dst(i) = 0.0_R8
                   else
                      data_dst(i) = data_dst(i)/data_norm(i)
                   endif
                enddo
             end if ! mapnorm is 'one'

          end if ! mapnorm is 'one' or 'nne'
       end if ! mapindex is not mapfcopy and field exists

       !if (dbug_flag > 1) then
       write(6,*)'DEBUG: here6'
       call shr_nuopc_methods_FB_Field_diagnose(FBDst, fldname, &
            string=trim(subname) //' FBImp('//trim(compname(srccomp))//','//trim(compname(destcomp))//') ', rc=rc)
       if (shr_nuopc_methods_ChkErr(rc,__LINE__,u_FILE_u)) return
       write(6,*)'DEBUG: here7'
       !end if

    end do  ! loop over fields

    if (allocated(data_srctmp)) deallocate(data_srctmp)
    if (allocated(data_dsttmp)) deallocate(data_dsttmp)

    call t_stopf('MED:'//subname)

  end subroutine med_map_FB_Regrid_Norm_All

  !================================================================================

  subroutine med_map_FB_Regrid_Norm_Frac(fldnames, FBSrc, FBDst, &
       FBFrac, mapnorm, RouteHandle, string, rc)

    ! ----------------------------------------------
    ! Map fldnames in source field bundle with appropriate fraction weighting
    ! ----------------------------------------------

    use ESMF                  , only: ESMF_LogWrite, ESMF_LOGMSG_INFO, ESMF_SUCCESS
    use ESMF                  , only: ESMF_LOGMSG_ERROR, ESMF_FAILURE
    use ESMF                  , only: ESMF_FieldBundle, ESMF_FieldBundleIsCreated, ESMF_FieldBundleGet
    use ESMF                  , only: ESMF_RouteHandle, ESMF_RouteHandleIsCreated, ESMF_Field
    use shr_nuopc_scalars_mod , only: flds_scalar_name
    use shr_nuopc_methods_mod , only: shr_nuopc_methods_FB_Init
    use shr_nuopc_methods_mod , only: shr_nuopc_methods_FB_Reset
    use shr_nuopc_methods_mod , only: shr_nuopc_methods_FB_Clean
    use shr_nuopc_methods_mod , only: shr_nuopc_methods_FB_GetFldPtr
    use shr_nuopc_methods_mod , only: shr_nuopc_methods_FB_FieldRegrid
    use shr_nuopc_methods_mod , only: shr_nuopc_methods_FB_FldChk
    use shr_nuopc_methods_mod , only: shr_nuopc_methods_FB_Field_diagnose
    use shr_nuopc_methods_mod , only: shr_nuopc_methods_ChkErr
    use shr_nuopc_utils_mod   , only: shr_nuopc_memcheck
    use perf_mod              , only: t_startf, t_stopf

    ! input/output variables
    character(len=*)       , intent(in)           :: fldnames(:)
    type(ESMF_FieldBundle) , intent(inout)        :: FBSrc
    type(ESMF_FieldBundle) , intent(inout)        :: FBDst
    type(ESMF_FieldBundle) , intent(in)           :: FBFrac
    character(len=*)       , intent(in)           :: mapnorm
    type(ESMF_RouteHandle) , intent(inout)        :: RouteHandle
    character(len=*)       , intent(in), optional :: string
    integer                , intent(out)          :: rc

    ! local variables
    integer                        :: i, n
    type(ESMF_FieldBundle)         :: FBSrcTmp        ! temporary
    type(ESMF_FieldBundle)         :: FBNormSrc       ! temporary
    type(ESMF_FieldBundle)         :: FBNormDst       ! temporary
    character(len=CS)              :: lstring
    character(len=CS)              :: csize1, csize2
    real(R8), pointer              :: data_srctmp(:)  ! temporary
    real(R8), pointer              :: data_src(:)     ! temporary
    real(R8), pointer              :: data_dst(:)     ! temporary
    real(R8), pointer              :: data_srcnorm(:) ! temporary
    real(R8), pointer              :: data_dstnorm(:) ! temporary
    real(R8), pointer              :: data_frac(:)    ! temporary
    real(R8), pointer              :: data_norm(:)    ! temporary
    integer                        :: dbrc
    character(len=*), parameter    :: subname='(module_MED_Map:med_map_Regrid_Norm)'
    !-------------------------------------------------------------------------------

    call t_startf('MED:'//subname)
    rc = ESMF_SUCCESS

    call ESMF_LogWrite(subname//' called', ESMF_LOGMSG_INFO, rc=dbrc)

    call shr_nuopc_memcheck(subname, 1, mastertask)

    if (present(string)) then
      lstring = trim(string)
    else
      lstring = " "
    endif

    !-------------------------------------------------
    ! Loop over all fields in the source field bundle and map them to
    ! the destination field bundle accordingly
    !-------------------------------------------------

    call shr_nuopc_methods_FB_reset(FBDst, value=czero, rc=rc)
    if (shr_nuopc_methods_ChkErr(rc,__LINE__,u_FILE_u)) return

    do n = 1,size(fldnames)

       ! get pointer to source field data in FBSrc
       call shr_nuopc_methods_FB_GetFldPtr(FBSrc, trim(fldnames(n)), data_src, rc=rc)
       if (shr_nuopc_methods_ChkErr(rc,__LINE__,u_FILE_u)) return

       ! create a new temporary field bundle, FBSrcTmp that will contain field data on the source grid
       if (.not. ESMF_FieldBundleIsCreated(FBSrcTmp)) then
          call shr_nuopc_methods_FB_init(FBSrcTmp, flds_scalar_name, &
               FBgeom=FBSrc, fieldNameList=(/'data_srctmp'/), name='data_srctmp', rc=rc)
          if (shr_nuopc_methods_ChkErr(rc,__LINE__,u_FILE_u)) return

          call shr_nuopc_methods_FB_GetFldPtr(FBSrcTmp, 'data_srctmp', data_srctmp, rc=rc)
          if (shr_nuopc_methods_ChkErr(rc,__LINE__,u_FILE_u)) return
       end if

       ! create a temporary field bundle that will contain normalization on the source grid
       if (.not. ESMF_FieldBundleIsCreated(FBNormSrc)) then
          call shr_nuopc_methods_FB_init(FBout=FBNormSrc, flds_scalar_name=flds_scalar_name, &
               FBgeom=FBSrc, fieldNameList=(/trim(mapnorm)/), name='normsrc', rc=rc)
          if (shr_nuopc_methods_chkerr(rc,__line__,u_file_u)) return

          call shr_nuopc_methods_FB_GetFldPtr(FBNormSrc, trim(mapnorm), data_srcnorm, rc=rc)
          if (shr_nuopc_methods_ChkErr(rc,__LINE__,u_FILE_u)) return
       endif

       call shr_nuopc_methods_FB_reset(FBNormSrc, value=czero, rc=rc)
       if (shr_nuopc_methods_chkerr(rc,__line__,u_file_u)) return

       ! create a temporary field bundle that will contain normalization on the destination grid
       if (.not. ESMF_FieldBundleIsCreated(FBNormDst)) then
          call shr_nuopc_methods_FB_init(FBout=FBNormDst, flds_scalar_name=flds_scalar_name, &
               FBgeom=FBDst, fieldNameList=(/trim(mapnorm)/), name='normdst', rc=rc)
          if (shr_nuopc_methods_chkerr(rc,__line__,u_file_u)) return

          call shr_nuopc_methods_FB_GetFldPtr(FBFrac, trim(mapnorm), data_frac, rc=rc)
          if (shr_nuopc_methods_ChkErr(rc,__LINE__,u_FILE_u)) return
       endif

       call shr_nuopc_methods_FB_reset(FBNormDst, value=czero, rc=rc)
       if (shr_nuopc_methods_chkerr(rc,__line__,u_file_u)) return

       ! error checks
       if (size(data_srcnorm) /= size(data_frac)) then
          call ESMF_LogWrite(trim(subname)//" fldname= "//trim(fldnames(n))//" mapnorm= "//trim(mapnorm), &
               ESMF_LOGMSG_ERROR, line=__LINE__, file=u_FILE_u, rc=dbrc)
          write(csize1,'(i8)') size(data_srcnorm)
          write(csize2,'(i8)') size(data_frac)
          call ESMF_LogWrite(trim(subname)//": ERROR data_normsrc size "//trim(csize1)//&
               " and data_frac size "//trim(csize2)//" are inconsistent", &
               ESMF_LOGMSG_ERROR, line=__LINE__, file=u_FILE_u, rc=dbrc)
          rc = ESMF_FAILURE
          return
       else if (size(data_srcnorm) /= size(data_srctmp)) then
          write(csize1,'(i8)') size(data_srcnorm)
          write(csize2,'(i8)') size(data_srctmp)
          call ESMF_LogWrite(trim(subname)//": ERROR data_srcnorm size "//trim(csize1)//&
               " and data_srctmp size "//trim(csize2)//" are inconsistent", &
               ESMF_LOGMSG_ERROR, line=__LINE__, file=u_FILE_u, rc=dbrc)
          rc = ESMF_FAILURE
          return
       end if

       ! now fill in the values for data_srcnorm and data_srctmp - these are the two arrays needed for normalization
       ! Note that FBsrcTmp will now have the data_srctmp value
       do i = 1,size(data_frac)
          data_srcnorm(i) = data_frac(i)
          data_srctmp(i)  = data_src(i) * data_frac(i)  ! Multiply initial field by data_frac
       end do

       ! regrid FBSrcTmp to FBDst
       if (trim(fldnames(n)) == trim(flds_scalar_name)) then
          call ESMF_LogWrite(trim(subname)//trim(lstring)//": skip : fld="//trim(fldnames(n)), &
               ESMF_LOGMSG_INFO, rc=dbrc)
       else
          call shr_nuopc_methods_FB_FieldRegrid( FBSrcTmp, 'data_srctmp', FBDst, fldnames(n), RouteHandle, rc)
          if (shr_nuopc_methods_ChkErr(rc,__LINE__,u_FILE_u)) return
       end if

       call shr_nuopc_methods_FB_FieldRegrid(FBNormSrc, mapnorm, FBNormDst, mapnorm, RouteHandle, rc)
       if (shr_nuopc_methods_ChkErr(rc,__LINE__,u_FILE_u)) return

       ! multiply interpolated field (FBDst) by reciprocal of fraction on destination grid (FBNormDst)
       call shr_nuopc_methods_FB_GetFldPtr(FBNormDst, trim(mapnorm), data_dstnorm, rc=rc)
       if (shr_nuopc_methods_ChkErr(rc,__LINE__,u_FILE_u)) return

       call shr_nuopc_methods_FB_GetFldPtr(FBDst, trim(fldnames(n)), data_dst, rc=rc)
       if (shr_nuopc_methods_ChkErr(rc,__LINE__,u_FILE_u)) return

       do i= 1,size(data_dst)
          if (data_dstnorm(i) == 0.0_R8) then
             data_dst(i) = 0.0_R8
          else
             data_dst(i) = data_dst(i)/data_dstnorm(i)
          endif
       end do

       if (dbug_flag > 1) then
          call shr_nuopc_methods_FB_Field_diagnose(FBDst, fldnames(n), &
               string=trim(subname) //' Mapping (' // trim(fldnames(n)) // trim(lstring), rc=rc)
          if (shr_nuopc_methods_ChkErr(rc,__LINE__,u_FILE_u)) return
       end if

    end do  ! loop over fields

    ! Clean up temporary field bundles
    if (ESMF_FieldBundleIsCreated(FBSrcTmp)) then
       call shr_nuopc_methods_FB_clean(FBSrcTmp, rc=rc)
       if (shr_nuopc_methods_chkerr(rc,__line__,u_file_u)) return
    end if
    if (ESMF_FieldBundleIsCreated(FBNormSrc)) then
       call shr_nuopc_methods_FB_clean(FBNormSrc, rc=rc)
       if (shr_nuopc_methods_chkerr(rc,__line__,u_file_u)) return
    end if
    if (ESMF_FieldBundleIsCreated(FBNormDst)) then
       call shr_nuopc_methods_FB_clean(FBNormDst, rc=rc)
       if (shr_nuopc_methods_chkerr(rc,__line__,u_file_u)) return
    end if
    call t_stopf('MED:'//subname)

  end subroutine med_map_FB_Regrid_Norm_Frac

end module med_map_mod<|MERGE_RESOLUTION|>--- conflicted
+++ resolved
@@ -701,12 +701,6 @@
 
           if ( trim(mapnorm) /= 'unset' .and. trim(mapnorm) /= 'one' .and. trim(mapnorm) /= 'none') then
 
-<<<<<<< HEAD
-             write(6,*)'DEBUG: mapindex= ',mapindex
-             write(6,*)'DEBUG: mapnorm = ',trim(mapnorm)
-
-=======
->>>>>>> 7f7c4d74
              ! Get field and pointer to source field data in FBSrc
              call shr_nuopc_methods_FB_GetFldPtr(FBSrc, fldname, data_src, field=srcfield, rc=rc)
              if (shr_nuopc_methods_ChkErr(rc,__LINE__,u_FILE_u)) return
