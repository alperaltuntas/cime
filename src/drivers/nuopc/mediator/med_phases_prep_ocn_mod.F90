--- conflicted
+++ resolved
@@ -129,20 +129,11 @@
     real(R8)                    :: ifracr_scaled, ofracr_scaled
     real(R8)                    :: frac_sum
     real(R8)                    :: fswabsv, fswabsi
-<<<<<<< HEAD
-    integer                     :: dbrc
-    logical,save                :: first_call = .true.
-    character(len=*), parameter :: ice_fraction_name = 'Si_ifrac'
-    character(len=*), parameter :: subname='(med_phases_prep_ocn_merge)'
-    ! TODO: the calculation needs to be set at run time based on receiving it from the ocean
-    real(R8)                    :: flux_epbalfact = 1._R8
-=======
     character(len=*), parameter :: ice_fraction_name = 'Si_ifrac'
     integer                     :: dbrc
     ! TODO: the calculation needs to be set at run time based on receiving it from the ocean
     real(R8)                    :: flux_epbalfact = 1._R8
     character(len=*), parameter :: subname='(med_phases_prep_ocn_merge)'
->>>>>>> c230b8b5
     !---------------------------------------
 
     if (dbug_flag > 5) then
