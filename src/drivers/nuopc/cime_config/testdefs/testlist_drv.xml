<?xml version="1.0"?>
<testlist version="2.0">

  <test compset="ADWAV" grid="ww3a" name="SMS_Vnuopc_Ld2">
    <machines>
      <machine name="cheyenne" compiler="intel" category="nuopc"/>
      <machine name="theia" compiler="intel" category="nuopc"/>
    </machines>
    <options>
      <option name="wallclock"> 00:10:00 </option>
    </options>
  </test>
  <test compset="ADWAV" grid="ww3a" name="SMS_Vmct_Ld2">
    <machines>
      <machine name="cheyenne" compiler="intel" category="mctcheck"/>
      <machine name="theia" compiler="intel" category="mctcheck"/>
    </machines>
    <options>
      <option name="wallclock"> 00:10:00 </option>
    </options>
  </test>

  <test compset="A1850DLND" grid="f09_f09_mg17" name="SMS_Vnuopc_Ld3">
    <machines>
      <machine name="cheyenne" compiler="intel" category="nuopc"/>
      <machine name="theia" compiler="intel" category="nuopc"/>
    </machines>
    <options>
      <option name="wallclock"> 00:10:00 </option>
    </options>
  </test>
  <test compset="A1850DLND" grid="f09_f09_mg17" name="SMS_Vmct_Ld3">
    <machines>
      <machine name="cheyenne" compiler="intel" category="mctcheck"/>
      <machine name="theia" compiler="intel" category="mctcheck"/>
    </machines>
    <options>
      <option name="wallclock"> 00:10:00 </option>
    </options>
  </test>

  <test compset="BMOM" grid="f19_g16" name="SMS_Vnuopc_Ld5" testmods="allactive/nuopc_cap_io">
    <machines>
      <machine name="cheyenne" compiler="intel" category="nuopc"/>
      <machine name="theia" compiler="intel" category="nuopc"/>
    </machines>
    <options>
      <option name="wallclock"> 00:40:00 </option>
    </options>
  </test>
  <test compset="BMOM" grid="f19_g16" name="SMS_Vmct_Ld5" testmods="allactive/nuopc_cap_io">
    <machines>
      <machine name="cheyenne" compiler="intel" category="mctcheck"/>
      <machine name="theia" compiler="intel" category="mctcheck"/>
    </machines>
    <options>
      <option name="wallclock"> 00:40:00 </option>
    </options>
  </test>

  <test compset="CMOM" grid="T62_g16" name="SMS_Vnuopc_Ld5" testmods="mom/nuopc_cap">
    <machines>
      <machine name="cheyenne" compiler="intel" category="nuopc"/>
      <machine name="theia" compiler="intel" category="nuopc"/>
    </machines>
    <options>
      <option name="wallclock"> 00:40:00 </option>
    </options>
  </test>

  <test compset="CMOM" grid="T62_g16" name="SMS_Vmct_Ld5" testmods="mom/nuopc_cap">
    <machines>
      <machine name="cheyenne" compiler="intel" category="mctcheck"/>
      <machine name="theia" compiler="intel" category="mctcheck"/>
    </machines>
    <options>
      <option name="wallclock"> 00:10:00 </option>
    </options>
  </test>

  <test compset="GMOM" grid="T62_g16" name="SMS_Vnuopc_Ld5" testmods="mom/nuopc_cap">
    <machines>
      <machine name="cheyenne" compiler="intel" category="nuopc"/>
      <machine name="theia" compiler="intel" category="nuopc"/>
    </machines>
    <options>
      <option name="wallclock"> 00:10:00 </option>
    </options>
  </test>

  <test compset="GMOM" grid="T62_g16" name="SMS_Vmct_Ld5" testmods="mom/nuopc_cap">
    <machines>
      <machine name="cheyenne" compiler="intel" category="mctcheck"/>
      <machine name="theia" compiler="intel" category="mctcheck"/>
    </machines>
    <options>
      <option name="wallclock"> 00:10:00 </option>
    </options>
  </test>

  <test compset="DTEST" grid="T62_g37" name="SMS_Vnuopc_Ld5" testmods="cice/nuopc_cap">
    <machines>
      <machine name="cheyenne" compiler="intel" category="nuopc"/>
      <machine name="theia" compiler="intel" category="nuopc"/>
    </machines>
    <options>
      <option name="wallclock"> 00:10:00 </option>
    </options>
  </test>

  <test compset="DTEST" grid="T62_g37" name="SMS_Vmct_Ld5" testmods="cice/nuopc_cap">
    <machines>
      <machine name="cheyenne" compiler="intel" category="mctcheck"/>
      <machine name="theia" compiler="intel" category="mctcheck"/>
    </machines>
    <options>
      <option name="wallclock"> 00:10:00 </option>
    </options>
  </test>

  <test compset="F2000Nuopc" grid="f19_g17" name="SMS_Vnuopc_Ln5" testmods="cam/nuopc_cap">
    <machines>
      <machine name="cheyenne" compiler="intel" category="nuopc"/>
      <machine name="theia" compiler="intel" category="nuopc"/>
    </machines>
    <options>
      <option name="wallclock"> 00:10:00 </option>
    </options>
  </test>

  <test compset="F2000Nuopc" grid="f19_g17" name="SMS_Vmct_Ln5" testmods="cam/nuopc_cap">
    <machines>
      <machine name="cheyenne" compiler="intel" category="mctcheck"/>
      <machine name="theia" compiler="intel" category="mctcheck"/>
    </machines>
    <options>
      <option name="wallclock"> 00:10:00 </option>
    </options>
  </test>

  <test compset="X" grid="f19_g17" name="SMS_Vnuopc">
    <machines>
      <machine name="cheyenne" compiler="intel" category="nuopc"/>
      <machine name="theia" compiler="intel" category="nuopc"/>
    </machines>
    <options>
      <option name="wallclock"> 00:10:00 </option>
    </options>
  </test>

  <test compset="X" grid="f19_g17" name="SMS_Vmct">
    <machines>
      <machine name="cheyenne" compiler="intel" category="nuopc"/>
      <machine name="theia" compiler="intel" category="nuopc"/>
    </machines>
    <options>
      <option name="wallclock"> 00:10:00 </option>
    </options>
  </test>

  <test compset="A" grid="f19_g17_rx1" name="SMS_Vnuopc_Ld1_N3">
    <machines>
      <machine name="cheyenne" compiler="intel" category="nuopc"/>
      <machine name="theia" compiler="intel" category="nuopc"/>
    </machines>
    <options>
      <option name="wallclock"> 00:10:00 </option>
    </options>
  </test>

  <test compset="A" grid="f19_g17_rx1" name="SMS_Vnuopc_Ln11_D">
    <machines>
      <machine name="cheyenne" compiler="intel" category="nuopc"/>
      <machine name="theia" compiler="intel" category="nuopc"/>
    </machines>
    <options>
      <option name="wallclock"> 00:10:00 </option>
    </options>
  </test>

  <test compset="A" grid="f19_g17_rx1" name="SMS_Vmct_Ld1">
    <machines>
      <machine name="cheyenne" compiler="intel" category="nuopc"/>
      <machine name="theia" compiler="intel" category="nuopc"/>
    </machines>
    <options>
      <option name="wallclock"> 00:10:00 </option>
    </options>
  </test>

  <test compset="I2000Clm50SpNuopc" grid="f45_f45_mg37" name="SMS_Vnuopc_Ln5" testmods="clm/nuopc_cap">
    <machines>
      <machine name="cheyenne" compiler="intel" category="nuopc"/>
      <machine name="theia" compiler="intel" category="nuopc"/>
    </machines>
    <options>
      <option name="wallclock"> 00:10:00 </option>
    </options>
  </test>
<<<<<<< HEAD

=======
>>>>>>> 191289eb
  <test compset="I2000Clm50SpNuopc" grid="f45_f45_mg37" name="SMS_Vmct_Ln5" testmods="clm/nuopc_cap">
    <machines>
      <machine name="cheyenne" compiler="intel" category="mctcheck"/>
      <machine name="theia" compiler="intel" category="mctcheck"/>
<<<<<<< HEAD
=======
    </machines>
    <options>
      <option name="wallclock"> 00:10:00 </option>
    </options>
  </test>

  <test compset="I2000Clm50SpGs" grid="f19_f19_mg17" name="SMS_Vnuopc_Ln5" testmods="clm/nuopc_cap">
    <machines>
      <machine name="cheyenne" compiler="intel" category="nuopc"/>
      <machine name="theia" compiler="intel" category="nuopc"/>
    </machines>
    <options>
      <option name="wallclock"> 00:10:00 </option>
    </options>
  </test>
  <test compset="I2000Clm50SpGs" grid="f19_f19_mg17" name="SMS_Vmct_Ln5" testmods="clm/nuopc_cap">
    <machines>
      <machine name="cheyenne" compiler="intel" category="mctcheck"/>
      <machine name="theia" compiler="intel" category="mctcheck"/>
    </machines>
    <options>
      <option name="wallclock"> 00:10:00 </option>
    </options>
  </test>

  <test compset="QPC4" grid="ne16_ne16_mg17" name="SMS_Vnuopc_Ln5" testmods="cam/nuopc_cap">
    <machines>
      <machine name="cheyenne" compiler="intel" category="nuopc"/>
      <machine name="theia" compiler="intel" category="nuopc"/>
    </machines>
    <options>
      <option name="wallclock"> 00:10:00 </option>
    </options>
  </test>

  <test compset="QPC4" grid="ne16_ne16_mg17" name="SMS_Vmct_Ln5" testmods="cam/nuopc_cap">
    <machines>
      <machine name="cheyenne" compiler="intel" category="mctcheck"/>
      <machine name="theia" compiler="intel" category="mctcheck"/>
    </machines>
    <options>
      <option name="wallclock"> 00:10:00 </option>
    </options>
  </test>

  <test compset="BMOM" grid="f19_g16" name="ERR_Vnuopc_Ld5" testmods="allactive/nuopc_cap_io">
    <machines>
      <machine name="cheyenne" compiler="intel" category="nuopc"/>
      <machine name="theia" compiler="intel" category="nuopc"/>
    </machines>
    <options>
      <option name="wallclock"> 00:40:00 </option>
    </options>
  </test>

  <test compset="BMOM" grid="f19_g16" name="ERR_Vmct_Ld5" testmods="allactive/nuopc_cap_io">
    <machines>
      <machine name="cheyenne" compiler="intel" category="mctcheck"/>
      <machine name="theia" compiler="intel" category="mctcheck"/>
    </machines>
    <options>
      <option name="wallclock"> 00:40:00 </option>
    </options>
  </test>

  <test compset="CMOM" grid="T62_g16" name="ERS_Vnuopc_Ld5" testmods="mom/nuopc_cap">
    <machines>
      <machine name="cheyenne" compiler="intel" category="nuopc"/>
      <machine name="theia" compiler="intel" category="nuopc"/>
    </machines>
    <options>
      <option name="wallclock"> 00:40:00 </option>
    </options>
  </test>

  <test compset="CMOM" grid="T62_g16" name="ERS_Vmct_Ld5" testmods="mom/nuopc_cap">
    <machines>
      <machine name="cheyenne" compiler="intel" category="mctcheck"/>
      <machine name="theia" compiler="intel" category="mctcheck"/>
    </machines>
    <options>
      <option name="wallclock"> 00:10:00 </option>
    </options>
  </test>

  <test compset="GMOM" grid="T62_g16" name="ERS_Vnuopc_Ld5" testmods="mom/nuopc_cap">
    <machines>
      <machine name="cheyenne" compiler="intel" category="nuopc"/>
      <machine name="theia" compiler="intel" category="nuopc"/>
    </machines>
    <options>
      <option name="wallclock"> 00:20:00 </option>
    </options>
  </test>

  <test compset="GMOM" grid="T62_g16" name="ERS_Vmct_Ld5" testmods="mom/nuopc_cap">
    <machines>
      <machine name="cheyenne" compiler="intel" category="mctcheck"/>
      <machine name="theia" compiler="intel" category="mctcheck"/>
    </machines>
    <options>
      <option name="wallclock"> 00:10:00 </option>
    </options>
  </test>

  <test compset="DTEST" grid="T62_g37" name="ERS_Vnuopc_Ld5" testmods="cice/nuopc_cap">
    <machines>
      <machine name="cheyenne" compiler="intel" category="nuopc"/>
      <machine name="theia" compiler="intel" category="nuopc"/>
    </machines>
    <options>
      <option name="wallclock"> 00:10:00 </option>
    </options>
  </test>

  <test compset="DTEST" grid="T62_g37" name="ERS_Vmct_Ld5" testmods="cice/nuopc_cap">
    <machines>
      <machine name="cheyenne" compiler="intel" category="mctcheck"/>
      <machine name="theia" compiler="intel" category="mctcheck"/>
    </machines>
    <options>
      <option name="wallclock"> 00:10:00 </option>
    </options>
  </test>

  <test compset="F2000Nuopc" grid="f19_g17" name="ERS_Vnuopc_Ln5" testmods="cam/nuopc_cap">
    <machines>
      <machine name="cheyenne" compiler="intel" category="nuopc"/>
      <machine name="theia" compiler="intel" category="nuopc"/>
>>>>>>> 191289eb
    </machines>
    <options>
      <option name="wallclock"> 00:10:00 </option>
    </options>
  </test>

<<<<<<< HEAD
  <test compset="QPC4" grid="ne16_ne16_mg17" name="SMS_Vnuopc_Ln5" testmods="cam/nuopc_cap">
    <machines>
      <machine name="cheyenne" compiler="intel" category="nuopc"/>
      <machine name="theia" compiler="intel" category="nuopc"/>
=======
  <test compset="F2000Nuopc" grid="f19_g17" name="ERS_Vmct_Ln5" testmods="cam/nuopc_cap">
    <machines>
      <machine name="cheyenne" compiler="intel" category="mctcheck"/>
      <machine name="theia" compiler="intel" category="mctcheck"/>
>>>>>>> 191289eb
    </machines>
    <options>
      <option name="wallclock"> 00:10:00 </option>
    </options>
<<<<<<< HEAD
  </test>

  <test compset="QPC4" grid="ne16_ne16_mg17" name="SMS_Vmct_Ln5" testmods="cam/nuopc_cap">
    <machines>
      <machine name="cheyenne" compiler="intel" category="mctcheck"/>
      <machine name="theia" compiler="intel" category="mctcheck"/>
    </machines>
    <options>
      <option name="wallclock"> 00:10:00 </option>
    </options>
  </test>

  <test compset="BMOM" grid="f19_g16" name="ERR_Vnuopc_Ld5" testmods="allactive/nuopc_cap_io">
    <machines>
      <machine name="cheyenne" compiler="intel" category="nuopc"/>
      <machine name="theia" compiler="intel" category="nuopc"/>
    </machines>
    <options>
      <option name="wallclock"> 00:40:00 </option>
    </options>
  </test>

  <test compset="BMOM" grid="f19_g16" name="ERR_Vmct_Ld5" testmods="allactive/nuopc_cap_io">
    <machines>
      <machine name="cheyenne" compiler="intel" category="mctcheck"/>
      <machine name="theia" compiler="intel" category="mctcheck"/>
    </machines>
    <options>
      <option name="wallclock"> 00:40:00 </option>
    </options>
  </test>

  <test compset="CMOM" grid="T62_g16" name="ERS_Vnuopc_Ld5" testmods="mom/nuopc_cap">
    <machines>
      <machine name="cheyenne" compiler="intel" category="nuopc"/>
      <machine name="theia" compiler="intel" category="nuopc"/>
    </machines>
    <options>
      <option name="wallclock"> 00:40:00 </option>
    </options>
  </test>

  <test compset="CMOM" grid="T62_g16" name="ERS_Vmct_Ld5" testmods="mom/nuopc_cap">
    <machines>
      <machine name="cheyenne" compiler="intel" category="mctcheck"/>
      <machine name="theia" compiler="intel" category="mctcheck"/>
    </machines>
    <options>
      <option name="wallclock"> 00:10:00 </option>
    </options>
  </test>

  <test compset="GMOM" grid="T62_g16" name="ERS_Vnuopc_Ld5" testmods="mom/nuopc_cap">
    <machines>
      <machine name="cheyenne" compiler="intel" category="nuopc"/>
      <machine name="theia" compiler="intel" category="nuopc"/>
    </machines>
    <options>
      <option name="wallclock"> 00:20:00 </option>
    </options>
  </test>

  <test compset="GMOM" grid="T62_g16" name="ERS_Vmct_Ld5" testmods="mom/nuopc_cap">
    <machines>
      <machine name="cheyenne" compiler="intel" category="mctcheck"/>
      <machine name="theia" compiler="intel" category="mctcheck"/>
    </machines>
    <options>
      <option name="wallclock"> 00:10:00 </option>
    </options>
  </test>

  <test compset="DTEST" grid="T62_g37" name="ERS_Vnuopc_Ld5" testmods="cice/nuopc_cap">
    <machines>
      <machine name="cheyenne" compiler="intel" category="nuopc"/>
      <machine name="theia" compiler="intel" category="nuopc"/>
    </machines>
    <options>
      <option name="wallclock"> 00:10:00 </option>
    </options>
  </test>

  <test compset="DTEST" grid="T62_g37" name="ERS_Vmct_Ld5" testmods="cice/nuopc_cap">
    <machines>
      <machine name="cheyenne" compiler="intel" category="mctcheck"/>
      <machine name="theia" compiler="intel" category="mctcheck"/>
    </machines>
    <options>
      <option name="wallclock"> 00:10:00 </option>
    </options>
  </test>

  <test compset="F2000Nuopc" grid="f19_g17" name="ERS_Vnuopc_Ln5" testmods="cam/nuopc_cap">
    <machines>
      <machine name="cheyenne" compiler="intel" category="nuopc"/>
      <machine name="theia" compiler="intel" category="nuopc"/>
    </machines>
    <options>
      <option name="wallclock"> 00:10:00 </option>
    </options>
  </test>

  <test compset="F2000Nuopc" grid="f19_g17" name="ERS_Vmct_Ln5" testmods="cam/nuopc_cap">
    <machines>
      <machine name="cheyenne" compiler="intel" category="mctcheck"/>
      <machine name="theia" compiler="intel" category="mctcheck"/>
    </machines>
    <options>
      <option name="wallclock"> 00:10:00 </option>
    </options>
  </test>

=======
  </test>

>>>>>>> 191289eb
  <test compset="X" grid="f19_g17" name="ERS_Vnuopc_Ln9">
    <machines>
      <machine name="cheyenne" compiler="intel" category="nuopc"/>
      <machine name="theia" compiler="intel" category="nuopc"/>
    </machines>
    <options>
      <option name="wallclock"> 00:10:00 </option>
    </options>
  </test>

  <test compset="X" grid="f19_g17" name="ERS_Vmct_Ln9">
    <machines>
      <machine name="cheyenne" compiler="intel" category="mctcheck"/>
      <machine name="theia" compiler="intel" category="mctcheck"/>
    </machines>
    <options>
      <option name="wallclock"> 00:10:00 </option>
    </options>
  </test>

  <test compset="A" grid="f19_g17_rx1" name="ERS_Vnuopc_Ln9_N3">
    <machines>
      <machine name="cheyenne" compiler="intel" category="nuopc"/>
      <machine name="theia" compiler="intel" category="nuopc"/>
    </machines>
    <options>
      <option name="wallclock"> 00:10:00 </option>
    </options>
  </test>

  <test compset="A" grid="f19_g17_rx1" name="ERS_Vmct_Ln9">
    <machines>
      <machine name="cheyenne" compiler="intel" category="mctcheck"/>
      <machine name="theia" compiler="intel" category="mctcheck"/>
    </machines>
    <options>
      <option name="wallclock"> 00:10:00 </option>
    </options>
  </test>

  <test compset="I2000Clm50SpNuopc" grid="f45_f45_mg37" name="ERS_Vnuopc_Ln5" testmods="clm/nuopc_cap">
    <machines>
      <machine name="cheyenne" compiler="intel" category="nuopc"/>
      <machine name="theia" compiler="intel" category="nuopc"/>
    </machines>
    <options>
      <option name="wallclock"> 00:10:00 </option>
    </options>
  </test>

  <test compset="I2000Clm50SpNuopc" grid="f45_f45_mg37" name="ERS_Vmct_Ln5" testmods="clm/nuopc_cap">
    <machines>
      <machine name="cheyenne" compiler="intel" category="mctcheck"/>
      <machine name="theia" compiler="intel" category="mctcheck"/>
    </machines>
    <options>
      <option name="wallclock"> 00:10:00 </option>
    </options>
  </test>

  <test compset="QPC4" grid="ne16_ne16_mg17" name="ERS_Vnuopc_Ln5" testmods="cam/nuopc_cap">
    <machines>
      <machine name="cheyenne" compiler="intel" category="nuopc"/>
      <machine name="theia" compiler="intel" category="nuopc"/>
    </machines>
    <options>
      <option name="wallclock"> 00:10:00 </option>
    </options>
  </test>

  <test compset="QPC4" grid="ne16_ne16_mg17" name="ERS_Vmct_Ln5" testmods="cam/nuopc_cap">
    <machines>
      <machine name="cheyenne" compiler="intel" category="mctcheck"/>
      <machine name="theia" compiler="intel" category="mctcheck"/>
    </machines>
    <options>
      <option name="wallclock"> 00:10:00 </option>
    </options>
  </test>

</testlist><|MERGE_RESOLUTION|>--- conflicted
+++ resolved
@@ -197,16 +197,10 @@
       <option name="wallclock"> 00:10:00 </option>
     </options>
   </test>
-<<<<<<< HEAD
-
-=======
->>>>>>> 191289eb
   <test compset="I2000Clm50SpNuopc" grid="f45_f45_mg37" name="SMS_Vmct_Ln5" testmods="clm/nuopc_cap">
     <machines>
       <machine name="cheyenne" compiler="intel" category="mctcheck"/>
       <machine name="theia" compiler="intel" category="mctcheck"/>
-<<<<<<< HEAD
-=======
     </machines>
     <options>
       <option name="wallclock"> 00:10:00 </option>
@@ -336,145 +330,22 @@
     <machines>
       <machine name="cheyenne" compiler="intel" category="nuopc"/>
       <machine name="theia" compiler="intel" category="nuopc"/>
->>>>>>> 191289eb
-    </machines>
-    <options>
-      <option name="wallclock"> 00:10:00 </option>
-    </options>
-  </test>
-
-<<<<<<< HEAD
-  <test compset="QPC4" grid="ne16_ne16_mg17" name="SMS_Vnuopc_Ln5" testmods="cam/nuopc_cap">
-    <machines>
-      <machine name="cheyenne" compiler="intel" category="nuopc"/>
-      <machine name="theia" compiler="intel" category="nuopc"/>
-=======
+    </machines>
+    <options>
+      <option name="wallclock"> 00:10:00 </option>
+    </options>
+  </test>
+
   <test compset="F2000Nuopc" grid="f19_g17" name="ERS_Vmct_Ln5" testmods="cam/nuopc_cap">
     <machines>
       <machine name="cheyenne" compiler="intel" category="mctcheck"/>
       <machine name="theia" compiler="intel" category="mctcheck"/>
->>>>>>> 191289eb
-    </machines>
-    <options>
-      <option name="wallclock"> 00:10:00 </option>
-    </options>
-<<<<<<< HEAD
-  </test>
-
-  <test compset="QPC4" grid="ne16_ne16_mg17" name="SMS_Vmct_Ln5" testmods="cam/nuopc_cap">
-    <machines>
-      <machine name="cheyenne" compiler="intel" category="mctcheck"/>
-      <machine name="theia" compiler="intel" category="mctcheck"/>
-    </machines>
-    <options>
-      <option name="wallclock"> 00:10:00 </option>
-    </options>
-  </test>
-
-  <test compset="BMOM" grid="f19_g16" name="ERR_Vnuopc_Ld5" testmods="allactive/nuopc_cap_io">
-    <machines>
-      <machine name="cheyenne" compiler="intel" category="nuopc"/>
-      <machine name="theia" compiler="intel" category="nuopc"/>
-    </machines>
-    <options>
-      <option name="wallclock"> 00:40:00 </option>
-    </options>
-  </test>
-
-  <test compset="BMOM" grid="f19_g16" name="ERR_Vmct_Ld5" testmods="allactive/nuopc_cap_io">
-    <machines>
-      <machine name="cheyenne" compiler="intel" category="mctcheck"/>
-      <machine name="theia" compiler="intel" category="mctcheck"/>
-    </machines>
-    <options>
-      <option name="wallclock"> 00:40:00 </option>
-    </options>
-  </test>
-
-  <test compset="CMOM" grid="T62_g16" name="ERS_Vnuopc_Ld5" testmods="mom/nuopc_cap">
-    <machines>
-      <machine name="cheyenne" compiler="intel" category="nuopc"/>
-      <machine name="theia" compiler="intel" category="nuopc"/>
-    </machines>
-    <options>
-      <option name="wallclock"> 00:40:00 </option>
-    </options>
-  </test>
-
-  <test compset="CMOM" grid="T62_g16" name="ERS_Vmct_Ld5" testmods="mom/nuopc_cap">
-    <machines>
-      <machine name="cheyenne" compiler="intel" category="mctcheck"/>
-      <machine name="theia" compiler="intel" category="mctcheck"/>
-    </machines>
-    <options>
-      <option name="wallclock"> 00:10:00 </option>
-    </options>
-  </test>
-
-  <test compset="GMOM" grid="T62_g16" name="ERS_Vnuopc_Ld5" testmods="mom/nuopc_cap">
-    <machines>
-      <machine name="cheyenne" compiler="intel" category="nuopc"/>
-      <machine name="theia" compiler="intel" category="nuopc"/>
-    </machines>
-    <options>
-      <option name="wallclock"> 00:20:00 </option>
-    </options>
-  </test>
-
-  <test compset="GMOM" grid="T62_g16" name="ERS_Vmct_Ld5" testmods="mom/nuopc_cap">
-    <machines>
-      <machine name="cheyenne" compiler="intel" category="mctcheck"/>
-      <machine name="theia" compiler="intel" category="mctcheck"/>
-    </machines>
-    <options>
-      <option name="wallclock"> 00:10:00 </option>
-    </options>
-  </test>
-
-  <test compset="DTEST" grid="T62_g37" name="ERS_Vnuopc_Ld5" testmods="cice/nuopc_cap">
-    <machines>
-      <machine name="cheyenne" compiler="intel" category="nuopc"/>
-      <machine name="theia" compiler="intel" category="nuopc"/>
-    </machines>
-    <options>
-      <option name="wallclock"> 00:10:00 </option>
-    </options>
-  </test>
-
-  <test compset="DTEST" grid="T62_g37" name="ERS_Vmct_Ld5" testmods="cice/nuopc_cap">
-    <machines>
-      <machine name="cheyenne" compiler="intel" category="mctcheck"/>
-      <machine name="theia" compiler="intel" category="mctcheck"/>
-    </machines>
-    <options>
-      <option name="wallclock"> 00:10:00 </option>
-    </options>
-  </test>
-
-  <test compset="F2000Nuopc" grid="f19_g17" name="ERS_Vnuopc_Ln5" testmods="cam/nuopc_cap">
-    <machines>
-      <machine name="cheyenne" compiler="intel" category="nuopc"/>
-      <machine name="theia" compiler="intel" category="nuopc"/>
-    </machines>
-    <options>
-      <option name="wallclock"> 00:10:00 </option>
-    </options>
-  </test>
-
-  <test compset="F2000Nuopc" grid="f19_g17" name="ERS_Vmct_Ln5" testmods="cam/nuopc_cap">
-    <machines>
-      <machine name="cheyenne" compiler="intel" category="mctcheck"/>
-      <machine name="theia" compiler="intel" category="mctcheck"/>
-    </machines>
-    <options>
-      <option name="wallclock"> 00:10:00 </option>
-    </options>
-  </test>
-
-=======
-  </test>
-
->>>>>>> 191289eb
+    </machines>
+    <options>
+      <option name="wallclock"> 00:10:00 </option>
+    </options>
+  </test>
+
   <test compset="X" grid="f19_g17" name="ERS_Vnuopc_Ln9">
     <machines>
       <machine name="cheyenne" compiler="intel" category="nuopc"/>
