<?xml version="1.0"?>

<?xml-stylesheet type="text/xsl" href="config_compsets.xsl" ?>

<entry_id version="2.0">

<!-- The list of component classes that this coupler/driver knows how
     to deal with.  Stub and data models for each component class
     should be provided by the driver. This list should follow the same order
     as compset longnames follows -->

  <entry id="COMP_CLASSES">
    <type>char</type>
    <default_value>CPL,ATM,LND,ICE,OCN,ROF,GLC,WAV,ESP</default_value>
    <file>env_case.xml</file>
    <group>case_comp</group>
    <desc>List of component classes supported by this driver</desc>
  </entry>

  <entry id="COMP_CPL">
    <type>char</type>
    <valid_values>cpl</valid_values>
    <default_value>cpl</default_value>
    <group>case_comp</group>
    <file>env_case.xml</file>
    <desc>Name of coupling component</desc>
  </entry>

  <!-- ===================================================================== -->
  <!-- master configuration file that specifies all relevant filenames and -->
  <!-- and directories to configure a case -->
  <!-- ===================================================================== -->

  <entry id="FILES_CONFIG_SPEC">
    <type>char</type>
    <default_value>$CIMEROOT/config_files.xml</default_value>
    <group>case_def</group>
    <file>env_case.xml</file>
    <desc> master configuration file that specifies all relevant filenames
    and directories to configure a case</desc>
  </entry>

  <!-- ===================================================================== -->
  <!-- definitions case directories -->
  <!-- ===================================================================== -->

  <entry id="CASEROOT">
    <type>char</type>
    <default_value>UNSET</default_value>
    <group>case_def</group>
    <file>env_case.xml</file>
    <desc>full pathname of case</desc>
  </entry>

  <entry id="LOGDIR">
    <type>char</type>
    <default_value>$CASEROOT/logs</default_value>
    <group>run_desc</group>
    <file>env_run.xml</file>
    <desc>Extra copies of the component log files will be saved here.</desc>
  </entry>

  <entry id="CASETOOLS">
    <type>char</type>
    <default_value>$CASEROOT/Tools</default_value>
    <group>case_der</group>
    <file>env_case.xml</file>
    <desc>Case Tools directory location (derived variable, not in namelists</desc>
  </entry>

  <entry id="CASEBUILD">
    <type>char</type>
    <default_value>$CASEROOT/Buildconf</default_value>
    <group>case_der</group>
    <file>env_case.xml</file>
    <desc>Buildconf directory location (derived variable not in namelist)</desc>
  </entry>

  <entry id="SCRIPTSROOT">
    <type>char</type>
    <default_value>$CIMEROOT/scripts</default_value>
    <group>case_der</group>
    <file>env_case.xml</file>
    <desc>Scripts root directory location (setup automatically to $CIMEROOT/scripts- DO NOT EDIT)</desc>
  </entry>

  <entry id="CIMEROOT">
    <type>char</type>
    <default_value>UNSET</default_value>
    <group>case_def</group>
    <file>env_case.xml</file>
    <desc>full pathname of CIME source root directory</desc>
  </entry>

  <entry id="SRCROOT">
    <type>char</type>
    <default_value>$CIMEROOT/..</default_value>
    <group>case_def</group>
    <file>env_case.xml</file>
    <desc>full pathname of source root directory</desc>
  </entry>

  <entry id="UTILROOT">
    <type>char</type>
    <default_value>$CIMEROOT/scripts/Tools</default_value>
    <group>case_der</group>
    <file>env_case.xml</file>
    <desc>Scripts root utils directory location (setup automatically to $CIMEROOT/scripts/Tools - DO NOT EDIT)</desc>
  </entry>

  <!-- ===================================================================== -->
  <!-- definitions case -->
  <!-- ===================================================================== -->

  <entry id="CASE">
    <type>char</type>
    <default_value>UNSET</default_value>
    <group>case_def</group>
    <file>env_case.xml</file>
    <desc>case name</desc>
  </entry>

  <entry id="CASESTR">
    <type>char</type>
    <default_value>UNSET</default_value>
    <group>run_desc</group>
    <file>env_run.xml</file>
    <desc>case description</desc>
  </entry>

  <entry id="COMPSET">
    <type>char</type>
    <default_value>UNSET</default_value>
    <group>case_last</group>
    <file>env_case.xml</file>
    <desc>Component set long name (for documentation only - DO NOT EDIT)</desc>
  </entry>

  <entry id="GRID">
    <type>char</type>
    <default_value>UNSET</default_value>
    <group>build_grid</group>
    <file>env_build.xml</file>
    <desc>Model grid - DO NOT EDIT (for experts only)</desc>
  </entry>

  <entry id="SUPPORTED_BY">
    <type>char</type>
    <default_value>UNSET</default_value>
    <group>case_def</group>
    <file>env_case.xml</file>
    <desc>current machine name support contact</desc>
  </entry>

  <entry id="USER">
    <type>char</type>
    <default_value>$ENV{USER}</default_value>
    <group>case_desc</group>
    <file>env_case.xml</file>
    <desc>case user name</desc>
  </entry>

  <!-- ===================================================================== -->
  <!-- definitions runtimes -->
  <!-- ===================================================================== -->

  <entry id="RUN_TYPE">
    <type>char</type>
    <valid_values>startup,hybrid,branch</valid_values>
    <default_value>startup</default_value>
    <group>run_begin_stop_restart</group>
    <file>env_run.xml</file>
    <desc>
      Determines the model run initialization type.
      This setting is only important for the initial run of a production run when the
      CONTINUE_RUN variable is set to FALSE.  After the initial run, the CONTINUE_RUN
      variable is set to TRUE, and the model restarts exactly using input
      files in a case, date, and bit-for-bit continuous fashion.
      Default: startup.
      -- In a startup run (the default), all components are initialized
      using baseline states.  These baseline states are set independently by
      each component and can include the use of restart files, initial
      files, external observed data files, or internal initialization (i.e.,
      a cold start). In a startup run, the coupler sends the start date to
      the components at initialization. In addition, the coupler does not
      need an input data file.  In a startup initialization, the ocean model
      does not start until the second ocean coupling (normally the second
      day).
      -- In a branch run, all components are initialized using a consistent
      set of restart files from a previous run (determined by the
      RUN_REFCASE and RUN_REFDATE variables in env_run.xml).  The case name
      is generally changed for a branch run, although it does not have to
      be. In a branch run, setting RUN_STARTDATE is ignored because the
      model components obtain the start date from their restart datasets.
      Therefore, the start date cannot be changed for a branch run. This is
      the same mechanism that is used for performing a restart run (where
      CONTINUE_RUN is set to TRUE in the env_run.xml) Branch runs are
      typically used when sensitivity or parameter studies are required, or
      when settings for history file output streams need to be modified
      while still maintaining bit-for-bit reproducibility. Under this
      scenario, the new case is able to produce an exact bit-for-bit restart
      in the same manner as a continuation run IF no source code or
      component namelist inputs are modified. All models use restart files
      to perform this type of run.  RUN_REFCASE and RUN_REFDATE are required
      for branch runs.
      To set up a branch run, locate the restart tar file or restart
      directory for RUN_REFCASE and RUN_REFDATE from a previous run, then
      place those files in the RUNDIR directory.
      --- In a hybrid run the model is initialized as a startup, BUT uses
      initialization datasets FROM A PREVIOUS case.  This
      is somewhat analogous to a branch run with relaxed restart
      constraints.  A hybrid run allows users to bring together combinations
      of initial/restart files from a previous case (specified by
      RUN_REFCASE) at a given model output date (specified by
      RUN_REFDATE). Unlike a branch run, the starting date of a hybrid run
      (specified by RUN_STARTDATE) can be modified relative to the reference
      case. In a hybrid run, the model does not continue in a bit-for-bit
      fashion with respect to the reference case. The resulting climate,
      however, should be continuous provided that no model source code or
      namelists are changed in the hybrid run.  In a hybrid initialization,
      the ocean model does not start until the second ocean coupling
      (normally the second day), and the coupler does a cold start without
      a restart file.
    </desc>
  </entry>

  <entry id="RUN_REFDIR">
    <type>char</type>
    <default_value>ccsm4_init</default_value>
    <group>run_begin_stop_restart</group>
    <file>env_run.xml</file>
    <desc>
      Reference directory containing RUN_REFCASE data - used for hybrid or branch runs
    </desc>
  </entry>

  <entry id="RUN_REFCASE">
    <type>char</type>
    <default_value>case.std</default_value>
    <group>run_begin_stop_restart</group>
    <file>env_run.xml</file>
    <desc>
      Reference case for hybrid or branch runs
    </desc>
  </entry>

  <entry id="RUN_REFDATE">
    <type>char</type>
    <default_value>0001-01-01</default_value>
    <group>run_begin_stop_restart</group>
    <file>env_run.xml</file>
    <desc>
      Reference date for hybrid or branch runs (yyyy-mm-dd)
    </desc>
  </entry>

  <entry id="RUN_REFTOD">
    <type>char</type>
    <default_value>00000</default_value>
    <group>run_begin_stop_restart</group>
    <file>env_run.xml</file>
    <desc>
      Reference time of day (seconds) for hybrid or branch runs (sssss)
    </desc>
  </entry>

  <entry id="GET_REFCASE">
    <type>logical</type>
    <valid_values>TRUE,FALSE</valid_values>
    <default_value>FALSE</default_value>
    <group>run_begin_stop_restart</group>
    <file>env_run.xml</file>
    <desc>
      Flag for automatically prestaging the refcase restart dataset.
      If TRUE, then the refcase data is prestaged into the executable directory
    </desc>
  </entry>

  <entry id="RUN_STARTDATE">
    <type>char</type>
    <default_value>0001-01-01</default_value>
    <group>run_begin_stop_restart</group>
    <file>env_run.xml</file>
    <desc>
      Run start date (yyyy-mm-dd). Only used for startup or hybrid runs.
    </desc>
  </entry>

  <entry id="START_TOD">
    <type>integer</type>
    <default_value>0</default_value>
    <group>run_begin_stop_restart</group>
    <file>env_run.xml</file>
    <desc>
      Run start time-of-day
    </desc>
  </entry>

  <entry id="STOP_OPTION">
    <type>char</type>
    <valid_values>none,never,nsteps,nstep,nseconds,nsecond,nminutes,nminute,nhours,nhour,ndays,nday,nmonths,nmonth,nyears,nyear,date,ifdays0,end</valid_values>
    <default_value>ndays</default_value>
    <group>run_begin_stop_restart</group>
    <file>env_run.xml</file>
    <desc>
      Sets the run length along with STOP_N and STOP_DATE
    </desc>
  </entry>

  <entry id="STOP_N">
    <type>integer</type>
    <default_value>5</default_value>
    <group>run_begin_stop_restart</group>
    <file>env_run.xml</file>
    <desc>
      Provides a numerical count for $STOP_OPTION.
    </desc>
  </entry>

  <entry id="STOP_DATE">
    <type>integer</type>
    <default_value>-999</default_value>
    <group>run_begin_stop_restart</group>
    <file>env_run.xml</file>
    <desc>
      Alternative date yyyymmdd date option, sets the run length with STOP_OPTION and STOP_N
      negative value implies off
    </desc>
  </entry>

  <entry id="REST_OPTION">
    <type>char</type>
    <valid_values>none,never,nsteps,nstep,nseconds,nsecond,nminutes,nminute,nhours,nhour,ndays,nday,nmonths,nmonth,nyears,nyear,date,ifdays0,end</valid_values>
    <default_value>$STOP_OPTION</default_value>
    <group>run_begin_stop_restart</group>
    <file>env_run.xml</file>
    <desc>
      sets frequency of model restart writes (same options as STOP_OPTION)
    </desc>
  </entry>

  <entry id="REST_N">
    <type>integer</type>
    <default_value>$STOP_N</default_value>
    <group>run_begin_stop_restart</group>
    <file>env_run.xml</file>
    <desc>
      sets model restart writes with REST_OPTION and REST_DATE
    </desc>
  </entry>

  <entry id="REST_DATE">
    <type>char</type>
    <default_value>$STOP_DATE</default_value>
    <group>run_begin_stop_restart</group>
    <file>env_run.xml</file>
    <desc>
      Alternative date in yyyymmdd format
      sets model restart write date with REST_OPTION and REST_N
    </desc>
  </entry>

  <entry id="PAUSE_OPTION">
    <type>char</type>
    <valid_values>none,never,nsteps,nstep,nseconds,nsecond,nminutes,nminute,nhours,nhour,ndays,nday,nmonths,nmonth,nyears,nyear</valid_values>
    <default_value>never</default_value>
    <group>run_begin_stop_restart</group>
    <file>env_run.xml</file>
    <desc>
      Sets the pause frequency along with PAUSE_N
    </desc>
  </entry>

  <entry id="PAUSE_N">
    <type>integer</type>
    <default_value>0</default_value>
    <group>run_begin_stop_restart</group>
    <file>env_run.xml</file>
    <desc>
      Provides a numerical count for $PAUSE_OPTION.
    </desc>
  </entry>

  <entry id="PAUSE_COMPONENT_LIST">
    <type>char</type>
    <default_value>none</default_value>
    <values match="last">
      <value compset="_DESP">cpl</value>
    </values>
    <group>run_begin_stop_restart</group>
    <file>env_run.xml</file>
    <desc>
      A colon-separated list of components to receive pause and resume signals
      A value of 'all' means all components will pause and resume
      A value of 'none' means that no components will pause or resume
    </desc>
  </entry>

  <entry id="BARRIER_N">
    <type>char</type>
    <default_value>1</default_value>
    <group>run_begin_stop_restart</group>
    <file>env_run.xml</file>
    <desc>
      sets periodic model barriers with BARRIER_OPTION and BARRIER_DATE for synchronization
    </desc>
  </entry>

  <entry id="BARRIER_DATE">
    <type>char</type>
    <default_value>-999</default_value>
    <group>run_begin_stop_restart</group>
    <file>env_run.xml</file>
    <desc>
      Alternative date in yyyymmdd format
      sets periodic model barriers with BARRIER_OPTION and BARRIER_N for synchronization
    </desc>
  </entry>

  <entry id="ESP_RUN_ON_PAUSE">
    <type>logical</type>
    <valid_values>TRUE,FALSE</valid_values>
    <default_value>FALSE</default_value>
    <group>run_begin_stop_restart</group>
    <file>env_run.xml</file>
    <desc>
      ESP component runs after driver 'pause cycle'
      If any component 'pauses' (see PAUSE_OPTION, PAUSE_N and
      PAUSE_COMPONENT_LIST XML variables), the ESP component (if
      present) will be run to process the component 'pause' (restart)
      files and set any required 'resume' signals.
      If true, esp_cpl_dt and esp_cpl_offset settings are ignored.
      default: false
    </desc>
  </entry>

  <entry id="CONTINUE_RUN">
    <type>logical</type>
    <valid_values>TRUE,FALSE</valid_values>
    <default_value>FALSE</default_value>
    <group>run_begin_stop_restart</group>
    <file>env_run.xml</file>
    <desc>
      A setting of TRUE implies a continuation run
      When you first begin a branch, hybrid or startup run, CONTINUE_RUN
      must be set to FALSE. When you successfully run and get a restart
      file, you will need to change CONTINUE_RUN to TRUE for the remainder
      of your run. This variable determines if the run is a restart run.
      Set to FALSE when initializing a startup, branch or hybrid case.
      Set to TRUE when continuing a run.
    </desc>
  </entry>

  <entry id="RESUBMIT">
    <type>integer</type>
    <default_value>0</default_value>
    <group>run_begin_stop_restart</group>
    <file>env_run.xml</file>
    <desc>If RESUBMIT is greater than 0, then case will automatically resubmit
    Enables the model to automatically resubmit a new run.  To get
    multiple runs, set RESUBMIT greater than 0, then RESUBMIT will be
    decremented and the case will be resubmitted.  The case will stop automatically
    resubmitting when the RESUBMIT value reaches 0.
    Long runs can easily outstrip supercomputer queue time limits. For
    this reason, a case is usually run as a series of jobs, each
    restarting where the previous finished.
    </desc>
  </entry>

  <entry id="RESUBMIT_SETS_CONTINUE_RUN">
    <type>logical</type>
    <default_value>TRUE</default_value>
    <group>run_begin_stop_restart</group>
    <file>env_run.xml</file>
    <desc>This flag controls whether the RESUBMIT flag causes
      CONTINUE_RUN to toggle from FALSE to TRUE.  The default is
      TRUE.  This flag might be used in conjunction with COMP_RUN_BARRIERS for
      timing tests.
    </desc>
  </entry>

  <entry id="RUN_WITH_SUBMIT">
    <type>logical</type>
    <group>run_begin_stop_restart</group>
    <default_value>FALSE</default_value>
    <valid_values>TRUE,FALSE</valid_values>
    <file>env_run.xml</file>
    <desc>Logical to determine whether CESM run has been submitted with the submit script or not</desc>
  </entry>

 <entry id="JOB_IDS">
   <type>char</type>
   <default_value></default_value>
   <group>run_begin_stop_restart</group>
   <file>env_run.xml</file>
   <desc>List of job ids for most recent case.submit</desc>
 </entry>

  <!-- ===================================================================== -->
  <!-- definitions archive -->
  <!-- ===================================================================== -->

  <entry id="DOUT_S">
    <type>logical</type>
    <valid_values>TRUE,FALSE</valid_values>
    <default_value>FALSE</default_value>
    <group>run_data_archive</group>
    <file>env_run.xml</file>
    <desc>Logical to turn on short term archiving.
    If TRUE, short term archiving will be turned on.</desc>
  </entry>

<<<<<<< HEAD
  <entry id="DOUT_S_SAVE_INTERIM_RESTART_FILES">
    <type>logical</type>
    <valid_values>TRUE,FALSE</valid_values>
    <default_value>TRUE</default_value>
    <group>run_data_archive</group>
    <file>env_run.xml</file>
    <desc>Logical to archive all interim restart files, not just those at eor
    If TRUE, perform short term archiving on all interim restart files,
    not just those at the end of the run. By default, this value is TRUE.
    The restart files are saved under the specific component directory
    ($DOUT_S_ROOT/$CASE/$COMPONENT/rest rather than the top-level $DOUT_S_ROOT/$CASE/rest directory).
    Interim restart files are created using the REST_N and REST_OPTION variables.
    This is for expert users ONLY and requires expert knowledge.
    We will not document this further in this guide.</desc>
  </entry>

  <entry id="DOUT_L_MS">
    <type>logical</type>
    <valid_values>TRUE,FALSE</valid_values>
    <default_value>FALSE</default_value>
    <group>run_data_archive</group>
    <file>env_run.xml</file>
    <desc>If TRUE, perform long-term archiving on the output data.
      logical to turn on long term archiving (if DOUT_S is also TRUE)</desc>
  </entry>

  <entry id="DOUT_L_HPSS_ACCNT">
    <type>char</type>
    <default_value>00000000</default_value>
    <group>run_data_archive</group>
    <file>env_run.xml</file>
    <desc></desc>
  </entry>

=======
>>>>>>> eb59169e
  <entry id="SYSLOG_N">
    <type>integer</type>
    <default_value>900</default_value>
    <group>run_data_archive</group>
    <file>env_run.xml</file>
    <desc>system workload snapshot frequency (in seconds, if greater than 0; disabled otherwise)</desc>
  </entry>

  <!-- ===================================================================== -->
  <!-- definitions machines specific -->
  <!-- ===================================================================== -->

  <entry id="environment_variables">
     <type>char</type>
     <default_value>UNSET</default_value>
     <group>config_batch</group>
     <file>env_mach_specific.xml</file>
     <desc>The environment variables that will be loaded for this machine</desc>
  </entry>

  <entry id="BATCH_SYSTEM">
     <type>char</type>
     <default_value>none</default_value>
     <valid_values>lc_slurm,moab,pbs,lsf,slurm,cobalt,cobalt_theta,none</valid_values>
     <group>config_batch</group>
     <file>env_batch.xml</file>
     <desc>The batch system type to use for this machine.</desc>
  </entry>

  <entry id="env">
     <type>char</type>
     <default_value>UNSET</default_value>
     <group>config_batch</group>
     <file>env_mach_specific.xml</file>
     <desc>The individual environment variable entry for config_machines</desc>
  </entry>

  <entry id="limits">
     <type>char</type>
     <default_value>UNSET</default_value>
     <group>config_batch</group>
     <file>env_mach_specific.xml</file>
     <desc>The limits tag</desc>
  </entry>

  <entry id="limit">
     <type>char</type>
     <default_value>UNSET</default_value>
     <group>config_batch</group>
     <file>env_mach_specific.xml</file>
     <desc>The individual limit variable</desc>
  </entry>

  <!-- ===================================================================== -->
  <!-- definitions batch -->
  <!-- ===================================================================== -->

  <entry id="PERL5LIB">
    <type>char</type>
    <default_value></default_value>
    <group>build_derived</group>
    <file>env_build.xml</file>
    <desc>Perl 5 library directory</desc>
  </entry>

  <entry id="mpirun">
    <type>char</type>
    <default_value></default_value>
    <group>config_batch</group>
    <file>env_case.xml</file>
    <desc>The mpi run command associated with the machine configured batch system</desc>
  </entry>

  <entry id="module_system">
    <type>char</type>
    <default_value>UNSET</default_value>
    <group>config_batch</group>
    <file>env_case.xml</file>
    <desc>The module system type defined for this machine</desc>
  </entry>

  <entry id="module_init_path">
    <type>char</type>
    <default_value>UNSET</default_value>
    <group>config_batch</group>
    <file>env_case.xml</file>
    <desc>The module initialization path for module system defined for this machine</desc>
  </entry>

  <entry id="module_cmd_path">
    <type>char</type>
    <default_value>UNSET</default_value>
    <group>config_batch</group>
    <file>env_case.xml</file>
    <desc>The module command path for module system defined for this machine</desc>
  </entry>


  <!-- ===================================================================== -->
  <!-- definitions build -->
  <!-- ===================================================================== -->

  <entry id="CIME_OUTPUT_ROOT">
    <type>char</type>
    <valid_values></valid_values>
    <default_value>UNSET</default_value>
    <group>build_def</group>
    <file>env_build.xml</file>
    <desc>Output root directory for each machine.
		Base directory for build and run directories.
    </desc>
  </entry>

  <entry id="EXEROOT">
    <type>char</type>
    <valid_values></valid_values>
    <default_value>$CIME_OUTPUT_ROOT/$CASE/bld</default_value>
    <group>build_def</group>
    <file>env_build.xml</file>
    <desc>Case executable root directory.
    (executable is $EXEROOT/$MODEL.exe, component libraries are in $EXEROOT/lib)
    This is where the model builds its executable and by default runs the executable.
    Note that EXEROOT needs to have enough disk space for the experimental configuration
    requirements. As an example, a model run can produce more than a terabyte of
    data during a 100-year run, so you should set EXEROOT to scratch or
    tmp space and frequently back up the data to a long term archiving storage device
    For a supported machine, EXEROOT is set in $CIMEROOT/machines/config_machines.xml.
    For a userdefined machine, EXEROOT must explicitly be set it in env_build.xml.</desc>
  </entry>

  <entry id="OS">
    <type>char</type>
    <valid_values></valid_values>
    <default_value>USERDEFINED_required_macros</default_value>
    <group>build_macros</group>
    <file>env_build.xml</file>
    <desc>Operating system - DO NOT EDIT UNLESS for userdefined machine - ignored once Macros has been created.</desc>
  </entry>

  <entry id="COMPILER">
    <type>char</type>
    <valid_values></valid_values>
    <default_value></default_value>
    <group>build_macros</group>
    <file>env_build.xml</file>
    <desc>Machine compiler (must match one the supported compilers)
    Set in $CIMEROOT/machines/config_machines.xml for each supported machine.
    Must be explicitly set in env_build.xml for userdefined machine.</desc>
  </entry>

  <entry id="SUPPORTED_BY">
    <type>char</type>
    <valid_values></valid_values>
    <default_value></default_value>
    <group>build_def</group>
    <file>env_build.xml</file>
    <desc>email address of person (or group) that supports the build and port for this machine (do not edit)></desc>
  </entry>

  <entry id="MPILIB">
    <type>char</type>
    <valid_values></valid_values>
    <default_value>USERDEFINED_required_macros</default_value>
    <group>build_macros</group>
    <file>env_build.xml</file>
    <desc>mpi library (must match one of the supported libraries) -
    ignored once Macros has been created
    Set in $CIMEROOT/machines/config_machines.xml for each supported machine.
    Must be explicitly set in env_build.xml for userdefined machine.</desc>
  </entry>

  <entry id="CALENDAR">
    <type>char</type>
    <valid_values>NO_LEAP,GREGORIAN</valid_values>
    <default_value>NO_LEAP</default_value>
    <group>build_def</group>
    <file>env_build.xml</file>
    <desc>calendar type</desc>
  </entry>

  <entry id="COMP_INTERFACE">
    <type>char</type>
    <valid_values>mct</valid_values>
    <default_value>mct</default_value>
    <group>build_def</group>
    <file>env_build.xml</file>
    <desc>use MCT component interface</desc>
  </entry>

  <entry id="USE_ESMF_LIB">
    <type>logical</type>
    <valid_values>TRUE,FALSE</valid_values>
    <default_value>FALSE</default_value>
    <group>build_def</group>
    <file>env_build.xml</file>
    <desc>TRUE implies using the ESMF library specified by ESMF_LIBDIR or ESMFMKFILE</desc>
  </entry>

  <entry id="DEBUG">
    <type>logical</type>
    <valid_values>TRUE,FALSE</valid_values>
    <default_value>FALSE</default_value>
    <group>build_def</group>
    <file>env_build.xml</file>
    <desc>TRUE implies turning on run and compile time debugging
      Flag to turn on debugging for run time and compile time.
      If TRUE, compile-time debugging flags are activated that you can use to verify
      software robustness, such as bounds checking.
      Important:: On IBM machines, floating point trapping is not activated for production
      runs (i.e., non-DEBUG), due to performance penalties associated with turning on these flags.</desc>
  </entry>

  <entry id="BUILD_THREADED">
    <type>logical</type>
    <valid_values>TRUE,FALSE</valid_values>
    <default_value>FALSE</default_value>
    <group>build_def</group>
    <file>env_build.xml</file>
    <desc>TRUE implies always build model for openmp capability
      If FALSE, component libraries are built with OpenMP capability only if
      the NTHREADS_ setting for that component is greater than 1 in env_mach_pes.xml.
      If TRUE, the component libraries are always built with OpenMP capability.</desc>
  </entry>

  <entry id="SMP_PRESENT">
    <type>logical</type>
    <valid_values>TRUE,FALSE</valid_values>
    <default_value>FALSE</default_value>
    <group>build_def</group>
    <file>env_build.xml</file>
    <desc>TRUE implies that at least one of the components is built threaded (DO NOT EDIT)</desc>
  </entry>

  <entry id="USE_PETSC">
    <type>logical</type>
    <valid_values>TRUE,FALSE</valid_values>
    <default_value>FALSE</default_value>
    <group>build_def</group>
    <file>env_build.xml</file>
    <desc>TRUE implies linking to the PETSc library - set
    automatically by XXX_USE_PETSC options (do not edit). Flag to turn
    on linking to the PETSc library. Currently this is used by
    CLM. This is currently only supported for certain machines.</desc>
  </entry>

  <entry id="USE_ALBANY">
    <type>logical</type>
    <valid_values>TRUE,FALSE</valid_values>
    <default_value>FALSE</default_value>
    <group>build_def</group>
    <file>env_build.xml</file>
    <desc>TRUE implies linking to the Albany library - set
    automatically by XXX_USE_ALBANY options (do not edit). Flag to
    turn on linking to the Albany library. Currently this is used by
    MPASLI. Note that Albany is a C++ library, so setting this
    variable to TRUE will involve the inclusion of C++ code in the
    MPASLI executable. This is currently only supported for certain
    machines.</desc>
  </entry>

  <entry id="USE_MOAB">
    <type>logical</type>
    <valid_values>TRUE,FALSE</valid_values>
    <default_value>FALSE</default_value>
    <group>build_def</group>
    <file>env_build.xml</file>
    <desc>TRUE implies linking to the MOAB library</desc>
  </entry>

  <entry id="USE_TRILINOS">
    <type>logical</type>
    <valid_values>TRUE,FALSE</valid_values>
    <default_value>FALSE</default_value>
    <group>build_def</group>
    <file>env_build.xml</file>
    <desc>TRUE implies linking to the trilinos library - set automatically by XXX_USE_TRILINOS options (do not edit)
      Flag to turn on linking to the trilinos library. Currently this is
      used by CISM. Note that trilinos is a C++ library, so setting this
      variable to TRUE will involve the inclusion of C++ code in the model
      executable. This is currently only supported for certain machines.</desc>
  </entry>

  <entry id="GMAKE">
    <type>char</type>
    <valid_values></valid_values>
    <default_value>gmake</default_value>
    <group>build_def</group>
    <file>env_build.xml</file>
    <desc>GNU make command</desc>
  </entry>

  <entry id="GMAKE_J">
    <type>integer</type>
    <valid_values></valid_values>
    <default_value>1</default_value>
    <group>build_def</group>
    <file>env_build.xml</file>
    <desc>Number of processors for gmake</desc>
  </entry>

  <entry id="BUILD_COMPLETE">
    <type>logical</type>
    <valid_values>TRUE,FALSE</valid_values>
    <default_value>FALSE</default_value>
    <group>build_status</group>
    <file>env_build.xml</file>
    <desc>Status output: if TRUE, models have been built successfully. (DO NOT EDIT)></desc>
  </entry>

  <entry id="SMP_BUILD">
    <type>char</type>
    <valid_values></valid_values>
    <default_value>0</default_value>
    <group>build_status</group>
    <file>env_build.xml</file>
    <desc>Status: smp status of previous build, coded string. (DO NOT EDIT)</desc>
  </entry>

  <entry id="SMP_VALUE">
    <type>char</type>
    <valid_values></valid_values>
    <default_value>0</default_value>
    <group>build_status</group>
    <file>env_build.xml</file>
    <desc>Status: smp status of current case, coded string (DO NOT EDIT)</desc>
  </entry>

  <entry id="NINST_BUILD">
    <type>char</type>
    <valid_values></valid_values>
    <default_value>0</default_value>
    <group>build_status</group>
    <file>env_build.xml</file>
    <desc>Status: ninst status of previous build, coded string. (DO NOT EDIT)></desc>
  </entry>

  <entry id="NINST_VALUE">
    <type>char</type>
    <valid_values></valid_values>
    <default_value>0</default_value>
    <group>build_status</group>
    <file>env_build.xml</file>
    <desc>Status: ninst status of current case, coded string (DO NOT EDIT)</desc>
  </entry>

  <entry id="BUILD_STATUS">
    <type>integer</type>
    <valid_values>0,1,2</valid_values>
    <default_value>0</default_value>
    <group>build_status</group>
    <file>env_build.xml</file>
    <desc>Status: of prior build. (DO NOT EDIT)</desc>
  </entry>

  <entry id="OBJROOT">
    <type>char</type>
    <valid_values></valid_values>
    <default_value>$EXEROOT</default_value>
    <group>build_derived</group>
    <file>env_build.xml</file>
    <desc>case build directory (set automatically to $EXEROOT, - DO NOT EDIT)</desc>
  </entry>

  <entry id="LIBROOT">
    <type>char</type>
    <valid_values></valid_values>
    <default_value>$EXEROOT/lib</default_value>
    <group>build_derived</group>
    <file>env_build.xml</file>
    <desc>case lib directory (set automatically to $EXEROOT/lib - DO NOT EDIT)</desc>
  </entry>

  <entry id="INCROOT">
    <type>char</type>
    <valid_values></valid_values>
    <default_value>$EXEROOT/lib/include</default_value>
    <group>build_derived</group>
    <file>env_build.xml</file>
    <desc>case lib include directory (set automatically to $EXEROOT/lib/include - DO NOT EDIT)</desc>
  </entry>

  <entry id="SHAREDLIBROOT">
    <type>char</type>
    <valid_values></valid_values>
    <default_value>$EXEROOT</default_value>
    <group>build_derived</group>
    <file>env_build.xml</file>
    <desc>Shared library root, (set automatically to $EXEROOT - DO NOT EDIT)</desc>
  </entry>

  <!-- ===================================================================== -->
  <!-- definitions performance -->
  <!-- ===================================================================== -->

  <entry id="CHECK_TIMING">
    <type>logical</type>
    <valid_values>TRUE,FALSE</valid_values>
    <default_value>TRUE</default_value>
    <group>run_flags</group>
    <file>env_run.xml</file>
    <desc>logical to diagnose model timing at the end of the run</desc>
  </entry>

<<<<<<< HEAD
=======

  <entry id="TIMER_LEVEL">
    <type>integer</type>
    <default_value>12</default_value>
    <group>run_flags</group>
    <file>env_run.xml</file>
    <desc>timer output depth</desc>
  </entry>

>>>>>>> eb59169e
  <entry id="PROFILE_PAPI_ENABLE">
    <type>logical</type>
    <valid_values>TRUE,FALSE</valid_values>
    <default_value>FALSE</default_value>
    <group>run_cesm</group>
    <file>env_run.xml</file>
    <desc>Enables the papi hardware counters in gptl
    The papi library must be included in the build step for
    this to work.</desc>
  </entry>

  <entry id="ESMF_LOGFILE_KIND">
    <type>char</type>
    <valid_values>ESMF_LOGKIND_SINGLE,ESMF_LOGKIND_MULTI,ESMF_LOGKIND_NONE</valid_values>
    <default_value>ESMF_LOGKIND_NONE</default_value>
    <group>run_cesm</group>
    <file>env_run.xml</file>
    <desc>
      Determines what ESMF log files (if any) are generated when
          USE_ESMF_LIB is TRUE.
      ESMF_LOGKIND_SINGLE: Use a single log file, combining messages from
          all of the PETs. Not supported on some platforms.
      ESMF_LOGKIND_MULTI: Use multiple log files -- one per PET.
      ESMF_LOGKIND_NONE: Do not issue messages to a log file.
      By default, no ESMF log files are generated.
    </desc>
  </entry>

  <entry id="COMP_RUN_BARRIERS">
    <type>logical</type>
    <valid_values>TRUE,FALSE</valid_values>
    <default_value>FALSE</default_value>
    <group>run_flags</group>
    <file>env_run.xml</file>
    <desc>Turns on component barriers for component timing.
	  This variable is for testing and debugging only and should never
	  be set for a production run.
    </desc>
  </entry>

  <entry id="COST_PES">
    <type>integer</type>
    <default_value>0</default_value>
    <group>mach_pes_last</group>
    <file>env_mach_pes.xml</file>
    <desc>pes or cores used relative to PES_PER_NODE for accounting (0 means TOTALPES is valid)</desc>
  </entry>

  <!-- ===================================================================== -->
  <!-- definitions grid -->
  <!-- ===================================================================== -->

  <entry id="ATM_GRID">
    <type>char</type>
    <default_value>UNSET</default_value>
    <group>build_grid</group>
    <file>env_build.xml</file>
    <desc>atmosphere grid - DO NOT EDIT (for experts only)</desc>
  </entry>

  <entry id="ATM_NX">
    <type>integer</type>
    <default_value>0</default_value>
    <group>build_grid</group>
    <file>env_build.xml</file>
    <desc>number of atmosphere cells in i direction - DO NOT EDIT (for experts only)</desc>
  </entry>

  <entry id="ATM_NY">
    <type>integer</type>
    <default_value>0</default_value>
    <group>build_grid</group>
    <file>env_build.xml</file>
    <desc>number of atmosphere cells in j direction - DO NOT EDIT (for experts only)</desc>
  </entry>

  <entry id="LND_GRID">
    <type>char</type>
    <default_value>UNSET</default_value>
    <group>build_grid</group>
    <file>env_build.xml</file>
    <desc>land grid - DO NOT EDIT (for experts only)</desc>
  </entry>

  <entry id="LND_NX">
    <type>integer</type>
    <default_value>0</default_value>
    <group>build_grid</group>
    <file>env_build.xml</file>
    <desc>number of land cells in i direction - DO NOT EDIT (for experts only)</desc>
  </entry>

  <entry id="LND_NY">
    <type>integer</type>
    <default_value>0</default_value>
    <group>build_grid</group>
    <file>env_build.xml</file>
    <desc>number of land cells in j direction - DO NOT EDIT (for experts only)</desc>
  </entry>

  <entry id="OCN_GRID">
    <type>char</type>
    <default_value>UNSET</default_value>
    <group>build_grid</group>
    <file>env_build.xml</file>
    <desc>ocn grid - DO NOT EDIT (for experts only)</desc>
  </entry>

  <entry id="OCN_NX">
    <type>integer</type>
    <default_value>0</default_value>
    <group>build_grid</group>
    <file>env_build.xml</file>
    <desc>number of ocn cells in i direction - DO NOT EDIT (for experts only)</desc>
  </entry>

  <entry id="OCN_NY">
    <type>integer</type>
    <default_value>0</default_value>
    <group>build_grid</group>
    <file>env_build.xml</file>
    <desc>number of ocn cells in j direction - DO NOT EDIT (for experts only)</desc>
  </entry>

  <entry id="ICE_GRID">
    <type>char</type>
    <default_value>UNSET</default_value>
    <group>build_grid</group>
    <file>env_build.xml</file>
    <desc>ice grid (must equal ocn grid) - DO NOT EDIT (for experts only)</desc>
  </entry>

  <entry id="ICE_NX">
    <type>integer</type>
    <default_value>0</default_value>
    <group>build_grid</group>
    <file>env_build.xml</file>
    <desc>number of ice cells in i direction - DO NOT EDIT (for experts only)</desc>
  </entry>

  <entry id="ICE_NY">
    <type>integer</type>
    <default_value>0</default_value>
    <group>build_grid</group>
    <file>env_build.xml</file>
    <desc>number of ice cells in j direction - DO NOT EDIT (for experts only)</desc>
  </entry>

  <entry id="ICE_NCAT">
    <type>integer</type>
    <default_value>1</default_value>
    <group>build_grid</group>
    <file>env_build.xml</file>
    <desc>number of ice thickness categories - DO NOT EDIT (set by CICE configure)</desc>
  </entry>

  <entry id="ROF_GRID">
    <type>char</type>
    <default_value>UNSET</default_value>
    <group>build_grid</group>
    <file>env_build.xml</file>
    <desc>river runoff (rof) grid</desc>
  </entry>

  <entry id="ROF_NX">
    <type>integer</type>
    <default_value>0</default_value>
    <group>build_grid</group>
    <file>env_build.xml</file>
    <desc>number of rof cells in i direction - DO NOT EDIT (for experts only)</desc>
  </entry>

  <entry id="ROF_NY">
    <type>integer</type>
    <default_value>0</default_value>
    <group>build_grid</group>
    <file>env_build.xml</file>
    <desc>number of rof cells in j direction - DO NOT EDIT (for experts only)</desc>
  </entry>

  <entry id="GLC_GRID">
    <type>char</type>
    <valid_values>gland20,gland10,gland5,gland5UM,gland4,mpas.gis20km,mpas.ais20km,null</valid_values>
    <default_value>gland5UM</default_value>
    <group>build_grid</group>
    <file>env_build.xml</file>
    <desc>glacier (glc) grid - DO NOT EDIT (for experts only)</desc>
  </entry>

  <entry id="GLC_NX">
    <type>integer</type>
    <default_value>0</default_value>
    <group>build_grid</group>
    <file>env_build.xml</file>
    <desc>number of glc cells in i direction - DO NOT EDIT (for experts only)</desc>
  </entry>

  <entry id="GLC_NY">
    <type>integer</type>
    <default_value>0</default_value>
    <group>build_grid</group>
    <file>env_build.xml</file>
    <desc>number of glc cells in j direction - DO NOT EDIT (for experts only)</desc>
  </entry>


  <entry id="WAV_GRID">
    <type>char</type>
    <default_value>UNSET</default_value>
    <group>build_grid</group>
    <file>env_build.xml</file>
    <desc>wave model (wav) grid</desc>
  </entry>

  <entry id="WAV_NX">
    <type>integer</type>
    <default_value>0</default_value>
    <group>build_grid</group>
    <file>env_build.xml</file>
    <desc>number of wav cells in i direction - DO NOT EDIT (for experts only)</desc>
  </entry>

  <entry id="WAV_NY">
    <type>integer</type>
    <default_value>0</default_value>
    <group>build_grid</group>
    <file>env_build.xml</file>
    <desc>number of wav cells in j direction - DO NOT EDIT (for experts only)</desc>
  </entry>

  <entry id="MASK_GRID">
    <type>char</type>
    <default_value>UNSET</default_value>
    <group>build_grid</group>
    <file>env_build.xml</file>
    <desc>grid mask - DO NOT EDIT (for experts only)</desc>
  </entry>

  <entry id="PTS_MODE">
    <type>logical</type>
    <valid_values>TRUE,FALSE</valid_values>
    <default_value>FALSE</default_value>
    <group>run_domain</group>
    <file>env_run.xml</file>
    <desc>Operate on only a single point of the global grid  - DO NOT EDIT (for experts only)</desc>
  </entry>

  <entry id="PTS_LAT">
    <type>real</type>
    <default_value>-999.99</default_value>
    <group>run_domain</group>
    <file>env_run.xml</file>
    <desc>Latitude to find nearest points for points mode (only used if PTS_MODE is TRUE)</desc>
  </entry>

  <entry id="PTS_LON">
    <type>real</type>
    <default_value>-999.99</default_value>
    <group>run_domain</group>
    <file>env_run.xml</file>
    <desc>Longitude to find nearest points for points mode (only used if PTS_MODE is TRUE)</desc>
  </entry>

  <!-- ======================================================================= -->
  <!--  DOMAIN FILES (drv)                                          -->
  <!-- ======================================================================= -->

  <entry id="ATM_DOMAIN_FILE">
    <type>char</type>
    <default_value>UNSET</default_value>
    <group>run_domain</group>
    <file>env_run.xml</file>
    <desc>atm domain file</desc>
  </entry>

  <entry id="ATM_DOMAIN_PATH">
    <type>char</type>
    <default_value>$DIN_LOC_ROOT/share/domains</default_value>
    <group>run_domain</group>
    <file>env_run.xml</file>
    <desc>path of atm domain file</desc>
  </entry>

  <entry id="LND_DOMAIN_FILE">
    <type>char</type>
    <default_value>UNSET</default_value>
    <group>run_domain</group>
    <file>env_run.xml</file>
    <desc>lnd domain file</desc>
  </entry>

  <entry id="LND_DOMAIN_PATH">
    <type>char</type>
    <default_value>$DIN_LOC_ROOT/share/domains</default_value>
    <group>run_domain</group>
    <file>env_run.xml</file>
    <desc>path of lnd domain file</desc>
  </entry>

  <entry id="ROF_DOMAIN_FILE">
    <type>char</type>
    <default_value>UNSET</default_value>
    <group>run_domain</group>
    <file>env_run.xml</file>
    <desc>rof domain file</desc>
  </entry>

  <entry id="ROF_DOMAIN_PATH">
    <type>char</type>
    <default_value>$DIN_LOC_ROOT/share/domains</default_value>
    <group>run_domain</group>
    <file>env_run.xml</file>
    <desc>path of rof domain file</desc>
  </entry>

  <entry id="WAV_DOMAIN_FILE">
    <type>char</type>
    <default_value>UNSET</default_value>
    <group>run_domain</group>
    <file>env_run.xml</file>
    <desc>wav domain file</desc>
  </entry>

  <entry id="WAV_DOMAIN_PATH">
    <type>char</type>
    <default_value>$DIN_LOC_ROOT/share/domains</default_value>
    <group>run_domain</group>
    <file>env_run.xml</file>
    <desc>path of wav domain file</desc>
  </entry>

  <entry id="ICE_DOMAIN_FILE">
    <type>char</type>
    <default_value>UNSET</default_value>
    <group>run_domain</group>
    <file>env_run.xml</file>
    <desc>ice domain file</desc>
  </entry>

  <entry id="ICE_DOMAIN_PATH">
    <type>char</type>
    <default_value>$DIN_LOC_ROOT/share/domains</default_value>
    <group>run_domain</group>
    <file>env_run.xml</file>
    <desc>path of ice domain file</desc>
  </entry>

  <entry id="OCN_DOMAIN_FILE">
    <type>char</type>
    <default_value>UNSET</default_value>
    <group>run_domain</group>
    <file>env_run.xml</file>
    <desc>ocn domain file</desc>
  </entry>

  <entry id="OCN_DOMAIN_PATH">
    <type>char</type>
    <default_value>$DIN_LOC_ROOT/share/domains</default_value>
    <group>run_domain</group>
    <file>env_run.xml</file>
    <desc>path of ocn domain file</desc>
  </entry>

  <entry id="GLC_DOMAIN_FILE">
    <type>char</type>
    <default_value>UNSET</default_value>
    <group>run_domain</group>
    <file>env_run.xml</file>
    <desc>glc domain file</desc>
  </entry>

  <entry id="GLC_DOMAIN_PATH">
    <type>char</type>
    <default_value>$DIN_LOC_ROOT/share/domains</default_value>
    <group>run_domain</group>
    <file>env_run.xml</file>
    <desc>path of glc domain file</desc>
  </entry>

  <!--- map files -->
  <!--- comment out map type for now, tcraig 3/25/13 -->

  <entry id="ATM2OCN_FMAPNAME">
    <type>char</type>
    <default_value>idmap</default_value>
    <group>run_domain</group>
    <file>env_run.xml</file>
    <desc>atm2ocn flux mapping file</desc>
  </entry>

  <entry id="ATM2OCN_FMAPTYPE">
    <type>char</type>
    <valid_values>X,Y</valid_values>
    <default_value>X</default_value>
    <group>run_domain</group>
    <file>env_run.xml</file>
    <desc>atm2ocn flux mapping file decomp type</desc>
  </entry>

  <entry id="ATM2OCN_SMAPNAME">
    <type>char</type>
    <default_value>idmap</default_value>
    <group>run_domain</group>
    <file>env_run.xml</file>
    <desc>atm2ocn state mapping file</desc>
  </entry>

  <entry id="ATM2OCN_SMAPTYPE">
    <type>char</type>
    <valid_values>X,Y</valid_values>
    <default_value>X</default_value>
    <group>run_domain</group>
    <file>env_run.xml</file>
    <desc>atm2ocn state mapping file decomp type</desc>
  </entry>

  <entry id="ATM2OCN_VMAPNAME">
    <type>char</type>
    <default_value>idmap</default_value>
    <group>run_domain</group>
    <file>env_run.xml</file>
    <desc>atm2ocn vector mapping file</desc>
  </entry>

  <entry id="ATM2OCN_VMAPTYPE">
    <type>char</type>
    <valid_values>X,Y</valid_values>
    <default_value>X</default_value>
    <group>run_domain</group>
    <file>env_run.xml</file>
    <desc>atm2ocn vector mapping file decomp type</desc>
  </entry>

  <entry id="ATM2LND_FMAPNAME">
    <type>char</type>
    <default_value>idmap</default_value>
    <group>run_domain</group>
    <file>env_run.xml</file>
    <desc>atm2lnd flux mapping file</desc>
  </entry>

  <entry id="ATM2LND_FMAPTYPE">
    <type>char</type>
    <valid_values>X,Y</valid_values>
    <default_value>X</default_value>
    <group>run_domain</group>
    <file>env_run.xml</file>
    <desc>atm2lnd flux mapping file decomp type</desc>
  </entry>

  <entry id="ATM2LND_SMAPNAME">
    <type>char</type>
    <default_value>idmap</default_value>
    <group>run_domain</group>
    <file>env_run.xml</file>
    <desc>atm2lnd state mapping file</desc>
  </entry>

  <entry id="ATM2LND_SMAPTYPE">
    <type>char</type>
    <valid_values>X,Y</valid_values>
    <default_value>X</default_value>
    <group>run_domain</group>
    <file>env_run.xml</file>
    <desc>atm2lnd state mapping file decomp type</desc>
  </entry>

  <entry id="ATM2WAV_SMAPNAME">
    <type>char</type>
    <default_value>idmap</default_value>
    <group>run_domain</group>
    <file>env_run.xml</file>
    <desc>atm2wav state mapping file</desc>
  </entry>

  <entry id="ATM2WAV_SMAPTYPE">
    <type>char</type>
    <valid_values>X,Y</valid_values>
    <default_value>Y</default_value>
    <group>run_domain</group>
    <file>env_run.xml</file>
    <desc>atm2wav state mapping file decomp type</desc>
  </entry>

  <entry id="OCN2ATM_FMAPNAME">
    <type>char</type>
    <default_value>idmap</default_value>
    <group>run_domain</group>
    <file>env_run.xml</file>
    <desc>ocn2atm flux mapping file</desc>
  </entry>

  <entry id="OCN2ATM_FMAPTYPE">
    <type>char</type>
    <valid_values>X,Y</valid_values>
    <default_value>Y</default_value>
    <group>run_domain</group>
    <file>env_run.xml</file>
    <desc>ocn2atm flux mapping file decomp type</desc>
  </entry>

  <entry id="OCN2ATM_SMAPNAME">
    <type>char</type>
    <default_value>idmap</default_value>
    <group>run_domain</group>
    <file>env_run.xml</file>
    <desc>ocn2atm state mapping file</desc>
  </entry>

  <entry id="OCN2ATM_SMAPTYPE">
    <type>char</type>
    <valid_values>X,Y</valid_values>
    <default_value>Y</default_value>
    <group>run_domain</group>
    <file>env_run.xml</file>
    <desc>ocn2atm state mapping file decomp type</desc>
  </entry>

  <entry id="LND2ATM_FMAPNAME">
    <type>char</type>
    <default_value>idmap</default_value>
    <group>run_domain</group>
    <file>env_run.xml</file>
    <desc>lnd2atm flux mapping file</desc>
  </entry>

  <entry id="LND2ATM_FMAPTYPE">
    <type>char</type>
    <valid_values>X,Y</valid_values>
    <default_value>Y</default_value>
    <group>run_domain</group>
    <file>env_run.xml</file>
    <desc>lnd2atm flux mapping file decomp type</desc>
  </entry>

  <entry id="LND2ATM_SMAPNAME">
    <type>char</type>
    <default_value>idmap</default_value>
    <group>run_domain</group>
    <file>env_run.xml</file>
    <desc>lnd2atm state mapping file</desc>
  </entry>

  <entry id="LND2ATM_SMAPTYPE">
    <type>char</type>
    <valid_values>X,Y</valid_values>
    <default_value>Y</default_value>
    <group>run_domain</group>
    <file>env_run.xml</file>
    <desc>lnd2atm state mapping file decomp type</desc>
  </entry>

  <entry id="LND2GLC_FMAPNAME">
    <type>char</type>
    <default_value>idmap</default_value>
    <group>run_domain</group>
    <file>env_run.xml</file>
    <desc>lnd2glc flux mapping file</desc>
  </entry>

  <entry id="LND2GLC_FMAPTYPE">
    <type>char</type>
    <valid_values>X,Y</valid_values>
    <default_value>X</default_value>
    <group>run_domain</group>
    <file>env_run.xml</file>
    <desc>lnd2glc flux mapping file decomp type</desc>
  </entry>

  <entry id="LND2GLC_SMAPNAME">
    <type>char</type>
    <default_value>idmap</default_value>
    <group>run_domain</group>
    <file>env_run.xml</file>
    <desc>lnd2glc state mapping file</desc>
  </entry>

  <entry id="LND2GLC_SMAPTYPE">
    <type>char</type>
    <valid_values>X,Y</valid_values>
    <default_value>X</default_value>
    <group>run_domain</group>
    <file>env_run.xml</file>
    <desc>lnd2glc state mapping file decomp type</desc>
  </entry>

  <entry id="LND2ROF_FMAPNAME">
    <type>char</type>
    <default_value>idmap</default_value>
    <group>run_domain</group>
    <file>env_run.xml</file>
    <desc>lnd2rof flux mapping file</desc>
  </entry>

  <entry id="LND2ROF_FMAPTYPE">
    <type>char</type>
    <valid_values>X,Y</valid_values>
    <default_value>X</default_value>
    <group>run_domain</group>
    <file>env_run.xml</file>
    <desc>lnd2rof flux mapping file decomp type</desc>
  </entry>

  <entry id="ROF2LND_FMAPNAME">
    <type>char</type>
    <default_value>idmap</default_value>
    <group>run_domain</group>
    <file>env_run.xml</file>
    <desc>rof2lnd flux mapping file</desc>
  </entry>

  <entry id="ROF2LND_FMAPTYPE">
    <type>char</type>
    <valid_values>X,Y</valid_values>
    <default_value>Y</default_value>
    <group>run_domain</group>
    <file>env_run.xml</file>
    <desc>rof2lnd flux mapping file decomp type</desc>
  </entry>

  <entry id="ROF2OCN_FMAPNAME">
    <type>char</type>
    <default_value>idmap</default_value>
    <group>run_domain</group>
    <file>env_run.xml</file>
    <desc>rof2ocn flux mapping file</desc>
  </entry>

  <entry id="ROF2OCN_FMAPTYPE">
    <type>char</type>
    <valid_values>X,Y</valid_values>
    <default_value>Y</default_value>
    <group>run_domain</group>
    <file>env_run.xml</file>
    <desc>rof2ocn flux mapping file decomp type</desc>
  </entry>

  <entry id="ROF2OCN_LIQ_RMAPNAME">
    <type>char</type>
    <default_value>idmap</default_value>
    <group>run_domain</group>
    <file>env_run.xml</file>
    <desc>rof2ocn runoff mapping file</desc>
  </entry>

  <entry id="ROF2OCN_LIQ_RMAPTYPE">
    <type>char</type>
    <valid_values>X,Y</valid_values>
    <default_value>Y</default_value>
    <group>run_domain</group>
    <file>env_run.xml</file>
    <desc>rof2ocn runoff mapping file decomp type</desc>
  </entry>

  <entry id="ROF2OCN_ICE_RMAPNAME">
    <type>char</type>
    <default_value>idmap</default_value>
    <group>run_domain</group>
    <file>env_run.xml</file>
    <desc>rof2ocn runoff mapping file</desc>
  </entry>

  <entry id="ROF2OCN_ICE_RMAPTYPE">
    <type>char</type>
    <valid_values>X,Y</valid_values>
    <default_value>Y</default_value>
    <group>run_domain</group>
    <file>env_run.xml</file>
    <desc>rof2ocn runoff mapping file decomp type</desc>
  </entry>

  <entry id="GLC2LND_FMAPNAME">
    <type>char</type>
    <default_value>idmap</default_value>
    <group>run_domain</group>
    <file>env_run.xml</file>
    <desc>glc2lnd flux mapping file</desc>
  </entry>

  <entry id="GLC2LND_FMAPTYPE">
    <type>char</type>
    <valid_values>X,Y</valid_values>
    <default_value>Y</default_value>
    <group>run_domain</group>
    <file>env_run.xml</file>
    <desc>glc2lnd flux mapping file decomp type</desc>
  </entry>

  <entry id="GLC2LND_SMAPNAME">
    <type>char</type>
    <default_value>idmap</default_value>
    <group>run_domain</group>
    <file>env_run.xml</file>
    <desc>glc2lnd state mapping file</desc>
  </entry>

  <entry id="GLC2LND_SMAPTYPE">
    <type>char</type>
    <valid_values>X,Y</valid_values>
    <default_value>Y</default_value>
    <group>run_domain</group>
    <file>env_run.xml</file>
    <desc>glc2lnd state mapping file decomp type</desc>
  </entry>

  <entry id="GLC2ICE_RMAPNAME">
    <type>char</type>
    <default_value>idmap</default_value>
    <group>run_domain</group>
    <file>env_run.xml</file>
    <desc>glc2ice runoff mapping file</desc>
  </entry>

  <entry id="GLC2ICE_RMAPTYPE">
    <type>char</type>
    <valid_values>X,Y</valid_values>
    <default_value>Y</default_value>
    <group>run_domain</group>
    <file>env_run.xml</file>
    <desc>glc2ice runoff mapping file decomp type</desc>
  </entry>

  <entry id="GLC2OCN_RMAPNAME">
    <type>char</type>
    <default_value>idmap</default_value>
    <group>run_domain</group>
    <file>env_run.xml</file>
    <desc>glc2ocn runoff mapping file</desc>
  </entry>

  <entry id="GLC2OCN_RMAPTYPE">
    <type>char</type>
    <valid_values>X,Y</valid_values>
    <default_value>Y</default_value>
    <group>run_domain</group>
    <file>env_run.xml</file>
    <desc>glc2ocn runoff mapping file decomp type</desc>
  </entry>

  <entry id="OCN2WAV_SMAPNAME">
    <type>char</type>
    <default_value>idmap</default_value>
    <group>run_domain</group>
    <file>env_run.xml</file>
    <desc>ocn2wav state mapping file</desc>
  </entry>

  <entry id="OCN2WAV_SMAPTYPE">
    <type>char</type>
    <valid_values>X,Y</valid_values>
    <default_value>Y</default_value>
    <group>run_domain</group>
    <file>env_run.xml</file>
    <desc>ocn2wav state mapping file decomp type</desc>
  </entry>

  <entry id="ICE2WAV_SMAPNAME">
    <type>char</type>
    <default_value>idmap</default_value>
    <group>run_domain</group>
    <file>env_run.xml</file>
    <desc>ice2wav state mapping file</desc>
  </entry>

  <entry id="ICE2WAV_SMAPTYPE">
    <type>char</type>
    <valid_values>X,Y</valid_values>
    <default_value>Y</default_value>
    <group>run_domain</group>
    <file>env_run.xml</file>
    <desc>ice2wav state mapping file decomp type</desc>
  </entry>

  <entry id="WAV2OCN_SMAPNAME">
    <type>char</type>
    <default_value>idmap</default_value>
    <group>run_domain</group>
    <file>env_run.xml</file>
    <desc>wav2ocn state mapping file</desc>
  </entry>

  <entry id="WAV2OCN_SMAPTYPE">
    <type>char</type>
    <valid_values>X,Y</valid_values>
    <default_value>X</default_value>
    <group>run_domain</group>
    <file>env_run.xml</file>
    <desc>wav2ocn state mapping file decomp type</desc>
  </entry>

  <entry id="VECT_MAP">
    <type>char</type>
    <valid_values>none,npfix,cart3d,cart3d_diag,cart3d_uvw,cart3d_uvw_diag</valid_values>
    <default_value>cart3d</default_value>
    <group>run_domain</group>
    <file>env_run.xml</file>
    <desc>vector mapping option</desc>
  </entry>

  <entry id="EPS_FRAC">
    <type>char</type>
    <default_value>1.0e-02</default_value>
    <group>run_domain</group>
    <file>env_run.xml</file>
    <desc>Error tolerance for differences in fractions in domain checking</desc>
  </entry>

  <entry id="EPS_AAREA">
    <type>real</type>
    <default_value>9.0e-07</default_value>
    <group>run_domain</group>
    <file>env_run.xml</file>
    <desc>Error tolerance for differences in atm/land areas in domain checking</desc>
  </entry>

  <entry id="EPS_AMASK">
    <type>real</type>
    <default_value>1.0e-13</default_value>
    <group>run_domain</group>
    <file>env_run.xml</file>
    <desc>Error tolerance for differences in atm/land masks in domain checking</desc>
  </entry>

  <entry id="EPS_AGRID">
    <type>real</type>
    <default_value>1.0e-12</default_value>
    <group>run_domain</group>
    <file>env_run.xml</file>
    <desc>Error tolerance for differences in atm/land lat/lon in domain checking</desc>
  </entry>

  <entry id="EPS_OAREA">
    <type>real</type>
    <default_value>1.0e-01</default_value>
    <group>run_domain</group>
    <file>env_run.xml</file>
    <desc>Error tolerance for differences in ocean/ice lon/lat in domain checking</desc>
  </entry>

  <entry id="EPS_OMASK">
    <type>real</type>
    <default_value>1.0e-06</default_value>
    <group>run_domain</group>
    <file>env_run.xml</file>
    <desc>Error tolerance for differences in ocean/ice lon/lat in domain checking</desc>
  </entry>

  <entry id="EPS_OGRID">
    <type>real</type>
    <default_value>1.0e-02</default_value>
    <group>run_domain</group>
    <file>env_run.xml</file>
    <desc>Error tolerance for differences in ocean/ice lon/lat in domain checking</desc>
  </entry>

  <!-- ===================================================================== -->
  <!-- definitions machine -->
  <!-- ===================================================================== -->

  <entry id="MACH">
    <type>char</type>
    <default_value>UNSET</default_value>
    <group>case_def</group>
    <file>env_case.xml</file>
    <desc>Machine name</desc>
  </entry>

  <entry id="MACHDIR">
    <type>char</type>
    <default_value></default_value>
    <group>case_def</group>
    <file>env_case.xml</file>
    <desc>Machines directory location</desc>
  </entry>

  <entry id="RUNDIR">
    <type>char</type>
    <default_value>$CIME_OUTPUT_ROOT/$CASE/run</default_value>
    <group>run_desc</group>
    <file>env_run.xml</file>
    <desc>
      The directory where the executable will be run.
      By default this is set to EXEROOT/../run.
      RUNDIR allows you to keep the run directory separate from the build directory
    </desc>
  </entry>

  <entry id="NODENAME_REGEX">
    <type>char</type>
    <default_value>UNSET</default_value>
    <group>run_din</group>
    <file>env_run.xml</file>
    <desc>
      A regular expression to match machine node names to ACME machine.
    </desc>
  </entry>

  <entry id="NODE_FAIL_REGEX">
    <type>char</type>
    <group>run_din</group>
    <file>env_run.xml</file>
    <desc>
      A regular expression to search for an indication that a run failure was caused by a node failure
      and should therefore be re-attempted.
    </desc>
  </entry>

  <entry id="PROXY">
    <type>char</type>
    <default_value>UNSET</default_value>
    <group>run_din</group>
    <file>env_run.xml</file>
    <desc>
      Proxy (if any) setting for http_proxy to allow web access on this machine.
    </desc>
  </entry>

  <entry id="TEST">
    <type>logical</type>
    <default_value>FALSE</default_value>
    <group>run_din</group>
    <file>env_run.xml</file>
    <desc>
      Indicates to case.submit that this is a test case.
    </desc>
  </entry>

  <entry id="DIN_LOC_ROOT">
    <type>char</type>
    <default_value>UNSET</default_value>
    <group>run_din</group>
    <file>env_run.xml</file>
    <desc>
      The root directory of all CIME and component input data for the selected machine.
      This is usually a shared disk area.
      Default values for the target machine are in the
      $CIMEROOT/machines/config_machines.xml
    </desc>
  </entry>

  <entry id="DIN_LOC_ROOT_CLMFORC">
    <type>char</type>
    <default_value>UNSET</default_value>
    <group>run_din</group>
    <file>env_run.xml</file>
    <desc>CLM-specific root directory for CLM type input forcing data
    This directory will only be used for I (CLM/DATM) compsets and only
    for datm forcing data that is NOT checked into the svn repository
    (datasets other than the Qian or single-point forcing).
    This is usually a shared disk area.
    Default values for the target machine are in the
    $CIMEROOT/machines/config_machines.xml</desc>
  </entry>

  <entry id="DOUT_S_ROOT">
    <type>char</type>
    <default_value>UNSET</default_value>
    <group>run_dout</group>
    <file>env_run.xml</file>
    <desc>Root directory for short term archiving. This directory must be visible to compute nodes.</desc>
  </entry>

  <entry id="MPI_RUN_COMMAND">
    <type>char</type>
    <default_value>UNSET</default_value>
    <group>run_mpi</group>
    <file>env_run.xml</file>
    <desc>override the mpi run command, do not include model executable</desc>
  </entry>

  <!-- ===================================================================== -->
  <!-- definitions pelayout -->
  <!-- ===================================================================== -->

  <entry id="ALLOCATE_SPARE_NODES">
    <type>logical</type>
    <valid_values>TRUE,FALSE</valid_values>
    <default_value>FALSE</default_value>
    <group>mach_pes</group>
    <file>env_mach_pes.xml</file>
    <desc>Allocate some spare nodes to handle node failures. The system will pick a reasonable number</desc>
  </entry>

  <entry id="FORCE_SPARE_NODES">
    <type>integer</type>
    <default_value>-999</default_value>
    <group>mach_pes</group>
    <file>env_mach_pes.xml</file>
    <desc>Force this exact number of spare nodes to be allocated</desc>
  </entry>

  <entry id="NTASKS">
    <type>integer</type>
    <values>
      <value component="ATM"> 0</value>
      <value component="CPL"> 0</value>
      <value component="OCN"> 0</value>
      <value component="WAV"> 0</value>
      <value component="GLC"> 0</value>
      <value component="ICE"> 0</value>
      <value component="ROF"> 0</value>
      <value component="LND"> 0</value>
      <value component="ESP"> 0</value>
    </values>
    <group>mach_pes</group>
    <file>env_mach_pes.xml</file>
    <desc>number of tasks for each component</desc>
  </entry>

  <entry id="NTHRDS">
    <type>integer</type>
    <values>
      <value component="ATM">1</value>
      <value component="CPL">1</value>
      <value component="OCN">1</value>
      <value component="WAV">1</value>
      <value component="GLC">1</value>
      <value component="ICE">1</value>
      <value component="ROF">1</value>
      <value component="LND">1</value>
      <value component="ESP">1</value>
    </values>
    <group>mach_pes</group>
    <file>env_mach_pes.xml</file>
    <desc>number of threads for each task in each component</desc>
  </entry>

  <entry id="ROOTPE">
    <type>integer</type>
    <values>
      <value component="ATM">0</value>
      <value component="CPL">0</value>
      <value component="OCN">0</value>
      <value component="WAV">0</value>
      <value component="GLC">0</value>
      <value component="ICE">0</value>
      <value component="ROF">0</value>
      <value component="LND">0</value>
      <value component="ESP">0</value>
    </values>
    <group>mach_pes</group>
    <file>env_mach_pes.xml</file>
    <desc>ROOTPE (mpi task in MPI_COMM_WORLD) for each component</desc>
  </entry>

  <entry id="MULTI_DRIVER">
    <type>logical</type>
    <default_value>FALSE</default_value>
    <valid_values>TRUE,FALSE</valid_values>
    <group>mach_pes</group>
    <file>env_mach_pes.xml</file>
    <desc>MULTI_DRIVER mode provides a separate driver/coupler component for each
    ensemble member.  All components must have an equal number of members.  If
    MULTI_DRIVER mode is False prognostic components must have the same number
    of members but data or stub components may also have 1 member. </desc>
  </entry>

  <entry id="NINST">
    <type>integer</type>
    <values>
      <value component="ATM">1</value>
      <value component="OCN">1</value>
      <value component="WAV">1</value>
      <value component="GLC">1</value>
      <value component="ICE">1</value>
      <value component="ROF">1</value>
      <value component="LND">1</value>
      <value component="ESP">1</value>
    </values>
    <group>mach_pes</group>
    <file>env_mach_pes.xml</file>
    <desc>Number of instances for each component.  If MULTI_DRIVER is True
    the NINST_MAX value will be used.
    </desc>
  </entry>

  <entry id="NINST_LAYOUT">
    <type>char</type>
    <valid_values>sequential,concurrent</valid_values>
    <values>
      <value component="ATM">concurrent</value>
      <value component="OCN">concurrent</value>
      <value component="WAV">concurrent</value>
      <value component="GLC">concurrent</value>
      <value component="ICE">concurrent</value>
      <value component="ROF">concurrent</value>
      <value component="LND">concurrent</value>
      <value component="ESP">concurrent</value>
    </values>
    <group>mach_pes</group>
    <file>env_mach_pes.xml</file>
    <desc>Layout of component instances for each component</desc>
  </entry>

  <entry id="PSTRID">
    <type>integer</type>
    <values>
      <value component="ATM">1</value>
      <value component="CPL">1</value>
      <value component="OCN">1</value>
      <value component="WAV">1</value>
      <value component="GLC">1</value>
      <value component="ICE">1</value>
      <value component="ROF">1</value>
      <value component="LND">1</value>
      <value component="ESP">1</value>
    </values>
    <group>mach_pes</group>
    <file>env_mach_pes.xml</file>
    <desc>Number of instances for each component</desc>
  </entry>

  <entry id="TOTALPES">
    <type>integer</type>
    <default_value>0</default_value>
    <group>mach_pes_last</group>
    <file>env_mach_pes.xml</file>
    <desc>total number of tasks and threads (setup automatically - DO NOT EDIT)</desc>
  </entry>

  <entry id="MAX_TASKS_PER_NODE">
    <type>integer</type>
    <default_value>0</default_value>
    <group>mach_pes_last</group>
    <file>env_mach_pes.xml</file>
    <desc>maximum number of tasks/ threads allowed per node </desc>
  </entry>

  <entry id="PES_PER_NODE">
    <type>integer</type>
    <default_value>0</default_value>
    <group>mach_pes_last</group>
    <file>env_mach_pes.xml</file>
    <desc>pes or cores per node for accounting purposes </desc>
  </entry>

  <!-- ===================================================================== -->
  <!-- definitions pio -->
  <!-- ===================================================================== -->

  <entry id="PIO_VERSION">
    <type>integer</type>
    <default_value>1</default_value>
    <valid_values>1,2</valid_values>
    <group>build_macros</group>
    <file>env_build.xml</file>
    <desc>PIO library version</desc>
  </entry>

  <entry id="PIO_CONFIG_OPTS">
    <type>char</type>
    <default_value></default_value>
    <group>build_macros</group>
    <file>env_build.xml</file>
    <desc>PIO configure options, see PIO configure utility for details</desc>
  </entry>

  <entry id="PIO_ASYNC_INTERFACE">
    <type>logical</type>
    <valid_values>TRUE,FALSE</valid_values>
    <default_value>FALSE</default_value>
    <group>run_pio</group>
    <file>env_run.xml</file>
    <desc>TRUE implies perform asynchronous i/o</desc>
  </entry>

  <entry id="PIO_REARR_COMM_TYPE">
    <type>char</type>
    <valid_values>p2p,coll,default</valid_values>
    <default_value>p2p</default_value>
    <group>run_pio</group>
    <file>env_run.xml</file>
    <desc>pio rearranger communication type</desc>
  </entry>

  <entry id="PIO_REARR_COMM_FCD">
    <type>char</type>
    <valid_values>2denable,io2comp,comp2io,disable,default</valid_values>
    <default_value>2denable</default_value>
    <group>run_pio</group>
    <file>env_run.xml</file>
    <desc>pio rearranger communication flow control direction</desc>
  </entry>

  <entry id="PIO_REARR_COMM_MAX_PEND_REQ_COMP2IO">
    <type>integer</type>
    <valid_values></valid_values>
    <default_value>0</default_value>
    <group>run_pio</group>
    <file>env_run.xml</file>
    <desc>pio rearranger communication max pending requests (comp2io) : 0 implies that CIME internally calculates the value ( = max(64, 2 * PIO_NUMTASKS) ), -1 implies no bound on max pending requests </desc>
  </entry>

  <entry id="PIO_REARR_COMM_ENABLE_HS_COMP2IO">
    <type>logical</type>
    <valid_values>TRUE,FALSE</valid_values>
    <default_value>TRUE</default_value>
    <group>run_pio</group>
    <file>env_run.xml</file>
    <desc>pio rearranger communiation options (comp2io) : TRUE implies enable handshake </desc>
  </entry>

  <entry id="PIO_REARR_COMM_ENABLE_ISEND_COMP2IO">
    <type>logical</type>
    <valid_values>TRUE,FALSE</valid_values>
    <default_value>FALSE</default_value>
    <group>run_pio</group>
    <file>env_run.xml</file>
    <desc>pio rearranger communiation options (comp2io) : TRUE implies enable isend</desc>
  </entry>

  <entry id="PIO_REARR_COMM_MAX_PEND_REQ_IO2COMP">
    <type>integer</type>
    <valid_values></valid_values>
    <default_value>64</default_value>
    <group>run_pio</group>
    <file>env_run.xml</file>
    <desc>pio rearranger communication max pending requests (io2comp) : -1 implies no bound on max pending requests </desc>
  </entry>

  <!-- Handshaking is a very bad idea for large process counts and for -->
  <!-- io2comp (but important for comp2io -->
  <entry id="PIO_REARR_COMM_ENABLE_HS_IO2COMP">
    <type>logical</type>
    <valid_values>TRUE,FALSE</valid_values>
    <default_value>FALSE</default_value>
    <group>run_pio</group>
    <file>env_run.xml</file>
    <desc>pio rearranger communiation options (io2comp) : TRUE implies enable handshake</desc>
  </entry>

  <entry id="PIO_REARR_COMM_ENABLE_ISEND_IO2COMP">
    <type>logical</type>
    <valid_values>TRUE,FALSE</valid_values>
    <default_value>TRUE</default_value>
    <group>run_pio</group>
    <file>env_run.xml</file>
    <desc>pio rearranger communiation options (io2comp) : TRUE implies enable isend</desc>
  </entry>


  <entry id="PIO_DEBUG_LEVEL">
    <type>integer</type>
    <default_value>0</default_value>
    <group>run_pio</group>
    <file>env_run.xml</file>
    <desc>pio debug level</desc>
  </entry>

  <entry id="PIO_BLOCKSIZE">
    <type>integer</type>
    <default_value>-1</default_value>
    <group>run_pio</group>
    <file>env_run.xml</file>
    <desc>pio blocksize for box decompositions</desc>
  </entry>

  <entry id="PIO_BUFFER_SIZE_LIMIT">
    <type>integer</type>
    <default_value>-1</default_value>
    <group>run_pio</group>
    <file>env_run.xml</file>
    <desc>pio buffer size limit for pnetcdf output</desc>
  </entry>

  <entry id="PIO_TYPENAME">
    <type>char</type>
    <valid_values>netcdf,pnetcdf,netcdf4p,netcdf4c,default</valid_values>
    <group>run_pio</group>
    <file>env_run.xml</file>
    <desc>pio io type</desc>
    <values>
      <value component="ATM">default</value>
      <value component="CPL">default</value>
      <value component="OCN">default</value>
      <value component="WAV">default</value>
      <value component="GLC">default</value>
      <value component="ICE">default</value>
      <value component="ROF">default</value>
      <value component="LND">default</value>
      <value component="ESP">default</value>
    </values>
  </entry>

  <entry id="PIO_NETCDF_FORMAT">
    <type>char</type>
    <valid_values>classic,64bit_offset,64bit_data</valid_values>
    <group>run_pio</group>
    <file>env_run.xml</file>
    <desc>pio netcdf format (ignored for netcdf4p and netcdf4c)
    https://www.unidata.ucar.edu/software/netcdf/docs/data_type.html
    </desc>
    <values>
      <value component="ATM">64bit_offset</value>
      <value component="CPL">64bit_offset</value>
      <value component="OCN">64bit_offset</value>
      <value component="WAV">64bit_offset</value>
      <value component="GLC">64bit_offset</value>
      <value component="ICE">64bit_offset</value>
      <value component="ROF">64bit_offset</value>
      <value component="LND">64bit_offset</value>
      <value component="ESP">64bit_offset</value>
    </values>
  </entry>

  <entry id="PIO_STRIDE">
    <type>integer</type>
    <group>run_pio</group>
    <file>env_run.xml</file>
    <desc>
     stride in compute comm of io tasks for each component, if this value is -99 it will
     be computed based on PIO_NUMTASKS and number of compute tasks
    </desc>
    <values>
      <value component="ATM"></value>
      <value component="CPL"></value>
      <value component="OCN"></value>
      <value component="WAV"></value>
      <value component="GLC"></value>
      <value component="ICE"></value>
      <value component="ROF"></value>
      <value component="LND"></value>
      <value component="ESP"></value>
    </values>
  </entry>

  <entry id="PIO_REARRANGER">
    <type>integer</type>
    <valid_values>1,2</valid_values>
    <group>run_pio</group>
    <file>env_run.xml</file>
    <desc>pio rearranger choice box=1, subset=2 </desc>
    <values>
      <value>$PIO_VERSION</value>
      <value component="ATM"></value>
      <value component="CPL"></value>
      <value component="OCN"></value>
      <value component="WAV"></value>
      <value component="GLC"></value>
      <value component="ICE"></value>
      <value component="ROF"></value>
      <value component="LND"></value>
      <value component="ESP"></value>
    </values>
  </entry>

  <entry id="PIO_ROOT">
    <type>integer</type>
    <group>run_pio</group>
    <file>env_run.xml</file>
    <desc>pio root processor relative to component root</desc>
    <values>
      <value component="ATM">1</value>
      <value component="CPL">1</value>
      <value component="OCN">1</value>
      <value component="WAV">1</value>
      <value component="GLC">1</value>
      <value component="ICE">1</value>
      <value component="ROF">1</value>
      <value component="LND">1</value>
      <value component="ESP">1</value>
    </values>
  </entry>

  <entry id="PIO_NUMTASKS">
    <type>integer</type>
    <group>run_pio</group>
    <file>env_run.xml</file>
    <desc>
      pio number of io tasks, if this value is -99 it will be computed based on PIO_STRIDE and
      number of tasks
    </desc>
    <values>
      <value component="ATM">-99</value>
      <value component="CPL">-99</value>
      <value component="OCN">-99</value>
      <value component="WAV">-99</value>
      <value component="GLC">-99</value>
      <value component="ICE">-99</value>
      <value component="ROF">-99</value>
      <value component="LND">-99</value>
      <value component="ESP">-99</value>
    </values>
  </entry>

  <!-- ===================================================================== -->
  <!-- definitions testing -->
  <!-- ===================================================================== -->

  <entry id="NAME">
    <type>char</type>
    <default_value>UNSET</default_value>
    <group>test</group>
    <file>env_test.xml</file>
    <desc>Test type name</desc>
  </entry>

  <entry id="DESC">
    <type>char</type>
    <default_value>UNSET</default_value>
    <group>test</group>
    <file>env_test.xml</file>
    <desc>Test type descriptor</desc>
  </entry>

  <entry id="TESTCASE">
    <type>char</type>
    <default_value>UNSET</default_value>
    <group>test</group>
    <file>env_test.xml</file>
    <desc>Testcase short name</desc>
  </entry>

  <entry id="CASEBASEID">
    <type>char</type>
    <default_value>UNSET</default_value>
    <group>test</group>
    <file>env_test.xml</file>
    <desc>Case base ID</desc>
  </entry>

  <entry id="IS_FIRST_RUN">
    <type>logical</type>
    <valid_values>TRUE,FALSE</valid_values>
    <default_value>TRUE</default_value>
    <group>test</group>
    <file>env_test.xml</file>
    <desc>Is first run of test</desc>
  </entry>

  <entry id="TEST_ARGV">
    <type>char</type>
    <default_value>UNSET</default_value>
    <group>test</group>
    <file>env_test.xml</file>
    <desc>Arguments supplied to create_test</desc>
  </entry>

  <entry id="TEST_TESTID">
    <type>char</type>
    <default_value>UNSET</default_value>
    <group>test</group>
    <file>env_test.xml</file>
    <desc>supplied or computed test id</desc>
  </entry>

  <entry id="TEST_MEMLEAK_TOLERANCE">
    <type>real</type>
    <default_value>0.10</default_value>
    <group>test</group>
    <file>env_test.xml</file>
    <desc>Expected relative memory usage growth for test</desc>
  </entry>

  <entry id="TEST_TPUT_TOLERANCE">
    <type>real</type>
    <default_value>0.25</default_value>
    <group>test</group>
    <file>env_test.xml</file>
    <desc>Expected throughput deviation</desc>
  </entry>

  <entry id="GENERATE_BASELINE">
    <type>logical</type>
    <valid_values>TRUE,FALSE</valid_values>
    <default_value>FALSE</default_value>
    <group>test</group>
    <file>env_test.xml</file>
    <desc>Whether to generate a baseline</desc>
  </entry>

  <entry id="COMPARE_BASELINE">
    <type>logical</type>
    <valid_values>TRUE,FALSE</valid_values>
    <default_value>FALSE</default_value>
    <group>test</group>
    <file>env_test.xml</file>
    <desc>Whether to compare the baseline</desc>
  </entry>

  <entry id="BASEGEN_CASE">
    <type>char</type>
    <default_value>UNSET</default_value>
    <group>test</group>
    <file>env_test.xml</file>
    <desc>The tagname we are comparing baselines against</desc>
  </entry>

  <entry id="BASECMP_CASE">
    <type>char</type>
    <default_value>UNSET</default_value>
    <group>test</group>
    <file>env_test.xml</file>
    <desc>The tagname we are comparing baselines against</desc>
  </entry>

  <entry id="BASELINE_ROOT">
    <type>char</type>
    <default_value>/UNSET</default_value>
    <group>test</group>
    <file>env_test.xml</file>
    <desc>The directory where baselines are stored</desc>
  </entry>

  <entry id="BASELINE_NAME_GEN">
    <type>char</type>
    <default_value>UNSET</default_value>
    <group>test</group>
    <file>env_test.xml</file>
    <desc>The tagname we are generating baselines for</desc>
  </entry>

  <entry id="BASELINE_NAME_CMP">
    <type>char</type>
    <default_value>UNSET</default_value>
    <group>test</group>
    <file>env_test.xml</file>
    <desc>The tagname we are comparing baselines against</desc>
  </entry>

  <entry id="CLEANUP">
    <type>logical</type>
    <valid_values>TRUE,FALSE</valid_values>
    <default_value>FALSE</default_value>
    <group>test</group>
    <file>env_test.xml</file>
    <desc>Whether to clean the test after it is built/run</desc>
  </entry>

  <entry id="CCSM_CPRNC">
    <type>char</type>
    <default_value>UNSET</default_value>
    <group>test</group>
    <file>env_test.xml</file>
    <desc>standard full pathname of the cprnc executable</desc>
  </entry>

  <entry id="USER_MODS_FULLPATH">
    <type>char</type>
    <default_value>UNSET</default_value>
    <group>user_mods</group>
    <file>env_case.xml</file>
    <desc>path to user mods under TESTS_MODS_DIR or USER_MODS_DIR</desc>
  </entry>

  <!-- ===================================================================== -->
  <!-- component coupling options and frequencies -->
  <!-- ===================================================================== -->

  <entry id="CPL_I2O_PER_CAT">
    <type>logical</type>
    <valid_values>TRUE,FALSE</valid_values>
    <default_value>FALSE</default_value>
    <group>run_coupling</group>
    <file>env_run.xml</file>
    <desc>determine if per ice thickness category fields are passed from ice to ocean - DO NOT EDIT (set by POP build-namelist)</desc>
  </entry>

  <!-- ===================================================================== -->
  <!-- history frequencies -->
  <!-- ===================================================================== -->

  <entry id="HIST_OPTION">
    <type>char</type>
    <valid_values>none,never,nsteps,nstep,nseconds,nsecond,nminutes,nminute,nhours,nhour,ndays,nday,nmonths,nmonth,nyears,nyear,date,ifdays0,end</valid_values>
    <default_value>never</default_value>
    <group>run_drv_history</group>
    <file>env_run.xml</file>
    <desc>Sets driver snapshot history file frequency (like REST_OPTION)</desc>
  </entry>

  <entry id="HIST_N">
    <type>integer</type>
    <valid_values></valid_values>
    <default_value>-999</default_value>
    <group>run_drv_history</group>
    <file>env_run.xml</file>
    <desc>Sets driver snapshot history file frequency (like REST_N)
    </desc>
  </entry>

  <entry id="HIST_DATE">
    <type>integer</type>
    <valid_values></valid_values>
    <default_value>-999</default_value>
    <group>run_drv_history</group>
    <file>env_run.xml</file>
    <desc>yyyymmdd format, sets coupler snapshot history date (like REST_DATE)</desc>
  </entry>

  <entry id="CPL_DECOMP">
    <type>integer</type>
    <valid_values>0,1,2,3,4,5,6</valid_values>
    <default_value>0</default_value>
    <group>run_flags</group>
    <file>env_run.xml</file>
    <desc>Coupler decomposition option.</desc>
  </entry>

  <entry id="INFO_DBUG">
    <type>integer</type>
    <valid_values>0,1,2,3</valid_values>
    <default_value>1</default_value>
    <group>run_flags</group>
    <file>env_run.xml</file>
    <desc>level of debug output, 0=minimum, 1=normal, 2=more, 3=too much</desc>
  </entry>

  <entry id="CLM_USE_PETSC">
    <type>logical</type>
    <valid_values>TRUE,FALSE</valid_values>
    <default_value>FALSE</default_value>
    <group>build_component_clm</group>
    <file>env_build.xml</file>
    <desc>TRUE implies CLM is built with support for the PETSc
      library. The Variably Saturated Flow Model (VSFM) solver in CLM
      uses the PETSc library. In order to use the VSFM solver, CLM
      must be built with PETSc support and linking to PETSc must occur
      when building the ACME executable. This occurs if this variable
      is set to TRUE. Note that is only available on a limited set of
      machines/compilers.</desc>
  </entry>

  <!-- Prerun/postrun custom script options -->

  <entry id="PRERUN_SCRIPT">
    <type>char</type>
    <default_value></default_value>
    <group>external_tools</group>
    <file>env_run.xml</file>
    <desc>External script to be run before model completion</desc>
  </entry>
  <entry id="POSTRUN_SCRIPT">
    <type>char</type>
    <default_value></default_value>
    <group>external_tools</group>
    <file>env_run.xml</file>
    <desc>External script to be run after model completion</desc>
  </entry>

  <!-- Data Assimilation type stuff -->

  <entry id="DATA_ASSIMILATION">
    <type>logical</type>
    <valid_values>TRUE,FALSE</valid_values>
    <default_value>FALSE</default_value>
    <group>external_tools</group>
    <file>env_run.xml</file>
    <desc> Run the external tool pointed to by DATA_ASSIMILATION_SCRIPT after the model run completes </desc>
  </entry>
  <entry id="DATA_ASSIMILATION_CYCLES">
    <type>integer</type>
    <valid_values></valid_values>
    <default_value>1</default_value>
    <group>external_tools</group>
    <file>env_run.xml</file>
    <desc> Number of model run - data assimilation steps to complete </desc>
  </entry>
  <entry id="DATA_ASSIMILATION_SCRIPT">
    <type>char</type>
    <valid_values></valid_values>
    <default_value></default_value>
    <group>external_tools</group>
    <file>env_run.xml</file>
    <desc>External script to be run after model completion</desc>
  </entry>

 <!-- Job Submission stuff -->
 <entry id="JOB_QUEUE">
   <type>char</type>
   <valid_values></valid_values>
   <default_value></default_value>
   <group>job_submission</group>
   <file>env_batch.xml</file>
   <desc>The machine queue in which to submit the job.  Default determined in config_machines.xml can be overwritten by testing</desc>
 </entry>

 <entry id="JOB_WALLCLOCK_TIME">
   <type>char</type>
   <valid_values></valid_values>
   <default_value></default_value>
   <group>job_submission</group>
   <file>env_batch.xml</file>
   <desc>The machine wallclock setting.  Default determined in config_machines.xml can be overwritten by testing</desc>
 </entry>

  <entry id="BATCH_COMMAND_FLAGS">
    <type>char</type>
    <valid_values></valid_values>
    <default_value></default_value>
    <group>job_submission</group>
    <file>env_batch.xml</file>
    <desc>Override the batch submit command this job. Do not include executable or dependencies</desc>
  </entry>

 <entry id="PROJECT">
   <type>char</type>
   <default_value></default_value>
   <group>job_submission</group>
   <file>env_batch.xml</file>
   <desc>project for project-sensitive build and run paths, and job scripts</desc>
 </entry>

 <entry id="CHARGE_ACCOUNT">
   <type>char</type>
   <default_value></default_value>
   <group>job_submission</group>
   <file>env_batch.xml</file>
   <desc>project to charge in scripts if different from PROJECT</desc>
 </entry>

 <entry id="MODEL_VERSION">
   <type>char</type>
   <default_value>unknown</default_value>
   <group>case_der</group>
   <file>env_case.xml</file>
   <desc>Apparent version of the model used for this case</desc>
 </entry>

 <entry id="PROJECT_REQUIRED">
   <type>logical</type>
   <valid_values>TRUE,FALSE</valid_values>
   <default_value>FALSE</default_value>
   <group>job_submission</group>
   <file>env_batch.xml</file>
   <desc>whether the PROJECT value is required on this machine</desc>
 </entry>

 <help>
    =========================================
    Notes:
    (1) Time period is first four characters of
    compset name
    =========================================
  </help>

</entry_id><|MERGE_RESOLUTION|>--- conflicted
+++ resolved
@@ -510,7 +510,6 @@
     If TRUE, short term archiving will be turned on.</desc>
   </entry>
 
-<<<<<<< HEAD
   <entry id="DOUT_S_SAVE_INTERIM_RESTART_FILES">
     <type>logical</type>
     <valid_values>TRUE,FALSE</valid_values>
@@ -545,8 +544,6 @@
     <desc></desc>
   </entry>
 
-=======
->>>>>>> eb59169e
   <entry id="SYSLOG_N">
     <type>integer</type>
     <default_value>900</default_value>
@@ -950,18 +947,6 @@
     <desc>logical to diagnose model timing at the end of the run</desc>
   </entry>
 
-<<<<<<< HEAD
-=======
-
-  <entry id="TIMER_LEVEL">
-    <type>integer</type>
-    <default_value>12</default_value>
-    <group>run_flags</group>
-    <file>env_run.xml</file>
-    <desc>timer output depth</desc>
-  </entry>
-
->>>>>>> eb59169e
   <entry id="PROFILE_PAPI_ENABLE">
     <type>logical</type>
     <valid_values>TRUE,FALSE</valid_values>
