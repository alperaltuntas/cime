"""
Implementation of create_test functionality from CIME
"""
import shutil, traceback, stat, glob, threading, time, thread
from XML.standard_module_setup import *
import compare_namelists
import CIME.utils
from CIME.utils import expect, run_cmd
import wait_for_tests, update_acme_tests
from wait_for_tests import TEST_PASS_STATUS, TEST_FAIL_STATUS, TEST_PENDING_STATUS, TEST_STATUS_FILENAME, NAMELIST_FAIL_STATUS, RUN_PHASE, NAMELIST_PHASE
from CIME.XML.machines import Machines
from CIME.XML.env_test import EnvTest
from CIME.XML.files import Files
from CIME.XML.component import Component

INITIAL_PHASE = "INIT"
CREATE_NEWCASE_PHASE = "CREATE_NEWCASE"
XML_PHASE   = "XML"
SETUP_PHASE = "SETUP"
BUILD_PHASE = "BUILD"
TEST_STATUS_PHASE = "TEST_STATUS"
PHASES = [INITIAL_PHASE, CREATE_NEWCASE_PHASE, XML_PHASE, SETUP_PHASE, NAMELIST_PHASE, BUILD_PHASE, RUN_PHASE] # Order matters
CONTINUE = [TEST_PASS_STATUS, NAMELIST_FAIL_STATUS]

###############################################################################
class CreateTest(object):
###############################################################################

    ###########################################################################
    def __init__(self, test_names,
                 no_run=False, no_build=False, no_batch=None,
                 test_root=None, test_id=None,
                 machine_name=None,compiler=None,
                 baseline_root=None, baseline_name=None,
                 clean=False,compare=False, generate=False, namelists_only=False,
                 project=None, parallel_jobs=None):
    ###########################################################################
        self._cime_root = CIME.utils.get_cime_root()

        self._machobj   = Machines(machine=machine_name)
        machine_name    = self._machobj.get_machine_name()

        self._no_build = no_build      if not namelists_only else True
        self._no_run   = no_run        if not self._no_build else True

        # Figure out what project to use
        if (project is None):
            self._project = CIME.utils.get_project()
            if (self._project is None):
                self._project = self._machobj.get_value("PROJECT")
        else:
            self._project = project

        # We will not use batch system if user asked for no_batch or if current
        # machine is not a batch machine
        self._no_batch = no_batch or not self._machobj.has_batch_system()

        self._test_root = test_root if test_root is not None else self._machobj.get_value("CESMSCRATCHROOT")
        if (self._project is not None):
            self._test_root = self._test_root.replace("$PROJECT", self._project)
        self._test_root = os.path.abspath(self._test_root)

        self._test_id = test_id if test_id is not None else CIME.utils.get_utc_timestamp()

        self._compiler = compiler if compiler is not None else self._machobj.get_default_compiler()
        expect(self._machobj.is_valid_compiler(self._compiler),
               "Compiler %s not valid for machine %s" % (self._compiler,machine_name))

        self._clean          = clean
        self._compare        = compare
        self._generate       = generate
        self._namelists_only = namelists_only

        expect(len(test_names) > 0, "No tests to run")
        self._test_names = update_acme_tests.get_full_test_names(test_names, machine_name, self._compiler)

        if (parallel_jobs is None):
            self._parallel_jobs  = min(len(self._test_names), int(self._machobj.get_value("MAX_TASKS_PER_NODE")))
        else:
            self._parallel_jobs = parallel_jobs

        if (self._compare or self._generate):

            # Figure out what baseline name to use
            if (baseline_name is None):
                branch_name = CIME.utils.get_current_branch(repo=self._cime_root)
                expect(branch_name is not None, "Could not determine baseline name from branch, please use -b option")
                self._baseline_name = os.path.join(self._compiler, branch_name)
            else:
                self._baseline_name  = baseline_name
                if (not self._baseline_name.startswith("%s/" % self._compiler)):
                    self._baseline_name = os.path.join(self._compiler, self._baseline_name)

            # Compute baseline_root
            self._baseline_root = baseline_root if baseline_root is not None else self._machobj.get_value("CCSM_BASELINE")
            if (self._project is not None):
                self._baseline_root = self._baseline_root.replace("$PROJECT", self._project)
            self._baseline_root = os.path.abspath(self._baseline_root)

            if (self._compare):
                full_baseline_dir = os.path.join(self._baseline_root, self._baseline_name)
                expect(os.path.isdir(full_baseline_dir),
                       "Missing baseline comparison directory %s" % full_baseline_dir)

        # This is the only data that multiple threads will simultaneously access
        # Each test has it's own index and setting/retrieving items from a list
        # is atomic, so this should be fine to use without mutex
        self._test_states = [ (INITIAL_PHASE, TEST_PASS_STATUS) ] * len(self._test_names)

        # Oversubscribe by 1/4
        pes = int(self._machobj.get_value("MAX_TASKS_PER_NODE"))
        self._proc_pool = int(pes * 1.25)

        # Since the name-list phase can fail without aborting later phases, we
        # need some extra state to remember tests that had namelist problems
        self._tests_with_nl_problems = [None] * len(test_names)

        # Setup phases
        self._phases = list(PHASES)
        if (no_build):
            self._phases.remove(BUILD_PHASE)
        if (no_run):
            self._phases.remove(RUN_PHASE)
        if (not self._compare and not self._generate):
            self._phases.remove(NAMELIST_PHASE)

        # None of the test directories should already exist.
        for test in self._test_names:
            expect(not os.path.exists(self._get_test_dir(test)),
                   "Cannot create new case in directory '%s', it already exists. Pick a different test-id" % self._get_test_dir(test))

        # By the end of this constructor, this program should never hard abort,
        # instead, errors will be placed in the TestStatus files for the various
        # tests cases

    ###########################################################################
    def _log_output(self, test_name, output):
    ###########################################################################
        test_dir = self._get_test_dir(test_name)
        if (not os.path.isdir(test_dir)):
            # Note: making this directory could cause create_newcase to fail
            # if this is run before.
            os.makedirs(test_dir)

        with open(os.path.join(test_dir, "TestStatus.log"), "a") as fd:
            fd.write(output)

    ###########################################################################
    def _get_case_id(self, test_name):
    ###########################################################################
        baseline_action_code = ".C" if self._compare else (".G" if self._generate else "")
        return "%s%s.%s" % (test_name, baseline_action_code, self._test_id)

    ###########################################################################
    def _get_test_dir(self, test_name):
    ###########################################################################
        return os.path.join(self._test_root, self._get_case_id(test_name))

    ###########################################################################
    def _get_test_data(self, test_name):
    ###########################################################################
        state_idx = self._test_names.index(test_name)
        return self._test_states[state_idx]

    ###########################################################################
    def _is_broken(self, test_name):
    ###########################################################################
        status = self._get_test_status(test_name)
        return status not in CONTINUE and status != TEST_PENDING_STATUS

    ###########################################################################
    def _work_remains(self, test_name):
    ###########################################################################
        test_phase, test_status = self._get_test_data(test_name)
        return (test_status in CONTINUE or test_status == TEST_PENDING_STATUS) and test_phase != self._phases[-1]

    ###########################################################################
    def _get_test_status(self, test_name, phase=None):
    ###########################################################################
        curr_phase = self._get_test_phase(test_name)
        if (phase == NAMELIST_PHASE and test_name in self._tests_with_nl_problems):
            return NAMELIST_FAIL_STATUS
        elif (phase is None or phase == curr_phase):
            return self._get_test_data(test_name)[1]
        else:
            expect(phase is None or self._phases.index(phase) < self._phases.index(curr_phase),
                   "Tried to see the future")
            # Assume all older phases PASSed
            return TEST_PASS_STATUS

    ###########################################################################
    def _get_test_phase(self, test_name):
    ###########################################################################
        return self._get_test_data(test_name)[0]

    ###########################################################################
    def _update_test_status(self, test_name, phase, status):
    ###########################################################################
        state_idx = self._test_names.index(test_name)
        phase_idx = self._phases.index(phase)
        old_phase, old_status = self._test_states[state_idx]

        if (old_phase == phase):
            expect(old_status == TEST_PENDING_STATUS,
                   "Only valid to transition from PENDING to something else, found '%s'" % old_status)
            expect(status != TEST_PENDING_STATUS,
                   "Cannot transition from PEND -> PEND")
        else:
            expect(old_status in CONTINUE,
                   "Why did we move on to next phase when prior phase did not pass?")
            expect(status == TEST_PENDING_STATUS,
                   "New phase should be set to pending status")
            expect(self._phases.index(old_phase) == phase_idx - 1,
                   "Skipped phase?")

        self._test_states[state_idx] = (phase, status)

    ###########################################################################
    def _run_phase_command(self, test_name, cmd, phase, from_dir=None):
    ###########################################################################
        while (True):
            rc, output, errput = run_cmd(cmd, ok_to_fail=True, from_dir=from_dir)
            if (rc != 0):
                self._log_output(test_name,
                                 "%s FAILED for test '%s'.\nCommand: %s\nOutput: %s\n\nErrput: %s" %
                                 (phase, test_name, cmd, output, errput))
                # Temporary hack to get around odd file descriptor use by
                # buildnml scripts.
                if ("bad interpreter" in errput):
                    time.sleep(1)
                    continue
                else:
                    break
            else:
                self._log_output(test_name,
                                 "%s PASSED for test '%s'.\nCommand: %s\nOutput: %s\n\nErrput: %s" %
                                 (phase, test_name, cmd, output, errput))
                break

        return rc == 0

    ###########################################################################
    def _create_newcase_phase(self, test_name):
    ###########################################################################
        test_dir = self._get_test_dir(test_name)

        test_case, case_opts, grid, compset, machine, compiler, test_mods = CIME.utils.parse_test_name(test_name)
        if (compiler != self._compiler):
            raise StandardError("Test '%s' has compiler that does not match instance compliler '%s'" % (test_name, self._compiler))
        if (self._parallel_jobs == 1):
            scratch_dir = self._machobj.get_value("CESMSCRATCHROOT")
            if (self._project is not None):
                scratch_dir = scratch_dir.replace("$PROJECT", self._project)
            sharedlibroot = os.path.join(scratch_dir, "sharedlibroot.%s" % self._test_id)
        else:
            # Parallelizing builds introduces potential sync problems with sharedlibroot
            # Just let every case build it's own
            sharedlibroot = os.path.join(test_dir, "sharedlibroot.%s" % self._test_id)
        model = CIME.utils.get_model()
        create_newcase_cmd = "%s -model %s -case %s -res %s -mach %s -compiler %s -compset %s -testname %s -project %s -nosavetiming -sharedlibroot %s" % \
                              (os.path.join(self._cime_root,"scripts", "create_newcase"),
                               model,test_dir, grid, machine, compiler, compset, test_case, self._project,
                               sharedlibroot)
        if (case_opts is not None):
            create_newcase_cmd += " -confopts _%s" % ("_".join(case_opts))
        if (test_mods is not None):
            test_mod_file = os.path.join(self._cime_root, "scripts", "Testing", "Testlistxml", "testmods_dirs", test_mods)
            if (not os.path.exists(test_mod_file)):
                self._log_output(test_name, "Missing testmod file '%s'" % test_mod_file)
                return False
            create_newcase_cmd += " -user_mods_dir %s" % test_mod_file
        logging.info("Calling create_newcase: "+create_newcase_cmd)
        return self._run_phase_command(test_name, create_newcase_cmd, CREATE_NEWCASE_PHASE)

    ###########################################################################
    def _xml_phase(self, test_name):
    ###########################################################################
        test_case = CIME.utils.parse_test_name(test_name)[0]
        xml_file = os.path.join(self._get_test_dir(test_name), "env_test.xml")
        envtest = EnvTest()

        files = Files()
        drv_config_file = files.get_value("CONFIG_DRV_FILE")
        logging.info("Found drv_config_file %s" % drv_config_file)
        
        drv_comp = Component(drv_config_file)
        envtest.add_elements_by_group(drv_comp, {}   ,'env_test.xml')
        envtest.set_value("TESTCASE",test_case)
        envtest.set_value("TEST_TESTID",self._test_id)
        envtest.set_value("CASEBASEID",test_name)

        test_argv = "-testname %s -testroot %s" % (test_name, self._test_root)
        if (self._generate):
            test_argv += " -generate %s" % self._baseline_name
            envtest.set_value("BASELINE_NAME_GEN",self._baseline_name)
            envtest.set_value("BASEGEN_CASE",os.path.join(self._baseline_name,test_name))
        if (self._compare):
            test_argv += " -compare %s" % self._baseline_name
            envtest.set_value("BASELINE_NAME_CMP",self._baseline_name)
            envtest.set_value("BASECMP_CASE",os.path.join(self._baseline_name,test_name))

        envtest.set_value("TEST_ARGV",test_argv)
        envtest.set_value("CLEANUP",("TRUE" if self._clean else "FALSE"))

        if (self._generate or self._compare):
            envtest.set_value("BASELINE_ROOT",self._baseline_root)

<<<<<<< HEAD
        xml_bridge_cmd += " CCSM_CPRNC,%s" % self._machobj.get_value("CCSM_CPRNC")

        return self._run_phase_command(test_name, xml_bridge_cmd, XML_PHASE)
=======
        envtest.set_value("GENERATE_BASELINE", ("TRUE" if self._generate else "FALSE"))
        envtest.set_value("COMPARE_BASELINE", ("TRUE" if self._compare else "FALSE"))
        envtest.set_value("CCSM_CPRNC",self._machobj.get_value("CCSM_CPRNC",resolved=False))
        envtest.write(xml_file)
        return True
>>>>>>> 71704339

    ###########################################################################
    def _setup_phase(self, test_name):
    ###########################################################################
        test_case = CIME.utils.parse_test_name(test_name)[0]
        test_dir  = self._get_test_dir(test_name)
        test_case_definition_dir = os.path.join(self._cime_root, "scripts", "Testing", "Testcases")
        test_build = os.path.join(test_dir, "case.test_build" )

        if (os.path.exists(os.path.join(test_case_definition_dir, "%s_build.csh" % test_case))):
            shutil.copy(os.path.join(test_case_definition_dir, "%s_build.csh" % test_case), test_build)
        else:
            shutil.copy(os.path.join(test_case_definition_dir, "tests_build.csh"), test_build)

        return self._run_phase_command(test_name, "./case.setup", SETUP_PHASE, from_dir=test_dir)

    ###########################################################################
    def _nlcomp_phase(self, test_name):
    ###########################################################################
        test_dir          = self._get_test_dir(test_name)
        casedoc_dir       = os.path.join(test_dir, "CaseDocs")
        baseline_dir      = os.path.join(self._baseline_root, self._baseline_name, test_name)
        baseline_casedocs = os.path.join(baseline_dir, "CaseDocs")
        compare_nl        = os.path.join(CIME.utils.get_acme_scripts_root(), "compare_namelists")
        simple_compare    = os.path.join(CIME.utils.get_acme_scripts_root(), "simple_compare")

        if (self._compare):
            has_fails = False

            # Start off by comparing everything in CaseDocs except a few arbitrary files (ugh!)
            # TODO: Namelist files should have consistent suffix
            all_items_to_compare = \
                [ item for item in glob.glob("%s/*" % casedoc_dir) if "README" not in os.path.basename(item) and not item.endswith("doc") and not item.endswith("prescribed") and not os.path.basename(item).startswith(".")] + \
                glob.glob("%s/*user_nl*" % test_dir)
            for item in all_items_to_compare:
                baseline_counterpart = os.path.join(baseline_casedocs if os.path.dirname(item).endswith("CaseDocs") else baseline_dir,
                                                    os.path.basename(item))
                if (not os.path.exists(baseline_counterpart)):
                    self._log_output(test_name, "Missing baseline namelist '%s'" % baseline_counterpart)
                    has_fails = True
                else:
                    if (compare_namelists.is_namelist_file(item)):
                        rc, output, _  = run_cmd("%s %s %s -c %s 2>&1" % (compare_nl, baseline_counterpart, item, test_name), ok_to_fail=True)
                    else:
                        rc, output, _  = run_cmd("%s %s %s -c %s 2>&1" % (simple_compare, baseline_counterpart, item, test_name), ok_to_fail=True)

                    if (rc != 0):
                        has_fails = True
                        self._log_output(test_name, output)

            if (has_fails):
                idx = self._test_names.index(test_name)
                self._tests_with_nl_problems[idx] = test_name

        elif (self._generate):
            if (not os.path.isdir(baseline_dir)):
                os.makedirs(baseline_dir, stat.S_IRWXU | stat.S_IRWXG | stat.S_IXOTH | stat.S_IROTH)

            if (os.path.isdir(baseline_casedocs)):
                shutil.rmtree(baseline_casedocs)
            shutil.copytree(casedoc_dir, baseline_casedocs)
            for item in glob.glob(os.path.join(test_dir, "user_nl*")):
                shutil.copy2(item, baseline_dir)

        # Always mark as passed unless we hit exception
        return True

    ###########################################################################
    def _build_phase(self, test_name):
    ###########################################################################
        test_dir = self._get_test_dir(test_name)
        return self._run_phase_command(test_name, "./case.test_build", BUILD_PHASE, from_dir=test_dir)

    ###########################################################################
    def _run_phase(self, test_name):
    ###########################################################################
        test_dir = self._get_test_dir(test_name)
        return self._run_phase_command(test_name, "./case.submit", RUN_PHASE, from_dir=test_dir)

    ###########################################################################
    def _update_test_status_file(self, test_name):
    ###########################################################################
        # TODO: The run scripts heavily use the TestStatus file. So we write out
        # the phases we have taken care of and then let the run scrips go from there
        # Eventually, it would be nice to have TestStatus management encapsulated
        # into a single place.

        str_to_write = ""
        made_it_to_phase = self._get_test_phase(test_name)
        made_it_to_phase_idx = self._phases.index(made_it_to_phase)
        for phase in self._phases[0:made_it_to_phase_idx+1]:
            str_to_write += "%s %s %s\n" % (self._get_test_status(test_name, phase), test_name, phase)

        if (not self._no_run and not self._is_broken(test_name) and made_it_to_phase == BUILD_PHASE):
            # Ensure PEND state always gets added to TestStatus file if we are
            # about to run test
            str_to_write += "%s %s %s\n" % (TEST_PENDING_STATUS, test_name, RUN_PHASE)

        test_status_file = os.path.join(self._get_test_dir(test_name), TEST_STATUS_FILENAME)
        with open(test_status_file, "w") as fd:
            fd.write(str_to_write)

    ###########################################################################
    def _run_catch_exceptions(self, test_name, phase, run):
    ###########################################################################
        try:
            return run(test_name)
        except Exception as e:
            exc_tb = sys.exc_info()[2]
            errput = "Test '%s' failed in phase '%s' with exception '%s'" % (test_name, phase, str(e))
            self._log_output(test_name, errput)
            logging.warning("Caught exception: %s" % str(e))
            traceback.print_tb(exc_tb)
            return False

    ###########################################################################
    def _get_procs_needed(self, test_name, phase):
    ###########################################################################
        if (phase == RUN_PHASE and self._no_batch):
            test_dir = self._get_test_dir(test_name)
            out = run_cmd("./xmlquery TOTALPES -value", from_dir=test_dir)
            return int(out)
        else:
            return 1

    ###########################################################################
    def _handle_test_status_file(self, test_name, test_phase, success):
    ###########################################################################
        #
        # This complexity is due to sharing of TestStatus responsibilities
        #

        try:
            if (test_phase != RUN_PHASE and
                (not success or test_phase == BUILD_PHASE or test_phase == self._phases[-1])):
                self._update_test_status_file(test_name)

            # If we failed VERY early on in the run phase, it's possible that
            # the CIME scripts never got a chance to set the state.
            elif (test_phase == RUN_PHASE and not success):
                test_status_file = os.path.join(self._get_test_dir(test_name), TEST_STATUS_FILENAME)

                statuses = wait_for_tests.parse_test_status_file(test_status_file)[0]
                if ( RUN_PHASE not in statuses or
                     statuses[RUN_PHASE] in [TEST_PASS_STATUS, TEST_PENDING_STATUS] ):
                    self._update_test_status_file(test_name)

        except Exception as e:
            # TODO: What to do here? This failure is very severe because the
            # only way for test results to be communicated is by the TestStatus
            # file.
            logging.critical("VERY BAD! Could not handle TestStatus file '%s': '%s'" %
                    (os.path.join(self._get_test_dir(test_name), TEST_STATUS_FILENAME), str(e)))
            thread.interrupt_main()

    ###########################################################################
    def _wait_for_something_to_finish(self, threads_in_flight):
    ###########################################################################
        expect(len(threads_in_flight) <= self._parallel_jobs, "Oversubscribed?")
        finished_tests = []
        while (not finished_tests):
            for test_name, thread_info in threads_in_flight.iteritems():
                if (not thread_info[0].is_alive()):
                    finished_tests.append( (test_name, thread_info[1]) )

            if (not finished_tests):
                time.sleep(0.2)

        for finished_test, procs_needed in finished_tests:
            self._proc_pool += procs_needed
            del threads_in_flight[finished_test]

    ###########################################################################
    def _consumer(self, test_name, test_phase, phase_method):
    ###########################################################################
        before_time = time.time()
        success = self._run_catch_exceptions(test_name, test_phase, phase_method)
        elapsed_time = time.time() - before_time
        status  = (TEST_PENDING_STATUS if test_phase == RUN_PHASE and not self._no_batch else TEST_PASS_STATUS) if success else TEST_FAIL_STATUS

        if (status != TEST_PENDING_STATUS):
            self._update_test_status(test_name, test_phase, status)
        self._handle_test_status_file(test_name, test_phase, success)

        status_str = "Finished %s for test %s in %f seconds (%s)\n" % (test_phase, test_name, elapsed_time, status)
        if (not success):
            status_str += "    Case dir: %s\n" % self._get_test_dir(test_name)
        sys.stdout.write(status_str)

    ###########################################################################
    def _producer(self):
    ###########################################################################
        threads_in_flight = {} # test-name -> (thread, procs)
        while (True):
            work_to_do = False
            num_threads_launched_this_iteration = 0
            for test_name in self._test_names:
                logging.info("test_name: "+test_name)
                # If we have no workers available, immediately wait
                if (len(threads_in_flight) == self._parallel_jobs):
                    self._wait_for_something_to_finish(threads_in_flight)

                if (self._work_remains(test_name)):
                    work_to_do = True
                    if (test_name not in threads_in_flight):
                        test_phase, test_status = self._get_test_data(test_name)
                        expect(test_status != TEST_PENDING_STATUS, test_name)
                        next_phase = self._phases[self._phases.index(test_phase) + 1]
                        procs_needed = self._get_procs_needed(test_name, next_phase)

                        if (procs_needed <= self._proc_pool):
                            self._proc_pool -= procs_needed

                            # Necessary to print this way when multiple threads printing
                            sys.stdout.write("Starting %s for test %s with %d procs\n" % (next_phase, test_name, procs_needed))

                            self._update_test_status(test_name, next_phase, TEST_PENDING_STATUS)
                            t = threading.Thread(target=self._consumer,
                                                 args=(test_name, next_phase, getattr(self, "_%s_phase" % next_phase.lower()) ))
                            threads_in_flight[test_name] = (t, procs_needed)
                            t.start()
                            num_threads_launched_this_iteration += 1

            if (not work_to_do):
                break

            if (num_threads_launched_this_iteration == 0):
                # No free resources, wait for something in flight to finish
                self._wait_for_something_to_finish(threads_in_flight)

        for thread_info in threads_in_flight.values():
            thread_info[0].join()

    ###########################################################################
    def _setup_cs_files(self):
    ###########################################################################
        try:
            python_libs_root = CIME.utils.get_python_libs_root()
            acme_scripts_root = CIME.utils.get_acme_scripts_root()
            template_file = os.path.join(python_libs_root, "cs.status.template")
            template = open(template_file, "r").read()
            template = template.replace("<PATH>", acme_scripts_root).replace("<TESTID>", self._test_id)

            cs_status_file = os.path.join(self._test_root, "cs.status.%s" % self._test_id)
            with open(cs_status_file, "w") as fd:
                fd.write(template)
            os.chmod(cs_status_file, os.stat(cs_status_file).st_mode | stat.S_IXUSR | stat.S_IXGRP)

            template_file = os.path.join(python_libs_root, "cs.submit.template")
            template = open(template_file, "r").read()
            build_cmd = "./*.test_build" if self._no_build else ":"
            run_cmd = "./*.test" if self._no_batch else "./*.submit"
            template = template.replace("<BUILD_CMD>", build_cmd).replace("<RUN_CMD>", run_cmd).replace("<TESTID>", self._test_id)

            if (self._no_build or self._no_run):
                cs_submit_file = os.path.join(self._test_root, "cs.submit.%s" % self._test_id)
                with open(cs_submit_file, "w") as fd:
                    fd.write(template)
                os.chmod(cs_submit_file, os.stat(cs_submit_file).st_mode | stat.S_IXUSR | stat.S_IXGRP)

        except Exception as e:
            logging.warning("FAILED to set up cs files: %s" % str(e))

    ###########################################################################
    def create_test(self):
    ###########################################################################
        """
        Main API for this class.

        Return True if all tests passed.
        """
        start_time = time.time()

        # Tell user what will be run
        print "RUNNING TESTS:"
        for test_name in self._test_names:
            print " ", test_name

        # TODO - documentation

        self._producer()

        expect(threading.active_count() == 1, "Leftover threads?")

        # Setup cs files
        self._setup_cs_files()

        # Return True if all tests passed
        print "At create_test close, state is:"
        rv = True
        for idx, test_name in enumerate(self._test_names):
            phase, status = self._test_states[idx]
            logging.debug("phase %s status %s" %(phase,status))
            if (status == TEST_PASS_STATUS and phase == RUN_PHASE):
                # Be cautious about telling the user that the test passed. This
                # status should match what they would see on the dashboard. Our
                # self._test_states does not include comparison fail information,
                # so we need to parse test status.
                test_status_file = os.path.join(self._get_test_dir(test_name), TEST_STATUS_FILENAME)
                status = wait_for_tests.interpret_status_file(test_status_file)[1]

            if (status not in [TEST_PASS_STATUS, TEST_PENDING_STATUS]):
                print "%s %s (phase %s)" % (status, test_name, phase)
                rv = False

            elif (test_name in self._tests_with_nl_problems):
                print "%s %s (but otherwise OK)" % (NAMELIST_FAIL_STATUS, test_name)
                rv = False

            else:
                print status, test_name, phase

            print "    Case dir: %s" % self._get_test_dir(test_name)

        print "create_test took", time.time() - start_time, "seconds"

        return rv<|MERGE_RESOLUTION|>--- conflicted
+++ resolved
@@ -282,7 +282,7 @@
         files = Files()
         drv_config_file = files.get_value("CONFIG_DRV_FILE")
         logging.info("Found drv_config_file %s" % drv_config_file)
-        
+
         drv_comp = Component(drv_config_file)
         envtest.add_elements_by_group(drv_comp, {}   ,'env_test.xml')
         envtest.set_value("TESTCASE",test_case)
@@ -305,17 +305,11 @@
         if (self._generate or self._compare):
             envtest.set_value("BASELINE_ROOT",self._baseline_root)
 
-<<<<<<< HEAD
-        xml_bridge_cmd += " CCSM_CPRNC,%s" % self._machobj.get_value("CCSM_CPRNC")
-
-        return self._run_phase_command(test_name, xml_bridge_cmd, XML_PHASE)
-=======
-        envtest.set_value("GENERATE_BASELINE", ("TRUE" if self._generate else "FALSE"))
-        envtest.set_value("COMPARE_BASELINE", ("TRUE" if self._compare else "FALSE"))
-        envtest.set_value("CCSM_CPRNC",self._machobj.get_value("CCSM_CPRNC",resolved=False))
+        envtest.set_value("GENERATE_BASELINE", "TRUE" if self._generate else "FALSE")
+        envtest.set_value("COMPARE_BASELINE", "TRUE" if self._compare else "FALSE")
+        envtest.set_value("CCSM_CPRNC", self._machobj.get_value("CCSM_CPRNC",resolved=False))
         envtest.write(xml_file)
         return True
->>>>>>> 71704339
 
     ###########################################################################
     def _setup_phase(self, test_name):
