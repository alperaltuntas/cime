--- conflicted
+++ resolved
@@ -27,11 +27,6 @@
 
         self._env_files = []
         self._env_files_that_need_rewrite = set()
-
-<<<<<<< HEAD
-=======
-        self._env_files.append(EnvTest(case_root))
->>>>>>> 88b58766
         self._env_files.append(EnvRun(case_root))
         self._env_files.append(EnvMachSpecific(case_root))
         self._env_files.append(EnvCase(case_root))
