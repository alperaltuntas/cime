--- conflicted
+++ resolved
@@ -9,12 +9,8 @@
 from CIME.XML.env_mach_pes  import EnvMachPes
 from CIME.XML.component     import Component
 from CIME.XML.compilers     import Compilers
-<<<<<<< HEAD
-from CIME.utils             import expect, run_cmd, append_status, parse_test_name
+from CIME.utils             import append_status, parse_test_name
 from CIME.user_mod_support  import apply_user_mods
-=======
-from CIME.utils             import append_status
->>>>>>> de33082a
 
 import shutil, time, glob
 
