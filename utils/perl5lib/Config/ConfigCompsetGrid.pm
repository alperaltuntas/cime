--- conflicted
+++ resolved
@@ -86,12 +86,7 @@
 sub getCompsetLongname
 {
     # Determine compset longname, alias and support level
-<<<<<<< HEAD
-    my ($input_file, $input_compset, $config) = @_;
-
-=======
     my ($input_file, $input_compset, $config, $user_provided_compset, $user_pes_setby) = @_;
->>>>>>> a25ad558
     $input_compset =~ s/^\s+//; # strip any leading whitespace
     $input_compset =~ s/\s+$//; # strip any trailing whitespace
 
@@ -189,14 +184,6 @@
 	    $outstr .= "$file\n";
 	}
 	$logger->logdie ($outstr);
-<<<<<<< HEAD
-    } else {
-	$logger->info( "File specifying possible compsets: $compsets_file ");
-	$logger->info( "Primary component (specifies possible compsets, pelayouts and pio settings): $pes_setby ");
-	$logger->info("Compset: $compset_longname ");
-    }
-=======
->>>>>>> a25ad558
 
     }
 
