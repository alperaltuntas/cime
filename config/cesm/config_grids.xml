--- conflicted
+++ resolved
@@ -159,14 +159,9 @@
       <mask>gx3v7</mask>
     </model_grid>
 
-<<<<<<< HEAD
     <model_grid alias="miso2k" >
       <grid name="ocnice">MISOMIP</grid>
       <grid name="glc">MISOMIP</grid>
-=======
-    <model_grid alias="miso2k" compset="_CISM">
-      <grid name="glc">MISOMIPgrid</grid>
->>>>>>> a0adf849
     </model_grid>
 
     <model_grid alias="T42_T42_musgs" not_compset="_POP">
