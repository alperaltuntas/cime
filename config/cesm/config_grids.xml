--- conflicted
+++ resolved
@@ -1375,10 +1375,6 @@
     </domain>
 
     <domain name="ISOMIP">
-<<<<<<< HEAD
-=======
-      <!-- <nx>402</nx> <ny>40</ny> -->
->>>>>>> 897be05c
       <nx>40</nx> <ny>240</ny>
       <file grid="ocnice">$DIN_LOC_ROOT/share/domains/domain.ocn.ISOMIPv1.180628.nc</file>
       <desc>2-km MISOMIP grid to use for idealized experiment</desc>
