--- conflicted
+++ resolved
@@ -1113,14 +1113,9 @@
       <nx>144</nx>  <ny>96</ny>
       <file grid="atm|lnd" mask="gx1v6">domain.lnd.fv1.9x2.5_gx1v6.090206.nc</file>
       <file grid="ocnice"  mask="gx1v6">domain.ocn.1.9x2.5_gx1v6_090403.nc</file>
-<<<<<<< HEAD
-      <file grid="atm|lnd" mask="gx1v7">domain.lnd.fv1.9x2.5_gx1v7.170518.nc</file>
-      <file grid="ocnice"  mask="gx1v7">domain.ocn.fv1.9x2.5_gx1v7.170518.nc</file>
-=======
       <file grid="atm|lnd" mask="gx1v7">domain.lnd.fv1.9x2.5_gx1v7.181205.nc</file>
       <file grid="ocnice"  mask="gx1v7">domain.ocn.fv1.9x2.5_gx1v7.181205.nc</file>
       <file grid="ocnice"  mask="null">domain.aqua.fv1.9x2.5.nc</file>
->>>>>>> 26a18ff2
       <mesh driver="nuopc">$DIN_LOC_ROOT/share/meshes/fv1.9x2.5_141008_ESMFmesh.nc</mesh>
       <desc>1.9x2.5 is FV 2-deg grid:</desc>
     </domain>
@@ -1170,18 +1165,6 @@
 
     <domain name="T62">
       <nx>192</nx>  <ny>96</ny>
-<<<<<<< HEAD
-      <file grid="atm|lnd" mask="gx1v7"  >$DIN_LOC_ROOT/share/domains/domain.lnd.T62_gx1v7.151008.nc</file>
-      <file grid="atm|lnd" mask="gx1v6"  >$DIN_LOC_ROOT/share/domains/domain.lnd.T62_gx1v6.090320.nc</file>
-      <file grid="atm|lnd" mask="gx3v7"  >$DIN_LOC_ROOT/share/domains/domain.lnd.T62_gx3v7.090911.nc</file>
-      <file grid="atm|lnd" mask="tx1v1"  >$DIN_LOC_ROOT/share/domains/domain.lnd.T62_tx1v1.090122.nc</file>
-      <file grid="atm|lnd" mask="tx0.1v2">$DIN_LOC_ROOT/share/domains/domain.lnd.T62_tx0.1v2_090623.nc</file>
-      <file grid="atm|lnd" mask="tx0.1v3">$DIN_LOC_ROOT/share/domains/domain.lnd.T62_tx0.1v3.170929.nc</file>
-      <file grid="atm|lnd" mask="oQU120" >$DIN_LOC_ROOT/share/domains/domain.lnd.T62_oQU120.160325.nc</file>
-      <file grid="ocnice"  mask="gx1v6"  >$DIN_LOC_ROOT/share/domains/domain.ocn.T62_gx1v6.130409.nc</file>
-      <file grid="ocnice"  mask="gx1v7"  >$DIN_LOC_ROOT/share/domains/domain.ocn.T62_gx1v7.151008.nc</file>
-      <file grid="ocnice"  mask="gx3v7"  >$DIN_LOC_ROOT/share/domains/domain.ocn.T62_gx3v7.130409.nc</file>
-=======
       <file grid="atm|lnd" mask="gx1v7"   >$DIN_LOC_ROOT/share/domains/domain.lnd.T62_gx1v7.151008.nc</file>
       <file grid="atm|lnd" mask="gx1v6"   >$DIN_LOC_ROOT/share/domains/domain.lnd.T62_gx1v6.090320.nc</file>
       <file grid="atm|lnd" mask="gx3v7"   >$DIN_LOC_ROOT/share/domains/domain.lnd.T62_gx3v7.090911.nc</file>
@@ -1194,7 +1177,6 @@
       <file grid="ocnice"  mask="gx1v7"   >$DIN_LOC_ROOT/share/domains/domain.ocn.T62_gx1v7.151008.nc</file>
       <file grid="ocnice"  mask="gx3v7"   >$DIN_LOC_ROOT/share/domains/domain.ocn.T62_gx3v7.130409.nc</file>
       <file grid="ocnice"  mask="tx0.66v1">$DIN_LOC_ROOT/share/domains/domain.ocn.T62_tx0.66v1.180605.nc</file>
->>>>>>> 26a18ff2
       <mesh driver="nuopc">$DIN_LOC_ROOT/share/meshes/T62_040121_ESMFmesh.nc</mesh>
       <desc>T62 is Gaussian grid:</desc>
     </domain>
@@ -1479,10 +1461,7 @@
 
     <domain name="JRA025">
       <nx>1440</nx> <ny>720</ny>
-<<<<<<< HEAD
-=======
       <!-- TODO (mvertens, 2018-12-02): create a domain file for this  -->
->>>>>>> 26a18ff2
       <desc>JRA is 0.25 degree runoff grid for use with JRA-55 runoff data</desc>
     </domain>
 
