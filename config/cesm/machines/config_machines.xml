<?xml version="1.0"?>

<!--

 ===============================================================
 COMPILER and COMPILERS
 ===============================================================
 If a machine supports multiple compilers - then
  - the settings for COMPILERS should reflect the supported compilers
    as a comma separated string
  - the setting for COMPILER should be the default compiler
    (which is one of the values in COMPILERS)

 ===============================================================
 MPILIB and MPILIBS
 ===============================================================
 If a machine supports only one MPILIB is supported - then
 the setting for  MPILIB and MPILIBS should be blank ("")
 If a machine supports multiple mpi libraries (e.g. mpich and openmpi)
  - the settings for MPILIBS should reflect the supported mpi libraries
    as a comma separated string

 The default settings for COMPILERS and MPILIBS is blank (in config_machines.xml)

 Normally variable substitutions are not made until the case scripts are run, however variables
 of the form $ENV{VARIABLE_NAME} are substituted in create_newcase from the environment
 variable of the same name if it exists.

 ===============================================================
 PROJECT_REQUIRED
 ===============================================================
 A machine may need the PROJECT xml variable to be defined either because it is
 used in some paths, or because it is used to give an account number in the job
 submission script. If either of these are the case, then PROJECT_REQUIRED
 should be set to TRUE for the given machine.


 mpirun: the mpirun command that will be used to actually launch the model.
 The attributes used to choose the mpirun command are:

 mpilib: can either be 'default' the name of an mpi library, or a compiler name so one can choose the mpirun
	 based on the mpi library in use.

   the 'executable' tag must have arguments required for the chosen mpirun, as well as the executable name.

 unit_testing: can be 'true' or 'false'.
   This allows using a different mpirun command to launch unit tests

-->

<config_machines version="2.0">

  <machine MACH="bluewaters">
    <DESC>ORNL XE6, os is CNL, 32 pes/node, batch system is PBS</DESC>
    <NODENAME_REGEX>h2o</NODENAME_REGEX>
    <OS>CNL</OS>
    <COMPILERS>pgi,cray,gnu</COMPILERS>
    <MPILIBS>mpich</MPILIBS>
    <CIME_OUTPUT_ROOT>/scratch/sciteam/$USER</CIME_OUTPUT_ROOT>
    <DIN_LOC_ROOT>$ENV{CESMDATAROOT}/inputdata</DIN_LOC_ROOT>
    <DIN_LOC_ROOT_CLMFORC>$ENV{CESMDATAROOT}/inputdata/atm/datm7</DIN_LOC_ROOT_CLMFORC>
    <DOUT_S_ROOT>/scratch/sciteam/$USER/archive/$CASE</DOUT_S_ROOT>
    <BASELINE_ROOT>$ENV{CESMDATAROOT}/ccsm_baselines</BASELINE_ROOT>
    <CCSM_CPRNC>$ENV{CESMDATAROOT}/tools/ccsm_cprnc/cprnc</CCSM_CPRNC>
    <GMAKE_J> 8</GMAKE_J>
    <BATCH_SYSTEM>pbs</BATCH_SYSTEM>
    <SUPPORTED_BY>cseg</SUPPORTED_BY>
    <MAX_TASKS_PER_NODE>32</MAX_TASKS_PER_NODE>
    <MAX_MPITASKS_PER_NODE>16</MAX_MPITASKS_PER_NODE>
    <PROJECT_REQUIRED>TRUE</PROJECT_REQUIRED>
    <mpirun mpilib="default">
      <executable>aprun</executable>
      <arguments>
	<arg name="num_tasks"> -n $TOTALPES</arg>
	<!-- <arg name="tasks_per_numa"> -S {{ tasks_per_numa }}</arg> -->
	<arg name="tasks_per_node"> -N $MAX_MPITASKS_PER_NODE</arg>
	<arg name="thread_count"> -d $ENV{OMP_NUM_THREADS}</arg>
      </arguments>
    </mpirun>
    <module_system type="module">
      <init_path lang="perl">/opt/modules/default/init/perl.pm</init_path>
      <init_path lang="python">/opt/modules/default/init/python.py</init_path>
      <init_path lang="sh">/opt/modules/default/init/sh</init_path>
      <init_path lang="csh">/opt/modules/default/init/csh</init_path>
      <cmd_path lang="perl">/opt/modules/3.2.10.3/bin/modulecmd perl</cmd_path>
      <cmd_path lang="python">/opt/modules/3.2.10.3/bin/modulecmd python</cmd_path>
      <cmd_path lang="sh">module</cmd_path>
      <cmd_path lang="csh">module</cmd_path>
      <modules>
	<command name="rm">PrgEnv-pgi</command>
	<command name="rm">PrgEnv-cray</command>
	<command name="rm">PrgEnv-gnu</command>
	<command name="rm">pgi</command>
	<command name="rm">cray</command>
      </modules>
      <modules compiler="pgi">
	<command name="load">PrgEnv-pgi</command>
	<command name="switch">pgi pgi/16.3.0</command>
      </modules>
      <modules compiler="gnu">
	<command name="load">PrgEnv-gnu/4.2.84</command>
	<command name="switch">gcc gcc/4.8.2</command>
      </modules>
      <modules compiler="cray">
	<command name="load">PrgEnv-cray</command>
	<command name="switch">cce cce/8.4.6</command>
      </modules>
      <modules>
	<command name="load">papi/5.3.2</command>
	<command name="switch">cray-mpich cray-mpich/7.3.3</command>
	<command name="switch">cray-libsci cray-libsci/16.03.1</command>
	<command name="load">torque/6.0.2</command>
      </modules>
      <modules mpilib="!mpi-serial">
	<command name="load">cray-netcdf-hdf5parallel/4.4.0</command>
	<command name="load">cray-parallel-netcdf/1.7.0</command>
      </modules>
      <modules mpilib="mpi-serial">
	<command name="load">cray-netcdf/4.4.0</command>
      </modules>
      <modules>
	<command name="load">cmake/3.1.3</command>
	<command name="rm">darshan</command>
	<command name="use">/sw/modulefiles/CESM</command>
	<command name="load">CESM-ENV</command>
      </modules>
    </module_system>
    <environment_variables>
      <env name="OMP_STACKSIZE">64M</env>
    </environment_variables>
  </machine>

  <machine MACH="brutus">
    <DESC>Brutus Linux Cluster ETH (pgi(9.0-1)/intel(10.1.018) with openi(1.4.1)/mvapich2(1.4rc2), 16 pes/node, batch system LSF, added by UB</DESC>
    <OS>LINUX</OS>
    <COMPILERS>pgi,intel</COMPILERS>
    <MPILIBS>openmpi,mpich</MPILIBS>
    <CIME_OUTPUT_ROOT>/cluster/work/uwis/$USER</CIME_OUTPUT_ROOT>
    <DIN_LOC_ROOT>/cluster/work/uwis/ccsm/inputdata</DIN_LOC_ROOT>
    <DIN_LOC_ROOT_CLMFORC>/cluster/work/uwis/ccsm/inputdata/atm/datm7</DIN_LOC_ROOT_CLMFORC>
    <DOUT_S_ROOT>/cluster/work/uwis/$USER/archive/$CASE</DOUT_S_ROOT>
    <BASELINE_ROOT>/cluster/work/uwis/ccsm/ccsm_baselines</BASELINE_ROOT>
    <CCSM_CPRNC>/cluster/work/uwis/ccsm/tools/cprnc/cprnc</CCSM_CPRNC>
    <GMAKE_J>1</GMAKE_J>
    <BATCH_SYSTEM>lsf</BATCH_SYSTEM>
    <SUPPORTED_BY>tcraig -at- ucar.edu</SUPPORTED_BY>
    <MAX_TASKS_PER_NODE>16</MAX_TASKS_PER_NODE>
    <MAX_MPITASKS_PER_NODE>16</MAX_MPITASKS_PER_NODE>
    <mpirun mpilib="mpich">
      <executable>mpirun</executable>
      <arguments>
	<arg name="machine_file">-hostfile $ENV{PBS_JOBID}</arg>
	<arg name="tasks_per_node"> -ppn $MAX_MPITASKS_PER_NODE</arg>
	<arg name="num_tasks"> -n $TOTALPES</arg>
      </arguments>
    </mpirun>
    <mpirun mpilib="openmpi">
      <executable>ompirun</executable>
      <arguments>
      </arguments>
    </mpirun>
    <module_system type="module">
      <init_path lang="perl">/etc/profile.d/modules.perl</init_path>
      <init_path lang="sh">/etc/profile.d/modules.sh</init_path>
      <init_path lang="csh">/etc/profile.d/modules.csh</init_path>
      <!-- This is a guess!! -->
      <cmd_path lang="perl">/usr/bin/modulecmd perl</cmd_path>
      <cmd_path lang="sh">module</cmd_path>
      <cmd_path lang="csh">module</cmd_path>
      <modules>
	<command name="purge"/>
      </modules>
      <modules compiler="intel">
	<command name="load">intel/10.1.018</command>
      </modules>
      <modules compiler="pgi">
	<command name="load">pgi/9.0-1</command>
      </modules>
      <modules mpilib="mpich">
	<command name="load">mvapich2/1.4rc2</command>
      </modules>
      <modules mpilib="openmpi">
	<command name="load">open_mpi/1.4.1</command>
      </modules>
      <modules>
	<command name="load">netcdf/4.0.1</command>
      </modules>
    </module_system>
    <environment_variables>
      <env name="OMP_STACKSIZE">64M</env>
    </environment_variables>
  </machine>

  <machine MACH="cheyenne">
    <DESC>NCAR SGI platform, os is Linux, 36 pes/node, batch system is PBS</DESC>
    <NODENAME_REGEX>.*.cheyenne.ucar.edu</NODENAME_REGEX>
    <OS>LINUX</OS>
    <COMPILERS>intel,gnu</COMPILERS>
    <MPILIBS>mpt,openmpi</MPILIBS>
    <CIME_OUTPUT_ROOT>/glade/scratch/$USER</CIME_OUTPUT_ROOT>
    <DIN_LOC_ROOT>$ENV{CESMDATAROOT}/inputdata</DIN_LOC_ROOT>
    <DIN_LOC_ROOT_CLMFORC>$ENV{CESMDATAROOT}/lmwg</DIN_LOC_ROOT_CLMFORC>
    <DOUT_S_ROOT>$CIME_OUTPUT_ROOT/archive/$CASE</DOUT_S_ROOT>
    <BASELINE_ROOT>$ENV{CESMDATAROOT}/cesm_baselines</BASELINE_ROOT>
    <CCSM_CPRNC>$ENV{CESMDATAROOT}/tools/cime/tools/cprnc/cprnc.cheyenne</CCSM_CPRNC>
    <GMAKE_J>8</GMAKE_J>
    <BATCH_SYSTEM>pbs</BATCH_SYSTEM>
    <SUPPORTED_BY>cseg</SUPPORTED_BY>
    <!-- have not seen any performance benefit in smt -->
    <MAX_TASKS_PER_NODE>36</MAX_TASKS_PER_NODE>
    <MAX_MPITASKS_PER_NODE>36</MAX_MPITASKS_PER_NODE>
    <PROJECT_REQUIRED>TRUE</PROJECT_REQUIRED>
    <mpirun mpilib="default">
      <executable>mpiexec_mpt</executable>
      <arguments>
	<arg name="anum_tasks"> -np $TOTALPES</arg>
	<arg name="labelstdout">-p "%g:"</arg>
	<!-- the omplace argument needs to be last -->
	<arg name="zthreadplacement"> omplace -tm open64 </arg>
      </arguments>
    </mpirun>
    <mpirun mpilib="openmpi">
      <executable>mpirun</executable>
      <arguments>
	<arg name="anum_tasks"> -np $TOTALPES</arg>
      </arguments>
    </mpirun>
    <mpirun mpilib="default" unit_testing="true">
      <!-- The only place we can build and run the unit tests is on cheyenne's
           shared nodes. However, running mpi jobs on the shared nodes currently
           requires some workarounds; these workarounds are implemented here -->
      <executable>/opt/sgi/mpt/mpt-2.15/bin/mpirun $ENV{UNIT_TEST_HOST} -np 1 </executable>
    </mpirun>
    <module_system type="module">
      <init_path lang="perl">/glade/u/apps/ch/opt/lmod/7.2.1/lmod/lmod/init/perl</init_path>
      <init_path lang="python">/glade/u/apps/ch/opt/lmod/7.2.1/lmod/lmod/init/env_modules_python.py</init_path>
      <init_path lang="csh">/glade/u/apps/ch/opt/lmod/7.2.1/lmod/lmod/init/csh</init_path>
      <init_path lang="sh">/glade/u/apps/ch/opt/lmod/7.2.1/lmod/lmod/init/sh</init_path>
      <cmd_path lang="perl">/glade/u/apps/ch/opt/lmod/7.2.1/lmod/lmod/libexec/lmod perl</cmd_path>
      <cmd_path lang="python">/glade/u/apps/ch/opt/lmod/7.2.1/lmod/lmod/libexec/lmod python</cmd_path>
      <cmd_path lang="sh">module</cmd_path>
      <cmd_path lang="csh">module</cmd_path>
      <modules>
	<command name="purge"/>
	<command name="load">ncarenv/1.2</command>
      </modules>
      <modules compiler="intel">
	<command name="load">intel/17.0.1</command>
	<command name="load">esmf_libs</command>
	<command name="load">mkl</command>
      </modules>
      <modules compiler="intel" mpilib="!mpi-serial" debug="true">
	<command name="load">esmf-7.0.0-defio-mpi-g</command>
      </modules>
      <modules compiler="intel" mpilib="!mpi-serial" debug="false">
	<command name="load">esmf-7.0.0-defio-mpi-O</command>
      </modules>
      <modules compiler="intel" mpilib="mpi-serial" debug="true">
	<command name="load">esmf-7.0.0-ncdfio-uni-g</command>
      </modules>
      <modules compiler="intel" mpilib="mpi-serial" debug="false">
	<command name="load">esmf-7.0.0-ncdfio-uni-O</command>
      </modules>
      <modules compiler="gnu">
	<command name="load">gnu/6.3.0</command>
	<command name="load">openblas/0.2.14</command>
      </modules>
      <modules mpilib="mpt">
	<command name="load">mpt/2.15f</command>
	<command name="load">netcdf-mpi/4.4.1.1</command>
	<command name="load">pnetcdf/1.8.0</command>
      </modules>
      <modules mpilib="openmpi">
	<command name="load">openmpi/2.1.0</command>
	<command name="load">netcdf/4.4.1.1</command>
      </modules>
      <modules>
	<command name="load">ncarcompilers/0.4.1</command>
      </modules>
      <modules mpilib="mpi-serial">
	<command name="load">netcdf/4.4.1.1</command>
      </modules>
    </module_system>
    <environment_variables>
      <env name="OMP_STACKSIZE">256M</env>
      <env name="TMPDIR">/glade/scratch/$USER</env>
      <env name="MPI_TYPE_DEPTH">16</env>
    </environment_variables>
    <environment_variables unit_testing="true">
      <!-- It's possible that we also need to set:
           LD_LIBRARY_PATH=/opt/sgi/mpt/mpt-2.15/lib:$LD_LIBRARY_PATH
      -->
      <env name="MPI_USE_ARRAY">false</env>
    </environment_variables>
    <resource_limits>
      <resource name="RLIMIT_STACK">-1</resource>
    </resource_limits>
  </machine>

  <machine MACH="constance">
    <DESC>PNL Haswell cluster, OS is Linux, batch system is SLURM</DESC>
    <OS>LINUX</OS>
    <COMPILERS>intel,pgi</COMPILERS>
    <MPILIBS>mvapich2,openmpi,intelmpi,mvapich</MPILIBS>
    <CIME_OUTPUT_ROOT>/pic/scratch/$USER</CIME_OUTPUT_ROOT>
    <DIN_LOC_ROOT>/pic/scratch/tcraig/IRESM/inputdata</DIN_LOC_ROOT>
    <DIN_LOC_ROOT_CLMFORC>/pic/scratch/tcraig/IRESM/inputdata/atm/datm7</DIN_LOC_ROOT_CLMFORC>
    <DOUT_S_ROOT>/pic/scratch/$USER/cases/archive/$CASE</DOUT_S_ROOT>
    <BASELINE_ROOT>/pic/scratch/tcraig/IRESM/ccsm_baselines</BASELINE_ROOT>
    <CCSM_CPRNC>/people/tcraig/bin/cprnc</CCSM_CPRNC>
    <GMAKE_J>8</GMAKE_J>
    <BATCH_SYSTEM>slurm</BATCH_SYSTEM>
    <SUPPORTED_BY>tcraig -at- ucar.edu</SUPPORTED_BY>
    <MAX_TASKS_PER_NODE>24</MAX_TASKS_PER_NODE>
    <MAX_MPITASKS_PER_NODE>24</MAX_MPITASKS_PER_NODE>
    <PROJECT_REQUIRED>FALSE</PROJECT_REQUIRED>
    <mpirun mpilib="mvapich2">
      <executable>srun</executable>
      <arguments>
	<arg name="mpi">--mpi=none</arg>
	<arg name="num_tasks">--ntasks=$TOTALPES</arg>
	<arg name="cpu_bind">--cpu_bind=sockets --cpu_bind=verbose</arg>
	<arg name="kill-on-bad-exit">--kill-on-bad-exit</arg>
      </arguments>
    </mpirun>
    <mpirun mpilib="mvapich">
      <executable>srun</executable>
      <arguments>
	<arg name="num_tasks">--ntasks=$TOTALPES</arg>
	<arg name="cpu_bind">--cpu_bind=sockets --cpu_bind=verbose</arg>
	<arg name="kill-on-bad-exit">--kill-on-bad-exit</arg>
      </arguments>
    </mpirun>
    <mpirun mpilib="intelmpi">
      <executable>mpirun</executable>
      <arguments>
	<arg name="num_tasks">-n $TOTALPES</arg>
      </arguments>
    </mpirun>
    <mpirun mpilib="openmpi">
      <executable>mpirun</executable>
      <arguments>
	<arg name="num_tasks">-n $TOTALPES</arg>
      </arguments>
    </mpirun>
    <module_system type="module">
      <init_path lang="perl">/share/apps/modules/Modules/3.2.10/init/perl.pm</init_path>
      <init_path lang="csh">/etc/profile.d/modules.csh</init_path>
      <init_path lang="sh">/etc/profile.d/modules.sh</init_path>
      <cmd_path lang="perl">/share/apps/modules/Modules/3.2.10/bin/modulecmd perl </cmd_path>
      <cmd_path lang="sh">module</cmd_path>
      <cmd_path lang="csh">module</cmd_path>
      <modules>
	<command name="purge"/>
      </modules>
      <modules>
	<command name="load">perl/5.20.0</command>
	<command name="load">cmake/2.8.12</command>
      </modules>
      <modules compiler="intel">
	<command name="load">intel/15.0.1</command>
	<command name="load">netcdf/4.3.2</command>
	<command name="load">mkl/15.0.1</command>
      </modules>
      <modules compiler="pgi">
	<command name="load">pgi/14.10</command>
	<command name="load">netcdf/4.3.2</command>
      </modules>
      <modules mpilib="mvapich">
	<command name="load">mvapich2/2.1</command>
      </modules>
      <modules mpilib="mvapich2">
	<command name="load">mvapich2/2.1</command>
      </modules>
      <modules mpilib="intelmpi">
	<command name="load">intelmpi/5.0.1.035</command>
      </modules>
      <modules mpilib="openmpi">
	<command name="load">openmpi/1.8.3</command>
      </modules>
    </module_system>
    <environment_variables>
      <env name="OMP_STACKSIZE">64M</env>
    </environment_variables>
    <environment_variables compiler="intel">
      <env name="MKL_PATH">$MLIB_LIB</env>
      <env name="NETCDF_HOME">/share/apps/netcdf/4.3.2/intel/15.0.1</env>
    </environment_variables>
    <environment_variables compiler="pgi">
      <env name="NETCDF_HOME">/share/apps/netcdf/4.3.2/pgi/14.10</env>
    </environment_variables>
  </machine>

  <machine MACH="cori-haswell">
    <!-- NODENAME_REGEX makes haswell the default machine for cori -->
    <!-- to make knl the default comment this line and uncomment the one in cori-knl -->
    <DESC>NERSC XC40 Haswell, os is CNL, 32 pes/node, batch system is Slurm</DESC>
    <NODENAME_REGEX>cori</NODENAME_REGEX>
    <OS>CNL</OS>
    <COMPILERS>intel,gnu,cray</COMPILERS>
    <MPILIBS>mpt</MPILIBS>
    <CIME_OUTPUT_ROOT>$ENV{SCRATCH}</CIME_OUTPUT_ROOT>
    <DIN_LOC_ROOT>/project/projectdirs/ccsm1/inputdata</DIN_LOC_ROOT>
    <DIN_LOC_ROOT_CLMFORC>/project/projectdirs/ccsm1/inputdata/atm/datm7</DIN_LOC_ROOT_CLMFORC>
    <DOUT_S_ROOT>$CIME_OUTPUT_ROOT/archive/$CASE</DOUT_S_ROOT>
    <BASELINE_ROOT>/project/projectdirs/ccsm1/ccsm_baselines</BASELINE_ROOT>
    <CCSM_CPRNC>/project/projectdirs/ccsm1/tools/cprnc.corip1/cprnc</CCSM_CPRNC>
    <GMAKE_J>8</GMAKE_J>
    <BATCH_SYSTEM>slurm</BATCH_SYSTEM>
    <SUPPORTED_BY>cseg</SUPPORTED_BY>
    <MAX_TASKS_PER_NODE>64</MAX_TASKS_PER_NODE>
    <MAX_MPITASKS_PER_NODE>32</MAX_MPITASKS_PER_NODE>
    <mpirun mpilib="default">
      <executable>srun</executable>
      <arguments>
	<arg name="label"> --label</arg>
	<arg name="num_tasks" > -n $TOTALPES</arg>
      </arguments>
    </mpirun>
    <module_system type="module">
      <init_path lang="perl">/opt/modules/default/init/perl.pm</init_path>
      <init_path lang="python">/opt/modules/default/init/python.py</init_path>
      <init_path lang="sh">/opt/modules/default/init/sh</init_path>
      <init_path lang="csh">/opt/modules/default/init/csh</init_path>
      <cmd_path lang="perl">/opt/modules/default/bin/modulecmd perl</cmd_path>
      <cmd_path lang="python">/opt/modules/default/bin/modulecmd python</cmd_path>
      <cmd_path lang="sh">module</cmd_path>
      <cmd_path lang="csh">module</cmd_path>
      <modules>
	<command name="rm">PrgEnv-intel</command>
	<command name="rm">PrgEnv-cray</command>
	<command name="rm">PrgEnv-gnu</command>
	<command name="rm">intel</command>
	<command name="rm">cce</command>
	<command name="rm">cray-parallel-netcdf</command>
	<command name="rm">cray-parallel-hdf5</command>
	<command name="rm">pmi</command>
	<command name="rm">cray-libsci</command>
	<command name="rm">cray-mpich2</command>
	<command name="rm">cray-mpich</command>
	<command name="rm">cray-netcdf</command>
	<command name="rm">cray-hdf5</command>
	<command name="rm">cray-netcdf-hdf5parallel</command>
	<command name="rm">craype-sandybridge</command>
	<command name="rm">craype-ivybridge</command>
	<command name="rm">craype</command>
      </modules>

      <modules compiler="intel">
	<command name="load">PrgEnv-intel</command>
	<command name="switch">intel intel/17.0.1.132</command>
	<command name="use">/global/project/projectdirs/ccsm1/modulefiles/cori</command>
      </modules>
      <modules compiler="intel" mpilib="!mpi-serial" >
	<command name="load">esmf/6.3.0rp1-defio-intel2016-mpi-O</command>
      </modules>
      <modules compiler="intel" mpilib="mpi-serial" >
	<command name="load">esmf/6.3.0rp1-defio-intel2016-mpiuni-O</command>
      </modules>

      <modules compiler="cray">
	<command name="load">PrgEnv-cray</command>
	<command name="switch">cce cce/8.5.7</command>
      </modules>
      <modules compiler="gnu">
	<command name="load">PrgEnv-gnu</command>
	<command name="switch">gcc gcc/6.2.0</command>
      </modules>
      <modules>
	<command name="load">cray-memkind</command>
	<command name="load">papi/5.4.1.3</command>
	<command name="swap">craype craype/2.5.7</command>
      </modules>
      <modules>
	<command name="switch">cray-libsci/16.09.1</command>
      </modules>
      <modules>
	<command name="load">cray-mpich/7.4.4</command>
      </modules>
      <modules mpilib="mpi-serial">
	<command name="load">cray-hdf5/1.10.0</command>
	<command name="load">cray-netcdf/4.4.1</command>
      </modules>
      <modules mpilib="!mpi-serial">
	<command name="load">cray-netcdf-hdf5parallel/4.3.3.1</command>
	<command name="load">cray-hdf5-parallel/1.8.16</command>
	<command name="load">cray-parallel-netcdf/1.7.0</command>
      </modules>
      <modules>
	<command name="load">cmake/3.5.2</command>
      </modules>
    </module_system>
    <environment_variables>
      <env name="OMP_STACKSIZE">256M</env>
    </environment_variables>
  </machine>
  <machine MACH="cori-knl">
    <!-- NODENAME_REGEX makes haswell the default machine for cori -->
    <!-- to make knl the default comment this line and uncomment the one in cori-knl -->
    <!-- <NODENAME_REGEX>cori</NODENAME_REGEX> -->
    <DESC>NERSC XC* KNL, os is CNL, 68 pes/node, batch system is Slurm</DESC>
    <OS>CNL</OS>
    <COMPILERS>intel,gnu,cray</COMPILERS>
    <MPILIBS>mpt</MPILIBS>
    <CIME_OUTPUT_ROOT>$ENV{SCRATCH}</CIME_OUTPUT_ROOT>
    <DIN_LOC_ROOT>/project/projectdirs/ccsm1/inputdata</DIN_LOC_ROOT>
    <DIN_LOC_ROOT_CLMFORC>/project/projectdirs/ccsm1/inputdata/atm/datm7</DIN_LOC_ROOT_CLMFORC>
    <DOUT_S_ROOT>$CIME_OUTPUT_ROOT/archive/$CASE</DOUT_S_ROOT>
    <BASELINE_ROOT>/project/projectdirs/ccsm1/ccsm_baselines</BASELINE_ROOT>
    <CCSM_CPRNC>/project/projectdirs/ccsm1/tools/cprnc.corip1/cprnc</CCSM_CPRNC>
    <GMAKE_J>8</GMAKE_J>
    <BATCH_SYSTEM>slurm</BATCH_SYSTEM>
    <SUPPORTED_BY>cseg</SUPPORTED_BY>
    <MAX_TASKS_PER_NODE>256</MAX_TASKS_PER_NODE>
    <MAX_MPITASKS_PER_NODE>64</MAX_MPITASKS_PER_NODE>
    <mpirun mpilib="default">
      <executable>srun</executable>
      <arguments>
	<arg name="label"> --label</arg>
	<arg name="num_tasks" > -n $TOTALPES</arg>
	<arg name="binding"> -c 4 --cpu_bind=cores</arg>
      </arguments>
    </mpirun>
    <module_system type="module">
      <init_path lang="perl">/opt/modules/default/init/perl.pm</init_path>
      <init_path lang="python">/opt/modules/default/init/python.py</init_path>
      <init_path lang="sh">/opt/modules/default/init/sh</init_path>
      <init_path lang="csh">/opt/modules/default/init/csh</init_path>
      <cmd_path lang="perl">/opt/modules/default/bin/modulecmd perl</cmd_path>
      <cmd_path lang="python">/opt/modules/default/bin/modulecmd python</cmd_path>
      <cmd_path lang="sh">module</cmd_path>
      <cmd_path lang="csh">module</cmd_path>
      <modules>
	<command name="rm">craype-mic-knl</command>
	<command name="rm">craype-haswell</command>
	<command name="rm">PrgEnv-intel</command>
	<command name="rm">PrgEnv-cray</command>
	<command name="rm">PrgEnv-gnu</command>
	<command name="rm">intel</command>
	<command name="rm">cce</command>
	<command name="rm">cray-parallel-netcdf</command>
	<command name="rm">cray-parallel-hdf5</command>
	<command name="rm">pmi</command>
	<command name="rm">cray-libsci</command>
	<command name="rm">cray-mpich2</command>
	<command name="rm">cray-mpich</command>
	<command name="rm">cray-netcdf</command>
	<command name="rm">cray-hdf5</command>
	<command name="rm">cray-netcdf-hdf5parallel</command>
      </modules>
      <modules compiler="intel">
	<command name="load">PrgEnv-intel</command>
	<command name="switch">intel intel/17.0.3.191</command>
	<command name="use">/global/project/projectdirs/ccsm1/modulefiles/cori</command>
      </modules>
      <modules compiler="intel" mpilib="!mpi-serial" >
	<command name="load">esmf/6.3.0rp1-defio-intel2016-mpi-O</command>
      </modules>
      <modules compiler="intel" mpilib="mpi-serial" >
	<command name="load">esmf/6.3.0rp1-defio-intel2016-mpiuni-O</command>
      </modules>

      <modules compiler="cray">
	<command name="load">PrgEnv-cray</command>
	<command name="switch">cce cce/8.5.8</command>
      </modules>
      <modules compiler="gnu">
	<command name="load">PrgEnv-gnu</command>
	<command name="switch">gcc gcc/6.2.0</command>
      </modules>
      <modules>
	<command name="load">cray-memkind</command>
	<command name="load">craype-mic-knl</command>
	<command name="swap">craype craype/2.5.7</command>
      </modules>
      <modules>
	<command name="switch">cray-libsci/16.11.1</command>
      </modules>
      <modules>
	<command name="load">cray-mpich/7.4.4</command>
      </modules>
      <modules mpilib="mpi-serial">
	<command name="load">cray-hdf5/1.10.0</command>
	<command name="load">cray-netcdf/4.4.1</command>
      </modules>
      <modules mpilib="!mpi-serial">
	<command name="load">cray-netcdf-hdf5parallel/4.3.3.1</command>
	<command name="load">cray-hdf5-parallel/1.8.16</command>
	<command name="load">cray-parallel-netcdf/1.7.0</command>
      </modules>
      <modules>
	<command name="load">cmake/3.5.2</command>
      </modules>
    </module_system>
    <environment_variables>
      <env name="OMP_STACKSIZE">256M</env>
    </environment_variables>
  </machine>

  <machine MACH="eastwind">
    <DESC>PNL IBM Xeon cluster, os is Linux (pgi), batch system is SLURM</DESC>
    <OS>LINUX</OS>
    <COMPILERS>pgi,intel</COMPILERS>
    <MPILIBS>mvapich2,mvapich</MPILIBS>
    <CIME_OUTPUT_ROOT>/lustre/$USER</CIME_OUTPUT_ROOT>
    <DIN_LOC_ROOT>/lustre/tcraig/IRESM/inputdata</DIN_LOC_ROOT>
    <DIN_LOC_ROOT_CLMFORC>/lustre/tcraig/IRESM/inputdata/atm/datm7</DIN_LOC_ROOT_CLMFORC>
    <DOUT_S_ROOT>/lustre/$USER/archive/$CASE</DOUT_S_ROOT>
    <BASELINE_ROOT>/lustre/tcraig/IRESM/ccsm_baselines</BASELINE_ROOT>
    <CCSM_CPRNC>/lustre/tcraig/IRESM/tools/cprnc/cprnc</CCSM_CPRNC>
    <GMAKE_J>8</GMAKE_J>
    <BATCH_SYSTEM>slurm</BATCH_SYSTEM>
    <SUPPORTED_BY>tcraig -at- ucar.edu</SUPPORTED_BY>
    <MAX_TASKS_PER_NODE>12</MAX_TASKS_PER_NODE>
    <MAX_MPITASKS_PER_NODE>12</MAX_MPITASKS_PER_NODE>
    <mpirun mpilib="mvapich">
      <executable>srun</executable>
      <arguments>
	<arg name="num_tasks"> --ntasks=$TOTALPES</arg>
	<arg name="cpubind"> --cpu_bind=sockets</arg>
	<arg name="cpubind"> --cpu_bind=verbose</arg>
	<arg name="killonbadexit"> --kill-on-bad-exit</arg>
      </arguments>
    </mpirun>
    <mpirun mpilib="mvapich2">
      <executable>srun</executable>
      <arguments>
	<arg name="mpinone"> --mpi=none</arg>
	<arg name="num_tasks"> --ntasks=$TOTALPES</arg>
	<arg name="cpubind"> --cpu_bind=sockets</arg>
	<arg name="cpubind"> --cpu_bind=verbose</arg>
	<arg name="killonbadexit"> --kill-on-bad-exit</arg>
      </arguments>
    </mpirun>
    <module_system type="module">
      <init_path lang="perl">/etc/profile.d/modules.perl</init_path>
      <init_path lang="sh">/etc/profile.d/modules.sh</init_path>
      <init_path lang="csh">/etc/profile.d/modules.csh</init_path>
      <cmd_path lang="perl">/share/apps/modules/Modules/3.2.7/bin/modulecmd perl</cmd_path>
      <cmd_path lang="sh">module</cmd_path>
      <cmd_path lang="csh">module</cmd_path>
      <modules>
	<command name="purge"/>
	<command name="load">perl/5.20.7</command>
	<command name="load">cmake/3.0.0</command>
	<command name="load">pgi/15.5</command>
	<command name="load">mpi/mvapich2/1.5.1p1/pgi11.3</command>
	<command name="load">netcdf/4.1.2/pgi</command>
      </modules>
    </module_system>
    <environment_variables>
      <env name="OMP_STACKSIZE">64M</env>
    </environment_variables>
  </machine>

  <machine MACH="edison">
    <DESC>NERSC XC30, os is CNL, 24 pes/node, batch system is SLURM</DESC>
    <NODENAME_REGEX>edison</NODENAME_REGEX>
    <OS>CNL</OS>
    <COMPILERS>intel,gnu,cray</COMPILERS>
    <MPILIBS>mpt</MPILIBS>
    <CIME_OUTPUT_ROOT>$ENV{CSCRATCH}</CIME_OUTPUT_ROOT>
    <DIN_LOC_ROOT>/project/projectdirs/ccsm1/inputdata</DIN_LOC_ROOT>
    <DIN_LOC_ROOT_CLMFORC>/project/projectdirs/ccsm1/inputdata/atm/datm7</DIN_LOC_ROOT_CLMFORC>
    <DOUT_S_ROOT>$CIME_OUTPUT_ROOT/archive/$CASE</DOUT_S_ROOT>
    <BASELINE_ROOT>/project/projectdirs/ccsm1/ccsm_baselines</BASELINE_ROOT>
    <CCSM_CPRNC>/project/projectdirs/ccsm1/tools/cprnc.edison/cprnc</CCSM_CPRNC>
    <GMAKE_J>8</GMAKE_J>
    <BATCH_SYSTEM>slurm</BATCH_SYSTEM>
    <SUPPORTED_BY>cseg</SUPPORTED_BY>
    <MAX_TASKS_PER_NODE>48</MAX_TASKS_PER_NODE>
    <MAX_MPITASKS_PER_NODE>24</MAX_MPITASKS_PER_NODE>
    <mpirun mpilib="default">
      <executable>srun</executable>
      <arguments>
	<arg name="label"> --label</arg>
	<arg name="num_tasks" > -n $TOTALPES</arg>
     	<arg name="thread_count" > -c $ENV{OMP_NUM_THREADS}</arg>
      </arguments>
    </mpirun>
    <module_system type="module">
      <init_path lang="perl">/opt/modules/default/init/perl.pm</init_path>
      <init_path lang="python">/opt/modules/default/init/python.py</init_path>
      <init_path lang="sh">/opt/modules/default/init/sh</init_path>
      <init_path lang="csh">/opt/modules/default/init/csh</init_path>
      <cmd_path lang="perl">/opt/modules/default/bin/modulecmd perl</cmd_path>
      <cmd_path lang="python">/opt/modules/default/bin/modulecmd python</cmd_path>
      <cmd_path lang="sh">module</cmd_path>
      <cmd_path lang="csh">module</cmd_path>
      <modules>
	<command name="rm">PrgEnv-intel</command>
	<command name="rm">PrgEnv-cray</command>
	<command name="rm">PrgEnv-gnu</command>
	<command name="rm">intel</command>
	<command name="rm">cce</command>
	<command name="rm">cray-parallel-netcdf</command>
	<command name="rm">cray-parallel-hdf5</command>
	<command name="rm">pmi</command>
	<command name="rm">cray-libsci</command>
	<command name="rm">cray-mpich2</command>
	<command name="rm">cray-mpich</command>
	<command name="rm">cray-netcdf</command>
	<command name="rm">cray-hdf5</command>
	<command name="rm">cray-netcdf-hdf5parallel</command>
	<command name="rm">craype-sandybridge</command>
	<command name="rm">craype-ivybridge</command>
	<command name="rm">craype</command>
      </modules>

      <modules compiler="intel">
	<command name="load">PrgEnv-intel</command>
	<command name="switch">intel intel/16.0.3.210</command>
	<command name="rm">cray-libsci</command>
	<command name="use">/global/project/projectdirs/ccsm1/modulefiles/edison</command>
      </modules>
      <modules compiler="intel" mpilib="!mpi-serial" >
	<command name="load">esmf/6.3.0rp1-defio-intel15.0-mpi-O</command>
      </modules>
      <modules compiler="intel" mpilib="mpi-serial" >
	<command name="load">esmf/6.3.0rp1-defio-intel15.0-mpiuni-O</command>
      </modules>
      <modules compiler="cray">
	<command name="load">PrgEnv-cray</command>
	<command name="switch">cce cce/8.5.1</command>
	<command name="switch">cray-libsci/16.07.1</command>
      </modules>
      <modules compiler="gnu">
	<command name="load">PrgEnv-gnu</command>
	<command name="switch">gcc gcc/6.1.0</command>
	<command name="switch">cray-libsci/16.07.1</command>
      </modules>
      <modules>
	<command name="load">papi/5.4.3.2</command>
	<command name="swap">craype craype/2.5.5</command>
	<command name="load">craype-ivybridge</command>
      </modules>
      <modules>
	<command name="load">cray-mpich/7.6.0</command>
      </modules>
      <modules mpilib="mpi-serial">
	<command name="load">cray-hdf5/1.8.16</command>
	<command name="load">cray-netcdf/4.4.0</command>
      </modules>
      <modules mpilib="!mpi-serial">
	<command name="load">cray-netcdf-hdf5parallel/4.4.0</command>
	<command name="load">cray-hdf5-parallel/1.8.16</command>
	<command name="load">cray-parallel-netcdf/1.7.0</command>
      </modules>
    </module_system>

    <environment_variables>
      <env name="OMP_STACKSIZE">64M</env>
    </environment_variables>

  </machine>
  <machine MACH="gaea">
    <DESC>NOAA XE6, os is CNL, 24 pes/node, batch system is PBS</DESC>
    <OS>CNL</OS>
    <COMPILERS>pgi</COMPILERS>
    <MPILIBS>mpich</MPILIBS>
    <CIME_OUTPUT_ROOT>/lustre/fs/scratch/Julio.T.Bacmeister</CIME_OUTPUT_ROOT>
    <DIN_LOC_ROOT>/lustre/fs/scratch/Julio.T.Bacmeister/inputdata</DIN_LOC_ROOT>
    <DIN_LOC_ROOT_CLMFORC>/lustre/fs/scratch/Julio.T.Bacmeister/inputdata</DIN_LOC_ROOT_CLMFORC>
    <DOUT_S_ROOT>/lustre/fs/scratch/Julio.T.Bacmeister/archive/$CASE</DOUT_S_ROOT>
    <BASELINE_ROOT>UNSET</BASELINE_ROOT>
    <CCSM_CPRNC>UNSET</CCSM_CPRNC>
    <GMAKE_J> 8</GMAKE_J>
    <BATCH_SYSTEM>pbs</BATCH_SYSTEM>
    <SUPPORTED_BY>julio -at- ucar.edu</SUPPORTED_BY>
    <MAX_TASKS_PER_NODE>24</MAX_TASKS_PER_NODE>
    <MAX_MPITASKS_PER_NODE>24</MAX_MPITASKS_PER_NODE>
    <mpirun mpilib="default">
      <executable>aprun</executable>
      <arguments>
	<arg name="hyperthreading" default="2"> -j {{ hyperthreading }}</arg>
	<arg name="num_tasks" > -n $TOTALPES</arg>
	<arg name="tasks_per_numa" > -S {{ tasks_per_numa }}</arg>
	<arg name="tasks_per_node" > -N $MAX_MPITASKS_PER_NODE</arg>
	<arg name="thread_count" > -d $ENV{OMP_NUM_THREADS}</arg>
      </arguments>
    </mpirun>
    <module_system type="module">
      <init_path lang="perl">/opt/modules/default/init/perl.pm</init_path>
      <init_path lang="csh">/opt/modules/default/init/csh</init_path>
      <init_path lang="sh">/opt/modules/default/init/sh</init_path>
      <cmd_path lang="perl">/opt/modules/default/bin/modulecmd perl</cmd_path>
      <cmd_path lang="csh">module</cmd_path>
      <cmd_path lang="sh">module</cmd_path>
      <modules>
	<command name="rm">PrgEnv-pgi</command>
	<command name="rm">PrgEnv-cray</command>
	<command name="rm">PrgEnv-gnu</command>
	<command name="rm">pgi</command>
	<command name="rm">cray</command>
      </modules>
      <modules compiler="pgi">
	<command name="load">PrgEnv-pgi</command>
	<command name="switch">pgi pgi/12.5.0</command>
      </modules>
      <modules compiler="gnu">
	<command name="load">PrgEnv-gnu</command>
	<command name="load">torque</command>
      </modules>
      <modules compiler="cray">
	<command name="load">PrgEnv-cray/4.0.36</command>
	<command name="load">cce/8.0.2</command>
      </modules>
      <modules>
	<command name="load">torque/4.1.3</command>
	<command name="load">netcdf-hdf5parallel/4.2.0</command>
	<command name="load">parallel-netcdf/1.2.0</command>
      </modules>
    </module_system>
    <environment_variables>
      <env name="OMP_STACKSIZE">64M</env>
      <env name="MPICH_ENV_DISPLAY">1</env>
    </environment_variables>
  </machine>

  <machine MACH="hobart">
    <DESC>NCAR CGD Linux Cluster 48 pes/node, batch system is PBS</DESC>
    <NODENAME_REGEX>^hob.*</NODENAME_REGEX>
    <OS>LINUX</OS>
    <COMPILERS>intel,pgi,nag,gnu</COMPILERS>
    <MPILIBS>mvapich2,openmpi</MPILIBS>
    <CIME_OUTPUT_ROOT>/scratch/cluster/$USER</CIME_OUTPUT_ROOT>
    <DIN_LOC_ROOT>/fs/cgd/csm/inputdata</DIN_LOC_ROOT>
    <DIN_LOC_ROOT_CLMFORC>/project/tss</DIN_LOC_ROOT_CLMFORC>
    <DOUT_S_ROOT>/scratch/cluster/$USER/archive/$CASE</DOUT_S_ROOT>
    <BASELINE_ROOT>/fs/cgd/csm/ccsm_baselines</BASELINE_ROOT>
    <CCSM_CPRNC>/fs/cgd/csm/tools/cprnc_hobart/cprnc</CCSM_CPRNC>
    <GMAKE>gmake --output-sync</GMAKE>
    <GMAKE_J>4</GMAKE_J>
    <BATCH_SYSTEM>pbs</BATCH_SYSTEM>
    <SUPPORTED_BY> cseg </SUPPORTED_BY>
    <MAX_TASKS_PER_NODE>48</MAX_TASKS_PER_NODE>
    <MAX_MPITASKS_PER_NODE>48</MAX_MPITASKS_PER_NODE>
    <mpirun mpilib="mvapich2">
      <executable>mpiexec</executable>
      <arguments>
	<arg name="machine_file">--machinefile $ENV{PBS_NODEFILE}</arg>
	<arg name="num_tasks"> -n $TOTALPES </arg>
      </arguments>
    </mpirun>
    <mpirun mpilib="openmpi">
      <executable>mpiexec</executable>
      <arguments>
	<arg name="num_tasks"> -n $TOTALPES </arg>
      </arguments>
    </mpirun>
    <module_system type="module">
      <init_path lang="perl">/usr/share/Modules/init/perl.pm</init_path>
      <init_path lang="python">/usr/share/Modules/init/python.py</init_path>
      <init_path lang="csh">/usr/share/Modules/init/csh</init_path>
      <init_path lang="sh">/usr/share/Modules/init/sh</init_path>
      <cmd_path lang="perl">/usr/bin/modulecmd perl</cmd_path>
      <cmd_path lang="python">/usr/bin/modulecmd python</cmd_path>
      <cmd_path lang="csh">module</cmd_path>
      <cmd_path lang="sh">module</cmd_path>
      <modules>
	<command name="purge"></command>
      </modules>
      <modules compiler="intel">
	<command name="load">compiler/intel/15.0.2.164</command>
      </modules>
      <modules compiler="intel" mpilib="mvapich2">
	<command name="load">  tool/parallel-netcdf/1.7.0/intel/mvapich2  </command>
      </modules>
      <modules compiler="pgi">
	<command name="load">compiler/pgi/17.04</command>
      </modules>
      <modules  compiler="pgi" mpilib="mvapich2">
	  <command name="load">  tool/parallel-netcdf/1.6.1/pgi/mvapich2  </command>
      </modules>
      <modules compiler="nag">
	<command name="load">compiler/nag/6.1</command>
      </modules>
      <modules compiler="gnu" mpilib="openmpi">
	<command name="load">compiler/gnu/5.4.0</command>
	<command name="load">  tool/parallel-netcdf/1.8.1/gnu-5.4.0/openmpi  </command>
      </modules>
    </module_system>
    <environment_variables>
      <env name="OMP_STACKSIZE">64M</env>
    </environment_variables>
  </machine>

  <machine MACH="homebrew">
    <DESC>

     Customize these fields as appropriate for your system,
     particularly changing MAX_TASKS_PER_NODE and MAX_MPITASKS_PER_NODE to the
     number of cores on your machine.  You may also want to change
     instances of '$ENV{HOME}/projects' to your desired directory
     organization.  You can use this in either of two ways: (1)
     Without making any changes, by adding `--machine homebrew` to
     create_newcase or create_test (2) Copying this into a
     config_machines.xml file in your personal .cime directory and
     then changing the machine name (MACH="homebrew") to
     your machine name and the NODENAME_REGEX to something matching
     your machine's hostname.  In this case, you should not need the
     `--machine` argument, because the machine should be determined
     automatically.

    </DESC>
    <NODENAME_REGEX> something.matching.your.machine.hostname </NODENAME_REGEX>
    <OS>Darwin</OS>
    <COMPILERS>gnu</COMPILERS>
    <MPILIBS>mpich</MPILIBS>
    <CIME_OUTPUT_ROOT>$ENV{HOME}/projects/scratch</CIME_OUTPUT_ROOT>
    <DIN_LOC_ROOT>$ENV{HOME}/projects/cesm-inputdata</DIN_LOC_ROOT>
    <DIN_LOC_ROOT_CLMFORC>$ENV{HOME}/projects/ptclm-data</DIN_LOC_ROOT_CLMFORC>
    <DOUT_S_ROOT>$ENV{HOME}/projects/scratch/archive/$CASE</DOUT_S_ROOT>
    <BASELINE_ROOT>$ENV{HOME}/projects/baselines</BASELINE_ROOT>
    <CCSM_CPRNC>$CIMEROOT/tools/cprnc/build/cprnc</CCSM_CPRNC>
    <GMAKE>make</GMAKE>
    <GMAKE_J>4</GMAKE_J>
    <BATCH_SYSTEM>none</BATCH_SYSTEM>
    <SUPPORTED_BY>__YOUR_NAME_HERE__</SUPPORTED_BY>
    <MAX_TASKS_PER_NODE>4</MAX_TASKS_PER_NODE>
    <MAX_MPITASKS_PER_NODE>4</MAX_MPITASKS_PER_NODE>
    <mpirun mpilib="default">
      <executable>mpirun</executable>
      <arguments>
	<arg name="anum_tasks"> -np $TOTALPES</arg>
	<arg name="labelstdout">-prepend-rank</arg>
      </arguments>
    </mpirun>
    <module_system type="none"/>
    <environment_variables>
      <env name="NETCDF_PATH">/usr/local</env>
    </environment_variables>
  </machine>


  <machine MACH="laramie">
    <DESC>NCAR SGI test platform, os is Linux, 36 pes/node, batch system is PBS</DESC>
    <NODENAME_REGEX>.*.laramie.ucar.edu</NODENAME_REGEX>
    <OS>LINUX</OS>
    <COMPILERS>intel,gnu</COMPILERS>
    <MPILIBS>mpt</MPILIBS>
    <CIME_OUTPUT_ROOT>/picnic/scratch/$USER</CIME_OUTPUT_ROOT>
    <DIN_LOC_ROOT>$ENV{CESMDATAROOT}/inputdata</DIN_LOC_ROOT>
    <DIN_LOC_ROOT_CLMFORC>$ENV{CESMDATAROOT}/lmwg</DIN_LOC_ROOT_CLMFORC>
    <DOUT_S_ROOT>$CIME_OUTPUT_ROOT/archive/$CASE</DOUT_S_ROOT>
    <BASELINE_ROOT>$ENV{CESMDATAROOT}/cesm_baselines</BASELINE_ROOT>
    <CCSM_CPRNC>$ENV{CESMDATAROOT}/tools/cime/tools/cprnc/cprnc</CCSM_CPRNC>
    <GMAKE_J>8</GMAKE_J>
    <BATCH_SYSTEM>pbs</BATCH_SYSTEM>
    <SUPPORTED_BY>cseg</SUPPORTED_BY>
    <!-- have not seen any performance benefit in smt -->
    <MAX_TASKS_PER_NODE>36</MAX_TASKS_PER_NODE>
    <MAX_MPITASKS_PER_NODE>36</MAX_MPITASKS_PER_NODE>
    <PROJECT_REQUIRED>TRUE</PROJECT_REQUIRED>
    <mpirun mpilib="default">
      <executable>mpiexec_mpt</executable>
      <arguments>
	<arg name="labelstdout">-p "%g:"</arg>
	<arg name="threadplacement"> omplace </arg>
      </arguments>
    </mpirun>
    <module_system type="module">
      <init_path lang="perl">/picnic/u/apps/la/opt/lmod/6.5/gnu/4.8.5/lmod/lmod/init/perl</init_path>
      <init_path lang="python">/picnic/u/apps/la/opt/lmod/6.5/gnu/4.8.5/lmod/lmod/init/env_modules_python.py</init_path>
      <init_path lang="csh">/picnic/u/apps/la/opt/lmod/6.5/gnu/4.8.5/lmod/lmod/init/csh</init_path>
      <init_path lang="sh">/picnic/u/apps/la/opt/lmod/6.5/gnu/4.8.5/lmod/lmod/init/sh</init_path>
      <cmd_path lang="perl">/picnic/u/apps/la/opt/lmod/6.5/gnu/4.8.5/lmod/lmod/libexec/lmod perl</cmd_path>
      <cmd_path lang="python">/picnic/u/apps/la/opt/lmod/6.5/gnu/4.8.5/lmod/lmod/libexec/lmod python</cmd_path>
      <cmd_path lang="sh">module</cmd_path>
      <cmd_path lang="csh">module</cmd_path>
      <modules>
	<command name="purge"/>
	<command name="load">ncarenv/1.0</command>
      </modules>
      <modules compiler="intel">
	<command name="load">intel/16.0.3</command>
	<command name="load">mkl</command>
      </modules>
      <modules compiler="gnu">
	<command name="load">gnu/6.2.0</command>
      </modules>
      <modules>
	<command name="load">mpt/2.15</command>
	<command name="load">ncarcompilers/0.3.2</command>
      </modules>
      <modules mpilib="mpi-serial">
	<command name="load">netcdf/4.4.1</command>
      </modules>
      <modules mpilib="mpt">
	<command name="load">netcdf-mpi/4.4.1</command>
	<command name="load">pnetcdf/1.7.x</command>
      </modules>
    </module_system>
    <environment_variables>
      <env name="OMP_STACKSIZE">256M</env>
      <env name="MPI_TYPE_DEPTH">16</env>
    </environment_variables>
  </machine>

  <machine MACH="melvin">
    <DESC>Linux workstation for Jenkins testing</DESC>
    <NODENAME_REGEX>(melvin|watson)</NODENAME_REGEX>
    <OS>LINUX</OS>
    <PROXY>sonproxy.sandia.gov:80</PROXY>
    <COMPILERS>gnu</COMPILERS>
    <MPILIBS>openmpi</MPILIBS>
    <SAVE_TIMING_DIR>/sems-data-store/ACME/timings</SAVE_TIMING_DIR>
    <CIME_OUTPUT_ROOT>$ENV{HOME}/acme/scratch</CIME_OUTPUT_ROOT>
    <DIN_LOC_ROOT>/sems-data-store/ACME/inputdata</DIN_LOC_ROOT>
    <DIN_LOC_ROOT_CLMFORC>/sems-data-store/ACME/inputdata/atm/datm7</DIN_LOC_ROOT_CLMFORC>
    <DOUT_S_ROOT>$CIME_OUTPUT_ROOT/archive/$CASE</DOUT_S_ROOT>
    <BASELINE_ROOT>/sems-data-store/ACME/baselines</BASELINE_ROOT>
    <CCSM_CPRNC>/sems-data-store/ACME/cprnc/build/cprnc</CCSM_CPRNC>
    <GMAKE>make</GMAKE>
    <GMAKE_J>32</GMAKE_J>
    <TESTS>acme_developer</TESTS>
    <BATCH_SYSTEM>none</BATCH_SYSTEM>
    <SUPPORTED_BY>jgfouca at sandia dot gov</SUPPORTED_BY>
    <MAX_TASKS_PER_NODE>64</MAX_TASKS_PER_NODE>
    <MAX_MPITASKS_PER_NODE>64</MAX_MPITASKS_PER_NODE>
    <mpirun mpilib="default">
      <executable>mpirun</executable>
      <arguments>
        <arg name="num_tasks"> -np $TOTALPES</arg>
      </arguments>
    </mpirun>
    <module_system type="module">
      <init_path lang="python">/usr/share/Modules/init/python.py</init_path>
      <init_path lang="perl">/usr/share/Modules/init/perl.pm</init_path>
      <init_path lang="sh">/usr/share/Modules/init/sh</init_path>
      <init_path lang="csh">/usr/share/Modules/init/csh</init_path>
      <cmd_path lang="python">/usr/bin/modulecmd python</cmd_path>
      <cmd_path lang="perl">/usr/bin/modulecmd perl</cmd_path>
      <cmd_path lang="csh">module</cmd_path>
      <cmd_path lang="sh">module</cmd_path>
      <modules>
	<command name="purge"/>
        <command name="load">sems-env</command>
        <command name="load">sems-git</command>
	<command name="load">sems-python/2.7.9</command>
	<command name="load">sems-gcc/5.1.0</command>
	<command name="load">sems-openmpi/1.8.7</command>
	<command name="load">sems-cmake/2.8.12</command>
	<command name="load">sems-netcdf/4.3.2/parallel</command>
      </modules>
    </module_system>
    <environment_variables>
      <env name="NETCDFROOT">$ENV{SEMS_NETCDF_ROOT}</env>
    </environment_variables>
    <environment_variables mpilib="!mpi-serial">
      <env name="PNETCDFROOT">$ENV{SEMS_NETCDF_ROOT}</env>
    </environment_variables>
  </machine>


  <machine MACH="mira">
    <DESC>ANL IBM BG/Q, os is BGP, 16 pes/node, batch system is cobalt</DESC>
    <NODENAME_REGEX>.*.fst.alcf.anl.gov</NODENAME_REGEX>
    <OS>BGQ</OS>
    <COMPILERS>ibm</COMPILERS>
    <MPILIBS>ibm</MPILIBS>
    <CIME_OUTPUT_ROOT>/projects/$PROJECT/usr/$ENV{USER}</CIME_OUTPUT_ROOT>
    <DIN_LOC_ROOT>/projects/ccsm/inputdata</DIN_LOC_ROOT>
    <DIN_LOC_ROOT_CLMFORC>/projects/ccsm/inputdata/atm/datm7</DIN_LOC_ROOT_CLMFORC>
    <DOUT_S_ROOT>/projects/$PROJECT/usr/$USER/archive/$CASE</DOUT_S_ROOT>
    <BASELINE_ROOT>/projects/ccsm/ccsm_baselines/</BASELINE_ROOT>
    <CCSM_CPRNC>/projects/ccsm/tools/cprnc/cprnc</CCSM_CPRNC>
    <GMAKE_J>4</GMAKE_J>
    <BATCH_SYSTEM>cobalt</BATCH_SYSTEM>
    <SUPPORTED_BY> cseg </SUPPORTED_BY>
    <MAX_TASKS_PER_NODE>64</MAX_TASKS_PER_NODE>
    <MAX_MPITASKS_PER_NODE>8</MAX_MPITASKS_PER_NODE>
    <PROJECT_REQUIRED>TRUE</PROJECT_REQUIRED>
    <mpirun mpilib="default">
       <executable>/usr/bin/runjob</executable>
      <arguments>
	<arg name="label"> --label short</arg>
	<!-- Ranks per node!! -->
	<arg name="tasks_per_node"> --ranks-per-node $MAX_MPITASKS_PER_NODE</arg>
	<!-- Total MPI Tasks -->
	<arg name="num_tasks"> --np $TOTALPES</arg>
	<arg name="locargs">--block $COBALT_PARTNAME --envs OMP_WAIT_POLICY=active --envs BG_SMP_FAST_WAKEUP=yes $LOCARGS</arg>
	<arg name="bg_threadlayout"> --envs BG_THREADLAYOUT=1</arg>
	<arg name="omp_stacksize"> --envs OMP_STACKSIZE=32M</arg>
	<arg name="thread_count"> --envs OMP_NUM_THREADS=$ENV{OMP_NUM_THREADS}</arg>
      </arguments>
    </mpirun>
    <module_system type="soft">
      <init_path lang="csh">/etc/profile.d/00softenv.csh</init_path>
      <init_path lang="sh">/etc/profile.d/00softenv.sh</init_path>
      <cmd_path lang="csh">soft</cmd_path>
      <cmd_path lang="sh">soft</cmd_path>
      <modules>
	<command name="add">+mpiwrapper-xl</command>
	<command name="add">@ibm-compilers-2015-02</command>
	<command name="add">+cmake</command>
	<command name="add">+python</command>
      </modules>
    </module_system>
    <environment_variables>
      <env name="MPI_TYPE_MAX">10000</env>
      <env name="OMP_DYNAMIC">FALSE</env>
      <env name="OMP_STACKSIZE">64M</env>
      <env name="HDF5">/soft/libraries/hdf5/1.8.14/cnk-xl/current</env>
    </environment_variables>
  </machine>

  <machine MACH="olympus">
    <DESC>PNL cluster, os is Linux (pgi), batch system is SLURM</DESC>
    <OS>LINUX</OS>
    <COMPILERS>pgi</COMPILERS>
    <MPILIBS>mpich</MPILIBS>
    <CIME_OUTPUT_ROOT>/pic/scratch/$USER</CIME_OUTPUT_ROOT>
    <DIN_LOC_ROOT>/pic/scratch/tcraig/IRESM/inputdata</DIN_LOC_ROOT>
    <DIN_LOC_ROOT_CLMFORC>/pic/scratch/tcraig/IRESM/inputdata/atm/datm7</DIN_LOC_ROOT_CLMFORC>
    <DOUT_S_ROOT>/pic/scratch/$USER/archive/$CASE</DOUT_S_ROOT>
    <BASELINE_ROOT>/pic/scratch/tcraig/IRESM/ccsm_baselines</BASELINE_ROOT>
    <CCSM_CPRNC>/pic/scratch/tcraig/IRESM/tools/cprnc/cprnc</CCSM_CPRNC>
    <GMAKE_J>8</GMAKE_J>
    <BATCH_SYSTEM>slurm</BATCH_SYSTEM>
    <SUPPORTED_BY>tcraig -at- ucar.edu</SUPPORTED_BY>
    <MAX_TASKS_PER_NODE>32</MAX_TASKS_PER_NODE>
    <MAX_MPITASKS_PER_NODE>32</MAX_MPITASKS_PER_NODE>
    <PROJECT_REQUIRED>FALSE</PROJECT_REQUIRED>
    <mpirun mpilib="default">
      <executable>mpiexec_mpt</executable>
      <arguments>
	<arg name="mpi">--mpi=none</arg>
	<arg name="num_tasks">-n=$TOTALPES</arg>
	<arg name="kill-on-bad-exit">--kill-on-bad-exit</arg>
      </arguments>
    </mpirun>
    <module_system type="module">
      <init_path lang="perl">/share/apps/modules/Modules/3.2.7/init/perl.pm</init_path>
      <init_path lang="csh">/share/apps/modules/Modules/3.2.7/init/csh</init_path>
      <init_path lang="sh">/share/apps/modules/Modules/3.2.7/init/sh</init_path>
      <cmd_path lang="perl">/share/apps/modules/Modules/3.2.7/bin/modulecmd perl</cmd_path>
      <cmd_path lang="csh">module</cmd_path>
      <cmd_path lang="sh">module</cmd_path>
      <modules>
	<command name="purge"/>
	<command name="load">precision/i4</command>
	<command name="load">pgi/11.8</command>
	<command name="load">mvapich2/1.7</command>
	<command name="load">netcdf/4.1.3</command>
      </modules>
    </module_system>
    <environment_variables>
      <env name="OMP_STACKSIZE">64M</env>
    </environment_variables>
  </machine>

  <machine MACH="pleiades-bro">
    <DESC>NASA/AMES Linux Cluster, Linux (ia64), 2.4 GHz Broadwell Intel Xeon E5-2680v4 processors, 28 pes/node (two 14-core processors) and 128 GB of memory/node, batch system is PBS</DESC>
    <OS>LINUX</OS>
    <COMPILERS>intel</COMPILERS>
    <MPILIBS>mpt</MPILIBS>
    <CIME_OUTPUT_ROOT>/nobackup/$USER</CIME_OUTPUT_ROOT>
    <DIN_LOC_ROOT>/nobackup/fvitt/csm/inputdata</DIN_LOC_ROOT>
    <DIN_LOC_ROOT_CLMFORC>/nobackup/fvitt/csm/inputdata/atm/datm7</DIN_LOC_ROOT_CLMFORC>
    <DOUT_S_ROOT>/nobackup/$USER/archive/$CASE</DOUT_S_ROOT>
    <BASELINE_ROOT>/nobackup/fvitt/cesm_baselines</BASELINE_ROOT>
    <CCSM_CPRNC>/u/fvitt/bin/cprnc</CCSM_CPRNC>
    <GMAKE_J>8</GMAKE_J>
    <BATCH_SYSTEM>pbs</BATCH_SYSTEM>
    <SUPPORTED_BY>fvitt -at- ucar.edu</SUPPORTED_BY>
    <MAX_TASKS_PER_NODE>28</MAX_TASKS_PER_NODE>
    <MAX_MPITASKS_PER_NODE>28</MAX_MPITASKS_PER_NODE>
    <PROJECT_REQUIRED>TRUE</PROJECT_REQUIRED>
    <mpirun mpilib="default">
      <executable>mpiexec_mpt</executable>
      <arguments>
	<arg name="num_tasks">-n $TOTALPES</arg>
      </arguments>
    </mpirun>
    <module_system type="module">
      <init_path lang="perl">/usr/share/Modules/3.2.10/init/perl.pm</init_path>
      <init_path lang="sh">/usr/share/Modules/3.2.10/init/sh</init_path>
      <init_path lang="csh">/usr/share/Modules/3.2.10/init/csh</init_path>
      <init_path lang="python">/usr/share/Modules/3.2.10/init/python.py</init_path>
      <cmd_path lang="perl">/usr/bin/modulecmd perl</cmd_path>
      <cmd_path lang="python">/usr/bin/modulecmd python</cmd_path>
      <cmd_path lang="csh">module</cmd_path>
      <cmd_path lang="sh">module</cmd_path>
      <modules>
	<command name="purge"/>
	<command name="load">nas</command>
	<command name="load">pkgsrc</command>
        <command name="load">comp-intel/2016.2.181</command>
        <command name="load">mpi-sgi/mpt.2.15r20</command>
        <command name="load">szip/2.1.1</command>
        <command name="load">hdf4/4.2.12</command>
        <command name="load">hdf5/1.8.18_mpt</command>
        <command name="load">netcdf/4.4.1.1_mpt</command>
      </modules>
    </module_system>
    <environment_variables>
      <env name="MPI_GROUP_MAX">1024</env>
      <env name="MPI_TYPE_MAX">100000</env>
      <env name="MPI_TYPE_DEPTH">16</env>
      <env name="KMP_AFFINITY">noverbose,disabled</env>
      <env name="KMP_SCHEDULE">static,balanced</env>
      <env name="OMP_STACKSIZE">256M</env>
    </environment_variables>
  </machine>

  <machine MACH="pleiades-has">
    <DESC>NASA/AMES Linux Cluster, Linux (ia64), 2.5 GHz Haswell Intel Xeon E5-2680v3 processors, 24 pes/node (two 12-core processors) and 128 GB of memory/node, batch system is PBS</DESC>
    <OS>LINUX</OS>
    <COMPILERS>intel</COMPILERS>
    <MPILIBS>mpt</MPILIBS>
    <CIME_OUTPUT_ROOT>/nobackup/$USER</CIME_OUTPUT_ROOT>
    <DIN_LOC_ROOT>/nobackup/fvitt/csm/inputdata</DIN_LOC_ROOT>
    <DIN_LOC_ROOT_CLMFORC>/nobackup/fvitt/csm/inputdata/atm/datm7</DIN_LOC_ROOT_CLMFORC>
    <DOUT_S_ROOT>/nobackup/$USER/archive/$CASE</DOUT_S_ROOT>
    <BASELINE_ROOT>/nobackup/fvitt/cesm_baselines</BASELINE_ROOT>
    <CCSM_CPRNC>/u/fvitt/bin/cprnc</CCSM_CPRNC>
    <GMAKE_J>8</GMAKE_J>
    <BATCH_SYSTEM>pbs</BATCH_SYSTEM>
    <SUPPORTED_BY>fvitt -at- ucar.edu</SUPPORTED_BY>
    <MAX_TASKS_PER_NODE>24</MAX_TASKS_PER_NODE>
    <MAX_MPITASKS_PER_NODE>24</MAX_MPITASKS_PER_NODE>
    <PROJECT_REQUIRED>TRUE</PROJECT_REQUIRED>
    <mpirun mpilib="default">
      <executable>mpiexec_mpt</executable>
      <arguments>
	<arg name="num_tasks">-n $TOTALPES</arg>
      </arguments>
    </mpirun>
    <module_system type="module">
      <init_path lang="perl">/usr/share/Modules/3.2.10/init/perl.pm</init_path>
      <init_path lang="sh">/usr/share/Modules/3.2.10/init/sh</init_path>
      <init_path lang="csh">/usr/share/Modules/3.2.10/init/csh</init_path>
      <init_path lang="python">/usr/share/Modules/3.2.10/init/python.py</init_path>
      <cmd_path lang="perl">/usr/bin/modulecmd perl</cmd_path>
      <cmd_path lang="python">/usr/bin/modulecmd python</cmd_path>
      <cmd_path lang="csh">module</cmd_path>
      <cmd_path lang="sh">module</cmd_path>
      <modules>
	<command name="purge"/>
	<command name="load">nas</command>
	<command name="load">pkgsrc</command>
	<command name="load">comp-intel/2016.2.181</command>
        <command name="load">mpi-sgi/mpt.2.15r20</command>
        <command name="load">szip/2.1.1</command>
        <command name="load">hdf4/4.2.12</command>
        <command name="load">hdf5/1.8.18_mpt</command>
        <command name="load">netcdf/4.4.1.1_mpt</command>
      </modules>
    </module_system>
    <environment_variables>
      <env name="MPI_GROUP_MAX">1024</env>
      <env name="MPI_TYPE_MAX">100000</env>
      <env name="MPI_TYPE_DEPTH">16</env>
      <env name="KMP_AFFINITY">noverbose,disabled</env>
      <env name="KMP_SCHEDULE">static,balanced</env>
      <env name="OMP_STACKSIZE">256M</env>
    </environment_variables>
  </machine>

  <machine MACH="pleiades-san">
    <DESC>NASA/AMES Linux Cluster, Linux (ia64), Altix ICE, 2.6 GHz Sandy Bridge processors, 16 cores/node and 32 GB of memory, batch system is PBS</DESC>
    <OS>LINUX</OS>
    <COMPILERS>intel</COMPILERS>
    <MPILIBS>mpt</MPILIBS>
    <CIME_OUTPUT_ROOT>/nobackup/$USER</CIME_OUTPUT_ROOT>
    <DIN_LOC_ROOT>/nobackup/fvitt/csm/inputdata</DIN_LOC_ROOT>
    <DIN_LOC_ROOT_CLMFORC>/nobackup/fvitt/csm/inputdata/atm/datm7</DIN_LOC_ROOT_CLMFORC>
    <DOUT_S_ROOT>/nobackup/$USER/archive/$CASE</DOUT_S_ROOT>
    <BASELINE_ROOT>/nobackup/fvitt/cesm_baselines</BASELINE_ROOT>
    <CCSM_CPRNC>/u/fvitt/bin/cprnc</CCSM_CPRNC>
    <GMAKE_J>8</GMAKE_J>
    <BATCH_SYSTEM>pbs</BATCH_SYSTEM>
    <SUPPORTED_BY>fvitt -at- ucar.edu</SUPPORTED_BY>
    <MAX_TASKS_PER_NODE>16</MAX_TASKS_PER_NODE>
    <MAX_MPITASKS_PER_NODE>16</MAX_MPITASKS_PER_NODE>
    <PROJECT_REQUIRED>TRUE</PROJECT_REQUIRED>
    <mpirun mpilib="default">
      <executable>mpiexec_mpt</executable>
      <arguments>
	<arg name="num_tasks">-n $TOTALPES</arg>
      </arguments>
    </mpirun>
    <module_system type="module">
      <init_path lang="perl">/usr/share/Modules/3.2.10/init/perl.pm</init_path>
      <init_path lang="sh">/usr/share/Modules/3.2.10/init/sh</init_path>
      <init_path lang="csh">/usr/share/Modules/3.2.10/init/csh</init_path>
      <init_path lang="python">/usr/share/Modules/3.2.10/init/python.py</init_path>
      <cmd_path lang="perl">/usr/bin/modulecmd perl</cmd_path>
      <cmd_path lang="python">/usr/bin/modulecmd python</cmd_path>
      <cmd_path lang="csh">module</cmd_path>
      <cmd_path lang="sh">module</cmd_path>
      <modules>
	<command name="purge"/>
	<command name="load">nas</command>
	<command name="load">pkgsrc</command>
	<command name="load">comp-intel/2016.2.181</command>
	<command name="load">mpi-sgi/mpt.2.15r20</command>
        <command name="load">szip/2.1.1</command>
        <command name="load">hdf4/4.2.12</command>
        <command name="load">hdf5/1.8.18_mpt</command>
 	<command name="load">netcdf/4.4.1.1_mpt</command>
      </modules>
    </module_system>
    <environment_variables>
      <env name="MPI_GROUP_MAX">1024</env>
      <env name="MPI_TYPE_MAX">100000</env>
      <env name="MPI_TYPE_DEPTH">16</env>
      <env name="KMP_AFFINITY">noverbose,disabled</env>
      <env name="KMP_SCHEDULE">static,balanced</env>
      <env name="OMP_STACKSIZE">256M</env>
    </environment_variables>
  </machine>

  <machine MACH="pleiades-ivy">
    <DESC>NASA/AMES Linux Cluster, Linux (ia64), Altix ICE, 2.8 GHz Ivy Bridge processors, 20 cores/node and 3.2 GB of memory per core, batch system is PBS</DESC>
    <OS>LINUX</OS>
    <COMPILERS>intel</COMPILERS>
    <MPILIBS>mpich</MPILIBS>
    <CIME_OUTPUT_ROOT>/nobackup/$USER</CIME_OUTPUT_ROOT>
    <DIN_LOC_ROOT>/nobackup/fvitt/csm/inputdata</DIN_LOC_ROOT>
    <DIN_LOC_ROOT_CLMFORC>/nobackup/fvitt/csm/inputdata/atm/datm7</DIN_LOC_ROOT_CLMFORC>
    <DOUT_S_ROOT>/nobackup/$USER/archive/$CASE</DOUT_S_ROOT>
    <BASELINE_ROOT>/nobackup/fvitt/cesm_baselines</BASELINE_ROOT>
    <CCSM_CPRNC>/u/fvitt/bin/cprnc</CCSM_CPRNC>
    <GMAKE_J>8</GMAKE_J>
    <BATCH_SYSTEM>pbs</BATCH_SYSTEM>
    <SUPPORTED_BY>fvitt -at- ucar.edu</SUPPORTED_BY>
    <MAX_TASKS_PER_NODE>20</MAX_TASKS_PER_NODE>
    <MAX_MPITASKS_PER_NODE>20</MAX_MPITASKS_PER_NODE>
    <PROJECT_REQUIRED>TRUE</PROJECT_REQUIRED>
    <mpirun mpilib="default">
      <executable>mpiexec_mpt</executable>
      <arguments>
	<arg name="num_tasks">-n $TOTALPES</arg>
      </arguments>
    </mpirun>
    <module_system type="module">
      <init_path lang="perl">/usr/share/Modules/3.2.10/init/perl.pm</init_path>
      <init_path lang="sh">/usr/share/Modules/3.2.10/init/sh</init_path>
      <init_path lang="csh">/usr/share/Modules/3.2.10/init/csh</init_path>
      <init_path lang="python">/usr/share/Modules/3.2.10/init/python.py</init_path>
      <cmd_path lang="perl">/usr/bin/modulecmd perl</cmd_path>
      <cmd_path lang="python">/usr/bin/modulecmd python</cmd_path>
      <cmd_path lang="csh">module</cmd_path>
      <cmd_path lang="sh">module</cmd_path>
      <modules>
	<command name="purge"/>
	<command name="load">nas</command>
	<command name="load">pkgsrc</command>
	<command name="load">comp-intel/2016.2.181</command>
	<command name="load">mpi-sgi/mpt.2.15r20</command>
        <command name="load">szip/2.1.1</command>
        <command name="load">hdf4/4.2.12</command>
        <command name="load">hdf5/1.8.18_mpt</command>
 	<command name="load">netcdf/4.4.1.1_mpt</command>
      </modules>
    </module_system>
    <environment_variables>
      <env name="MPI_GROUP_MAX">1024</env>
      <env name="MPI_TYPE_MAX">100000</env>
      <env name="MPI_TYPE_DEPTH">16</env>
      <env name="KMP_AFFINITY">noverbose,disabled</env>
      <env name="KMP_SCHEDULE">static,balanced</env>
      <env name="OMP_STACKSIZE">256M</env>
    </environment_variables>
  </machine>

  <machine MACH="rosa">
    <DESC>CSCS Cray XE6, os is CNL, 32 pes/node, batch system is SLURM</DESC>
    <OS>CNL</OS>
    <COMPILERS>pgi,cray,gnu</COMPILERS>
    <MPILIBS>mpich</MPILIBS>
    <CIME_OUTPUT_ROOT>/scratch/rosa/$USER</CIME_OUTPUT_ROOT>
    <DIN_LOC_ROOT>/project/s433/cesm_inputdata</DIN_LOC_ROOT>
    <DIN_LOC_ROOT_CLMFORC>/project/s433/cesm_inputdata/atm/datm7</DIN_LOC_ROOT_CLMFORC>
    <DOUT_S_ROOT>/project/s433/$USER/archive/$CASE</DOUT_S_ROOT>
    <BASELINE_ROOT>/project/s433/ccsm_baselines</BASELINE_ROOT>
    <CCSM_CPRNC>/project/s433/cesm_tools/ccsm_cprnc/cprnc</CCSM_CPRNC>
    <GMAKE_J>12</GMAKE_J>
    <BATCH_SYSTEM>slurm</BATCH_SYSTEM>
    <SUPPORTED_BY>edouard.davin -at- env.ethz.ch</SUPPORTED_BY>
    <MAX_TASKS_PER_NODE>32</MAX_TASKS_PER_NODE>
    <MAX_MPITASKS_PER_NODE>32</MAX_MPITASKS_PER_NODE>
    <mpirun mpilib="default">
      <executable>aprun</executable>
      <arguments>
	<arg name="num_tasks"> -n $TOTALPES</arg>
	<arg name="tasks_per_node"> -N $MAX_MPITASKS_PER_NODE</arg>
	<arg name="thread_count"> -d $ENV{OMP_NUM_THREADS}</arg>
      </arguments>
    </mpirun>
    <module_system type="none"/>
    <environment_variables>
      <env name="OMP_STACKSIZE">64M</env>
    </environment_variables>
  </machine>


  <machine MACH="sandia-srn-sems">
    <DESC>Linux workstation at Sandia on SRN with SEMS TPL modules</DESC>
    <NODENAME_REGEX>(s999964|climate|penn)</NODENAME_REGEX>
    <OS>LINUX</OS>
    <PROXY>wwwproxy.sandia.gov:80</PROXY>
    <COMPILERS>gnu</COMPILERS>
    <MPILIBS>openmpi</MPILIBS>
    <SAVE_TIMING_DIR>/sems-data-store/ACME/timings</SAVE_TIMING_DIR>
    <CIME_OUTPUT_ROOT>$ENV{HOME}/acme/scratch</CIME_OUTPUT_ROOT>
    <DIN_LOC_ROOT>/sems-data-store/ACME/inputdata</DIN_LOC_ROOT>
    <DIN_LOC_ROOT_CLMFORC>/sems-data-store/ACME/inputdata/atm/datm7</DIN_LOC_ROOT_CLMFORC>
    <DOUT_S_ROOT>$CIME_OUTPUT_ROOT/archive/$CASE</DOUT_S_ROOT>
    <BASELINE_ROOT>/sems-data-store/ACME/baselines</BASELINE_ROOT>
    <CCSM_CPRNC>/sems-data-store/ACME/cprnc/build/cprnc</CCSM_CPRNC>
    <GMAKE>make</GMAKE>
    <GMAKE_J>32</GMAKE_J>
    <TESTS>acme_developer</TESTS>
    <BATCH_SYSTEM>none</BATCH_SYSTEM>
    <SUPPORTED_BY>jgfouca at sandia dot gov</SUPPORTED_BY>
    <MAX_TASKS_PER_NODE>64</MAX_TASKS_PER_NODE>
    <MAX_MPITASKS_PER_NODE>64</MAX_MPITASKS_PER_NODE>
    <mpirun mpilib="default">
      <executable>mpirun</executable>
      <arguments>
        <arg name="num_tasks"> -np $TOTALPES</arg>
      </arguments>
    </mpirun>
    <module_system type="module">
      <init_path lang="python">/usr/share/Modules/init/python.py</init_path>
      <init_path lang="perl">/usr/share/Modules/init/perl.pm</init_path>
      <init_path lang="sh">/usr/share/Modules/init/sh</init_path>
      <init_path lang="csh">/usr/share/Modules/init/csh</init_path>
      <cmd_path lang="python">/usr/bin/modulecmd python</cmd_path>
      <cmd_path lang="perl">/usr/bin/modulecmd perl</cmd_path>
      <cmd_path lang="csh">module</cmd_path>
      <cmd_path lang="sh">module</cmd_path>
      <modules>
	<command name="purge"/>
        <command name="load">sems-env</command>
        <command name="load">sems-git</command>
	<command name="load">sems-python/2.7.9</command>
	<command name="load">sems-gcc/5.1.0</command>
	<command name="load">sems-openmpi/1.8.7</command>
	<command name="load">sems-cmake/2.8.12</command>
	<command name="load">sems-netcdf/4.3.2/parallel</command>
      </modules>
    </module_system>
    <environment_variables>
      <env name="NETCDFROOT">$ENV{SEMS_NETCDF_ROOT}</env>
      <env name="PNETCDFROOT">$ENV{SEMS_NETCDF_ROOT}</env>
    </environment_variables>
  </machine>

  <machine MACH="skybridge">
    <DESC>SNL clust</DESC>
    <NODENAME_REGEX>skybridge-login</NODENAME_REGEX>
    <OS>LINUX</OS>
    <PROXY>wwwproxy.sandia.gov:80</PROXY>
    <COMPILERS>intel</COMPILERS>
    <MPILIBS>openmpi</MPILIBS>
    <SAVE_TIMING_DIR>/projects/ccsm/timings</SAVE_TIMING_DIR>
    <CIME_OUTPUT_ROOT>/gscratch/$USER/acme_scratch/skybridge</CIME_OUTPUT_ROOT>
    <DIN_LOC_ROOT>/projects/ccsm/inputdata</DIN_LOC_ROOT>
    <DIN_LOC_ROOT_CLMFORC>/projects/ccsm/inputdata/atm/datm7</DIN_LOC_ROOT_CLMFORC>
    <DOUT_S_ROOT>$CIME_OUTPUT_ROOT/archive/$CASE</DOUT_S_ROOT>               <!-- complete path to a short term archiving directory -->
    <BASELINE_ROOT>/projects/ccsm/ccsm_baselines</BASELINE_ROOT>
    <CCSM_CPRNC>/projects/ccsm/cprnc/build/cprnc_wrap</CCSM_CPRNC>                <!-- path to the cprnc tool used to compare netcdf history files in testing -->
    <GMAKE_J>8</GMAKE_J>
    <TESTS>acme_integration</TESTS>
    <BATCH_SYSTEM>slurm</BATCH_SYSTEM>
    <SUPPORTED_BY>jgfouca at sandia dot gov</SUPPORTED_BY>
    <MAX_TASKS_PER_NODE>16</MAX_TASKS_PER_NODE>
    <MAX_MPITASKS_PER_NODE>16</MAX_MPITASKS_PER_NODE>
    <PROJECT_REQUIRED>TRUE</PROJECT_REQUIRED>

    <mpirun mpilib="default">
      <executable>mpirun</executable>
      <arguments>
	<arg name="num_tasks"> -np $TOTALPES</arg>
	<arg name="tasks_per_node"> -npernode $MAX_MPITASKS_PER_NODE</arg>
      </arguments>
    </mpirun>
    <module_system type="module">
      <init_path lang="python">/usr/share/Modules/init/python.py</init_path>
      <init_path lang="perl">/usr/share/Modules/init/perl.pm</init_path>
      <init_path lang="sh">/usr/share/Modules/init/sh</init_path>
      <init_path lang="csh">/usr/share/Modules/init/csh</init_path>
      <cmd_path lang="python">/usr/bin/modulecmd python</cmd_path>
      <cmd_path lang="perl">/usr/bin/modulecmd perl</cmd_path>
      <cmd_path lang="csh">module</cmd_path>
      <cmd_path lang="sh">module</cmd_path>
      <modules>
        <command name="purge"/>
        <command name="load">sems-env</command>
        <command name="load">sems-git</command>
        <command name="load">sems-python/2.7.9</command>
        <command name="load">gnu/4.9.2</command>
        <command name="load">intel/intel-15.0.3.187</command>
        <command name="load">libraries/intel-mkl-15.0.2.164</command>
        <command name="load">libraries/intel-mkl-15.0.2.164</command>
      </modules>
      <modules mpilib="!mpi-serial">
        <command name="load" >openmpi-intel/1.8</command>
        <command name="load" >sems-hdf5/1.8.12/parallel</command>
        <command name="load" >sems-netcdf/4.3.2/parallel</command>
        <command name="load" >sems-hdf5/1.8.12/base</command>
        <command name="load" >sems-netcdf/4.3.2/base</command>
      </modules>
    </module_system>
    <environment_variables>
      <env name="NETCDFROOT">$ENV{SEMS_NETCDF_ROOT}</env>
      <env name="OMP_STACKSIZE">64M</env>
    </environment_variables>
    <environment_variables mpilib="!mpi-serial">
      <env name="PNETCDFROOT">$ENV{SEMS_NETCDF_ROOT}</env>
    </environment_variables>
  </machine>

  <machine MACH="stampede">
    <DESC>TACC DELL, os is Linux, 16 pes/node, batch system is SLURM</DESC>
    <NODENAME_REGEX>.*stampede</NODENAME_REGEX>
    <OS>LINUX</OS>
    <COMPILERS>intel</COMPILERS>
    <MPILIBS>mvapich2,impi</MPILIBS>
    <CIME_OUTPUT_ROOT>$ENV{SCRATCH}</CIME_OUTPUT_ROOT>
    <DIN_LOC_ROOT>/scratch/projects/xsede/CESM/inputdata</DIN_LOC_ROOT>
    <DIN_LOC_ROOT_CLMFORC>/scratch/projects/xsede/CESM/inputdata/lmwg</DIN_LOC_ROOT_CLMFORC>
    <DOUT_S_ROOT>$WORK/archive/$CASE</DOUT_S_ROOT>
    <BASELINE_ROOT>/scratch/projects/xsede/CESM/ccsm_baselines</BASELINE_ROOT>
    <CCSM_CPRNC>/scratch/projects/xsede/CESM/tools/cprnc/cprnc</CCSM_CPRNC>
    <GMAKE_J>4</GMAKE_J>
    <BATCH_SYSTEM>slurm</BATCH_SYSTEM>
    <SUPPORTED_BY>cseg</SUPPORTED_BY>
    <MAX_TASKS_PER_NODE>16</MAX_TASKS_PER_NODE>
    <MAX_MPITASKS_PER_NODE>16</MAX_MPITASKS_PER_NODE>

    <mpirun mpilib="impi">
      <executable>ibrun</executable>
    </mpirun>
    <mpirun mpilib="mvapich2">
      <executable>ibrun</executable>
    </mpirun>
    <module_system type="module">
      <init_path lang="perl">/opt/apps/lmod/lmod/init/perl</init_path>
      <init_path lang="python">/opt/apps/lmod/lmod/init/env_modules_python.py</init_path>
      <init_path lang="sh">/opt/apps/lmod/lmod/init/sh</init_path>
      <init_path lang="csh">/opt/apps/lmod/lmod/init/csh</init_path>
      <cmd_path lang="perl">/opt/apps/lmod/lmod/libexec/lmod perl</cmd_path>
      <cmd_path lang="python">/opt/apps/lmod/lmod/libexec/lmod python</cmd_path>
      <cmd_path lang="sh">module</cmd_path>
      <cmd_path lang="csh">module</cmd_path>
      <modules>
	<command name="purge"></command>
	<command name="load">TACC</command>
	<command name="load">python/2.7.12</command>
	<command name="load">intel/15.0.2</command>
	<command name="load">perl/5.16.2</command>
	<command name="load">cmake/3.1.0</command>
      </modules>
      <modules mpilib="mvapich2">
	<command name="load">mvapich2</command>
	<command name="load">pnetcdf/1.6.1</command>
	<command name="load">parallel-netcdf/4.3.3.1</command>
      </modules>
      <modules mpilib="impi">
	<command name="rm">mvapich2</command>
	<command name="load">impi</command>
	<command name="load">pnetcdf/1.6.0</command>
	<command name="load">parallel-netcdf/4.3.3.1</command>
      </modules>
      <modules mpilib="mpi-serial">
	<command name="load">netcdf/4.3.3.1</command>
      </modules>
    </module_system>
    <environment_variables>
      <env name="OMP_STACKSIZE">256M</env>
      <env name="PERL5LIB">/scratch/projects/xsede/CESM/perl5/lib/perl5/x86_64-linux-thread-multi:/scratch/projects/xsede/CESM/perl5/lib/perl5</env>
     </environment_variables>
  </machine>

<<<<<<< HEAD
  <machine MACH="eddi">
    <DESC>eddi linux PC</DESC> 
    <NODENAME_REGEX>eddi</NODENAME_REGEX>
    <OS>LINUX</OS>
    <COMPILERS>gnu</COMPILERS>
    <MPILIBS>openmpi,mpi-serial</MPILIBS>
    <PROJECT>ngeet</PROJECT>
    <CIME_OUTPUT_ROOT>/home/lbleco/cesm/</CIME_OUTPUT_ROOT>
    <DIN_LOC_ROOT>/home/lbleco/cesm/cesm_input_datasets/</DIN_LOC_ROOT>
    <DIN_LOC_ROOT_CLMFORC>/home/lbleco/cesm/cesm_input_datasets/atm/datm7/</DIN_LOC_ROOT_CLMFORC>
    <DOUT_S_ROOT>/home/lbleco/cesm/cesm_archive/$CASE</DOUT_S_ROOT>
    <BASELINE_ROOT>/home/lbleco/cesm/cesm_baselines</BASELINE_ROOT>
    <CCSM_CPRNC>/home/lbleco/cesm/cesm_tools/cprnc/cprnc</CCSM_CPRNC>
    <GMAKE_J>1</GMAKE_J>
    <BATCH_SYSTEM>none</BATCH_SYSTEM>
    <SUPPORTED_BY>rgknox at lbl gov</SUPPORTED_BY>
    <MAX_TASKS_PER_NODE>4</MAX_TASKS_PER_NODE>
    <MAX_MPITASKS_PER_NODE>4</MAX_MPITASKS_PER_NODE>
    <PROJECT_REQUIRED>FALSE</PROJECT_REQUIRED>
    <mpirun mpilib="mpi-serial">
      <executable></executable>
    </mpirun>
    <mpirun mpilib="default">
      <executable>mpirun</executable>
      <arguments>
	<arg name="num_tasks">-np $TOTALPES</arg>
	<arg name="tasks_per_node"> -npernode $MAX_MPITASKS_PER_NODE</arg>
      </arguments>
    </mpirun>  
    <module_system type="none"/>
  </machine>

=======
>>>>>>> 38326a00
  <machine MACH="lbl-lr3">
    <DESC>Lawrencium LR3 cluster at LBL, OS is Linux (intel), batch system is SLURM</DESC>
    <NODENAME_REGEX>n0*.lr3.lbl.gov</NODENAME_REGEX>
    <OS>LINUX</OS>
    <COMPILERS>intel</COMPILERS>
    <MPILIBS>openmpi,mpi-serial</MPILIBS>
    <CIME_OUTPUT_ROOT>/global/scratch/$ENV{USER}</CIME_OUTPUT_ROOT>
    <DIN_LOC_ROOT>/global/scratch/$ENV{USER}/cesm_input_datasets/</DIN_LOC_ROOT>
    <DIN_LOC_ROOT_CLMFORC>/global/scratch/$ENV{USER}/cesm_input_datasets/atm/datm7</DIN_LOC_ROOT_CLMFORC>
    <DOUT_S_ROOT>$CIME_OUTPUT_ROOT/cesm_archive/$CASE</DOUT_S_ROOT>
    <BASELINE_ROOT>$CIME_OUTPUT_ROOT/cesm_baselines</BASELINE_ROOT>
    <CCSM_CPRNC>/$CIME_OUTPUT_ROOT/cesm_tools/cprnc/cprnc</CCSM_CPRNC>
    <GMAKE_J>4</GMAKE_J>
    <BATCH_SYSTEM>slurm</BATCH_SYSTEM>
    <SUPPORTED_BY>rgknox and gbisht at lbl dot gov</SUPPORTED_BY>
    <MAX_TASKS_PER_NODE>16</MAX_TASKS_PER_NODE>
    <MAX_MPITASKS_PER_NODE>16</MAX_MPITASKS_PER_NODE>
    <PROJECT_REQUIRED>TRUE</PROJECT_REQUIRED>
    <mpirun mpilib="mpi-serial">
      <executable></executable>
    </mpirun>
    <mpirun mpilib="default">
      <executable>mpirun</executable>
    </mpirun>
    <module_system type="module">
      <init_path lang="sh">/etc/profile.d/modules.sh</init_path>
      <init_path lang="csh">/etc/profile.d/modules.csh</init_path>
      <init_path lang="perl">/usr/Modules/init/perl.pm</init_path>
      <init_path lang="python">/usr/Modules/python.py</init_path>
      <cmd_path lang="sh">module</cmd_path>
      <cmd_path lang="csh">module</cmd_path>
      <cmd_path lang="perl">/usr/Modules/bin/modulecmd perl</cmd_path>
      <cmd_path lang="python">/usr/Modules/bin/modulecmd python</cmd_path>
      <modules>
	<command name="purge"/>
	<command name="load">cmake</command>
	<command name="load">perl xml-libxml switch python/2.7.11</command>
      </modules>
      <modules compiler="intel">
	<command name="load">intel/2015.6.233</command>
	<command name="load">mkl</command>
      </modules>
      <modules compiler="intel" mpilib="mpi-serial">
	<command name="load">netcdf/4.4.0-intel-s</command>
      </modules>
      <modules compiler="intel" mpilib="!mpi-serial">
	<command name="load">openmpi</command>
	<command name="load">netcdf/4.4.0-intel-p</command>
      </modules>
    </module_system> 
  </machine>

  <machine MACH="lbl-lr2">
    <DESC>Lawrencium LR2 cluster at LBL, OS is Linux (intel), batch system is SLURM</DESC>
    <NODENAME_REGEX>n0*.lr2.lbl.gov</NODENAME_REGEX>
    <OS>LINUX</OS>
    <COMPILERS>intel</COMPILERS>
    <MPILIBS>openmpi,mpi-serial</MPILIBS>
    <CIME_OUTPUT_ROOT>/global/scratch/$ENV{USER}</CIME_OUTPUT_ROOT>
    <DIN_LOC_ROOT>/global/scratch/$ENV{USER}/cesm_input_datasets/</DIN_LOC_ROOT>
    <DIN_LOC_ROOT_CLMFORC>/global/scratch/$ENV{USER}/cesm_input_datasets/atm/datm7</DIN_LOC_ROOT_CLMFORC>
    <DOUT_S_ROOT>$CIME_OUTPUT_ROOT/cesm_archive/$CASE</DOUT_S_ROOT>
    <BASELINE_ROOT>$CIME_OUTPUT_ROOT/cesm_baselines</BASELINE_ROOT>
    <CCSM_CPRNC>/$CIME_OUTPUT_ROOT/cesm_tools/cprnc/cprnc</CCSM_CPRNC>
    <GMAKE_J>4</GMAKE_J>
    <BATCH_SYSTEM>slurm</BATCH_SYSTEM>
    <SUPPORTED_BY>rgknox and gbisht at lbl dot gov</SUPPORTED_BY>
    <MAX_TASKS_PER_NODE>12</MAX_TASKS_PER_NODE>
    <MAX_MPITASKS_PER_NODE>12</MAX_MPITASKS_PER_NODE>
    <PROJECT_REQUIRED>TRUE</PROJECT_REQUIRED>
    <mpirun mpilib="mpi-serial">
      <executable></executable>
    </mpirun>
    <mpirun mpilib="default">
      <executable>mpirun</executable>
    </mpirun>
    <module_system type="module">
      <init_path lang="sh">/etc/profile.d/modules.sh</init_path>
      <init_path lang="csh">/etc/profile.d/modules.csh</init_path>
      <init_path lang="perl">/usr/Modules/init/perl.pm</init_path>
      <init_path lang="python">/usr/Modules/python.py</init_path>
      <cmd_path lang="sh">module</cmd_path>
      <cmd_path lang="csh">module</cmd_path>
      <cmd_path lang="perl">/usr/Modules/bin/modulecmd perl</cmd_path>
      <cmd_path lang="python">/usr/Modules/bin/modulecmd python</cmd_path>
      <modules>
	<command name="purge"/>
	<command name="load">cmake</command>
	<command name="load">perl xml-libxml switch python/2.7.11</command>
      </modules>
      <modules compiler="intel">
	<command name="load">intel/2015.6.233</command>
	<command name="load">mkl</command>
      </modules>
      <modules compiler="intel" mpilib="mpi-serial">
	<command name="load">netcdf/4.4.0-intel-s</command>
      </modules>
      <modules compiler="intel" mpilib="!mpi-serial">
	<command name="load">openmpi</command>
	<command name="load">netcdf/4.4.0-intel-p</command>
      </modules>
    </module_system> 
  </machine>

  <machine MACH="theta">
    <DESC>ALCF Cray XC* KNL, os is CNL, 64 pes/node, batch system is cobalt</DESC>
    <NODENAME_REGEX>theta.*</NODENAME_REGEX>
    <OS>CNL</OS>
    <COMPILERS>intel,gnu,cray</COMPILERS>
    <MPILIBS>mpt</MPILIBS>
    <PROJECT>EarlyPerf_theta</PROJECT>
    <CIME_OUTPUT_ROOT>/projects/EarlyPerf_theta/cesm/scratch/$USER</CIME_OUTPUT_ROOT>
    <DIN_LOC_ROOT>/projects/EarlyPerf_theta/cesm/inputdata</DIN_LOC_ROOT>
    <DIN_LOC_ROOT_CLMFORC>/projects/EarlyPerf_theta/cesm/inputdata/atm/datm7</DIN_LOC_ROOT_CLMFORC>
    <DOUT_S_ROOT>$CIME_OUTPUT_ROOT/archive/$CASE</DOUT_S_ROOT>
    <BASELINE_ROOT>/projects/EarlyPerf_theta/cesm/baselines</BASELINE_ROOT>
    <CCSM_CPRNC>/projects/EarlyPerf_theta/cesm/tools/cprnc/cprnc</CCSM_CPRNC>
    <GMAKE_J>8</GMAKE_J>
    <BATCH_SYSTEM>cobalt_theta</BATCH_SYSTEM>
    <SUPPORTED_BY>cseg</SUPPORTED_BY>
    <MAX_TASKS_PER_NODE>64</MAX_TASKS_PER_NODE>
    <MAX_MPITASKS_PER_NODE>64</MAX_MPITASKS_PER_NODE>
    <PROJECT_REQUIRED>TRUE</PROJECT_REQUIRED>
    <mpirun mpilib="default">
      <executable>aprun</executable>
      <arguments>
	<arg name="num_tasks" >-n $TOTALPES</arg>
	<arg name="tasks_per_node" >-N $MAX_MPITASKS_PER_NODE</arg>
	<arg name="thread_count">--cc depth -d $OMP_NUM_THREADS</arg>
	<arg name="env_omp_stacksize">-e OMP_STACKSIZE=64M</arg>
	<arg name="env_thread_count">-e OMP_NUM_THREADS=$OMP_NUM_THREADS</arg>
      </arguments>
    </mpirun>
    <module_system type="module">
      <init_path lang="perl">/opt/modules/default/init/perl.pm</init_path>
      <init_path lang="python">/opt/modules/default/init/python.py</init_path>
      <init_path lang="sh">/opt/modules/default/init/sh</init_path>
      <init_path lang="csh">/opt/modules/default/init/csh</init_path>
      <cmd_path lang="perl">/opt/modules/default/bin/modulecmd perl</cmd_path>
      <cmd_path lang="python">/opt/modules/default/bin/modulecmd python</cmd_path>
      <cmd_path lang="sh">module</cmd_path>
      <cmd_path lang="csh">module</cmd_path>
      <modules>
	<command name="rm">PrgEnv-intel</command>
	<command name="rm">PrgEnv-cray</command>
	<command name="rm">PrgEnv-gnu</command>
	<command name="rm">intel</command>
	<command name="rm">cce</command>
	<command name="rm">cray-parallel-netcdf</command>
	<command name="rm">cray-hdf5-parallel</command>
	<command name="rm">pmi</command>
	<command name="rm">cray-libsci</command>
	<command name="rm">cray-mpich</command>
	<command name="rm">cray-netcdf</command>
	<command name="rm">cray-hdf5</command>
	<command name="rm">cray-netcdf-hdf5parallel</command>
	<command name="rm">craype-mic-knl</command>
	<command name="rm">craype</command>
      </modules>

      <modules compiler="intel">
	<command name="load">PrgEnv-intel/6.0.3</command>
	<command name="switch">intel intel/17.0.0.098</command>
	<command name="rm">cray-libsci</command>
      </modules>

      <modules compiler="cray">
	<command name="load">PrgEnv-cray/6.0.3</command>
	<command name="switch">cce cce/8.5.4</command>
      </modules>
      <modules compiler="gnu">
	<command name="load">PrgEnv-gnu/6.0.3</command>
	<command name="switch">gcc gcc/6.2.0</command>
      </modules>
      <modules>
	<command name="load">papi/5.4.3.3</command>
	<command name="swap">craype craype/2.5.7</command>
      </modules>
      <modules compiler="!intel">
	<command name="switch">cray-libsci/16.09.1</command>
      </modules>
      <modules>
	<command name="load">cray-mpich/7.4.4</command>
      </modules>
      <modules mpilib="mpt">
	<command name="load">cray-netcdf-hdf5parallel/4.4.1</command>
	<command name="load">cray-hdf5-parallel/1.10.0</command>
	<command name="load">cray-parallel-netcdf/1.7.0</command>
      </modules>
    </module_system>
  </machine>

  <machine MACH="yellowstone">
    <DESC>NCAR IBM, os is Linux, 16 pes/node, batch system is LSF</DESC>
    <NODENAME_REGEX>.*yellowstone</NODENAME_REGEX>
    <OS>LINUX</OS>
    <COMPILERS>intel,pgi,gnu,intel15</COMPILERS>
    <MPILIBS>mpich2,pempi</MPILIBS>
    <CIME_OUTPUT_ROOT>/glade/scratch/$USER</CIME_OUTPUT_ROOT>
    <DIN_LOC_ROOT>$ENV{CESMDATAROOT}/inputdata</DIN_LOC_ROOT>
    <DIN_LOC_ROOT_CLMFORC>$ENV{CESMROOT}/lmwg</DIN_LOC_ROOT_CLMFORC>
    <DOUT_S_ROOT>$CIME_OUTPUT_ROOT/archive/$CASE</DOUT_S_ROOT>
    <BASELINE_ROOT>$ENV{CESMDATAROOT}/ccsm_baselines</BASELINE_ROOT>
    <CCSM_CPRNC>$ENV{CESMDATAROOT}/tools/cime/tools/cprnc/cprnc</CCSM_CPRNC>
    <PERL5LIB>/glade/apps/opt/perlmods/lib64/perl5:/glade/apps/opt/perlmods/share/perl5</PERL5LIB>
    <GMAKE_J>8</GMAKE_J>
    <BATCH_SYSTEM>lsf</BATCH_SYSTEM>
    <SUPPORTED_BY>cseg</SUPPORTED_BY>
    <MAX_TASKS_PER_NODE>30</MAX_TASKS_PER_NODE>
    <MAX_MPITASKS_PER_NODE>15</MAX_MPITASKS_PER_NODE>
    <PROJECT_REQUIRED>TRUE</PROJECT_REQUIRED>
    <mpirun mpilib="default" unit_testing="true">
      <!-- For unit testing, avoid all of the extra stuff that we use before and
           after the mpirun command when launching cesm on yellowstone -->
      <executable>mpirun.lsf </executable>
    </mpirun>
    <mpirun mpilib="default" threaded="false">
      <executable>TARGET_PROCESSOR_LIST=AUTO_SELECT $ENV{CESMDATAROOT}/tools/bin/mpirun </executable>
      <arguments>
	<arg name="anum_tasks"> -n $TOTALPES</arg>
        <arg name="tasks_per_node"> -tpn $MAX_MPITASKS_PER_NODE </arg>
	<arg name="bindtool">$ENV{CESMDATAROOT}/tools/bin/launch </arg>
      </arguments>
    </mpirun>
    <mpirun mpilib="default" threaded="true">
      <executable>unset MP_PE_AFFINITY; unset MP_TASK_AFFINITY; unset MP_CPU_BIND_LIST; $ENV{CESMDATAROOT}/tools/bin/mpirun </executable>
      <arguments>
	<arg name="anum_tasks"> -n $TOTALPES</arg>
        <arg name="tasks_per_node"> -tpn $MAX_MPITASKS_PER_NODE </arg>
	<arg name="bindtool">$ENV{CESMDATAROOT}/tools/bin/hybrid_launch </arg>
      </arguments>
    </mpirun>
    <mpirun compiler="gnu">
      <executable> $ENV{CESMDATAROOT}/tools/bin/mpirun </executable>
      <arguments>
	<arg name="anum_tasks"> -n $TOTALPES</arg>
        <arg name="tasks_per_node"> -tpn $MAX_MPITASKS_PER_NODE </arg>
      </arguments>
    </mpirun>
    <module_system type="module">
      <init_path lang="perl">/glade/apps/opt/lmod/lmod/init/perl</init_path>
      <init_path lang="python">/glade/apps/opt/lmod/lmod/init/env_modules_python.py</init_path>
      <init_path lang="csh">/glade/apps/opt/lmod/lmod/init/csh</init_path>
      <init_path lang="sh">/glade/apps/opt/lmod/lmod/init/sh</init_path>
      <cmd_path lang="perl">/glade/apps/opt/lmod/lmod/libexec/lmod perl</cmd_path>
      <cmd_path lang="python">/glade/apps/opt/lmod/lmod/libexec/lmod python</cmd_path>
      <cmd_path lang="sh">module</cmd_path>
      <cmd_path lang="csh">module</cmd_path>
      <modules>
	<command name="purge"/>
	<command name="load">ncarenv/1.0</command>
	<command name="load">ncarbinlibs/1.1</command>
	<command name="load">perlmods</command>
	<command name="load">gmake/4.1</command>
	<command name="load">python</command>
	<command name="load">all-python-libs</command>
	<command name="load">git</command>
      </modules>
      <modules compiler="intel">
	<command name="load">intel/15.0.3</command>
	<command name="load">mkl/11.1.2</command>
	<command name="load">trilinos/11.10.2</command>
	<command name="load">esmf</command>
      </modules>
      <modules compiler="intel" mpilib="!mpi-serial" debug="true">
	<command name="load">esmf-7.0.0-ncdfio-mpi-g</command>
      </modules>
      <modules compiler="intel" mpilib="!mpi-serial" debug="false">
	<command name="load">esmf-7.0.0-defio-mpi-O</command>
      </modules>
      <modules compiler="intel" mpilib="mpi-serial" debug="true">
	<command name="load">esmf-7.0.0-ncdfio-uni-g</command>
      </modules>
      <modules compiler="intel" mpilib="mpi-serial" debug="false">
	<command name="load">esmf-7.0.0-ncdfio-uni-O</command>
      </modules>
      <modules compiler="pgi">
	<command name="load">pgi/15.10</command>
      </modules>
      <modules compiler="gnu">
	<command name="load">gnu/5.2.0</command>
      </modules>
      <modules mpilib="mpi-serial" compiler="gnu">
	<command name="load">netcdf/4.3.3.1</command>
      </modules>
      <modules mpilib="!mpi-serial" compiler="gnu">
	<command name="load">netcdf-mpi/4.3.3.1</command>
	<command name="load">pnetcdf/1.6.1</command>
      </modules>
      <modules mpilib="mpi-serial" compiler="pgi">
	<command name="load">netcdf/4.3.3.1</command>
      </modules>
      <modules mpilib="!mpi-serial" compiler="pgi">
	<command name="load">netcdf-mpi/4.3.3.1</command>
	<command name="load">pnetcdf/1.6.1</command>
      </modules>
      <modules mpilib="mpi-serial" compiler="intel">
	<command name="load">netcdf/4.3.3.1</command>
      </modules>
      <modules mpilib="!mpi-serial" compiler="intel">
	<command name="load">netcdf-mpi/4.3.3.1</command>
	<command name="load">pnetcdf/1.6.1</command>
      </modules>
      <modules>
	<command name="load">ncarcompilers/1.0</command>
	<command name="load">cmake/3.0.2</command>
	<command name="load">all-python-libs</command>
      </modules>
    </module_system>
    <environment_variables>
      <env name="OMP_STACKSIZE">256M</env>
      <env name="MP_LABELIO">yes</env>
      <env name="MP_INFOLEVEL">2</env>
      <env name="MP_SHARED_MEMORY">yes</env>
      <env name="MP_EUILIB">us</env>
      <env name="MP_STDOUTMODE">unordered</env>
      <env name="MP_RC_USE_LMC">yes</env>
    </environment_variables>
    <environment_variables debug="true">
      <env name="MP_EAGER_LIMIT">0</env>
    </environment_variables>
    <environment_variables mpilib="!mpi-serial">
      <env name="MP_MPILIB">$MPILIB</env>
    </environment_variables>
  </machine>
<default_run_suffix>
  <default_run_exe>${EXEROOT}/cesm.exe </default_run_exe>
  <default_run_misc_suffix> >> cesm.log.$LID 2>&amp;1 </default_run_misc_suffix>
</default_run_suffix>

</config_machines><|MERGE_RESOLUTION|>--- conflicted
+++ resolved
@@ -1577,41 +1577,6 @@
      </environment_variables>
   </machine>
 
-<<<<<<< HEAD
-  <machine MACH="eddi">
-    <DESC>eddi linux PC</DESC> 
-    <NODENAME_REGEX>eddi</NODENAME_REGEX>
-    <OS>LINUX</OS>
-    <COMPILERS>gnu</COMPILERS>
-    <MPILIBS>openmpi,mpi-serial</MPILIBS>
-    <PROJECT>ngeet</PROJECT>
-    <CIME_OUTPUT_ROOT>/home/lbleco/cesm/</CIME_OUTPUT_ROOT>
-    <DIN_LOC_ROOT>/home/lbleco/cesm/cesm_input_datasets/</DIN_LOC_ROOT>
-    <DIN_LOC_ROOT_CLMFORC>/home/lbleco/cesm/cesm_input_datasets/atm/datm7/</DIN_LOC_ROOT_CLMFORC>
-    <DOUT_S_ROOT>/home/lbleco/cesm/cesm_archive/$CASE</DOUT_S_ROOT>
-    <BASELINE_ROOT>/home/lbleco/cesm/cesm_baselines</BASELINE_ROOT>
-    <CCSM_CPRNC>/home/lbleco/cesm/cesm_tools/cprnc/cprnc</CCSM_CPRNC>
-    <GMAKE_J>1</GMAKE_J>
-    <BATCH_SYSTEM>none</BATCH_SYSTEM>
-    <SUPPORTED_BY>rgknox at lbl gov</SUPPORTED_BY>
-    <MAX_TASKS_PER_NODE>4</MAX_TASKS_PER_NODE>
-    <MAX_MPITASKS_PER_NODE>4</MAX_MPITASKS_PER_NODE>
-    <PROJECT_REQUIRED>FALSE</PROJECT_REQUIRED>
-    <mpirun mpilib="mpi-serial">
-      <executable></executable>
-    </mpirun>
-    <mpirun mpilib="default">
-      <executable>mpirun</executable>
-      <arguments>
-	<arg name="num_tasks">-np $TOTALPES</arg>
-	<arg name="tasks_per_node"> -npernode $MAX_MPITASKS_PER_NODE</arg>
-      </arguments>
-    </mpirun>  
-    <module_system type="none"/>
-  </machine>
-
-=======
->>>>>>> 38326a00
   <machine MACH="lbl-lr3">
     <DESC>Lawrencium LR3 cluster at LBL, OS is Linux (intel), batch system is SLURM</DESC>
     <NODENAME_REGEX>n0*.lr3.lbl.gov</NODENAME_REGEX>
