<?xml version="1.0"?>
<config_batch version="2.0">
  <!--
     File:    config_batch.xml
     Purpose: abstract out the parts of run scripts that are different, and use this configuration to
     create cesm run scripts from a single template.

     batch_system:     the batch system type and version
     batch_query:      the batch query command for each batch system.
     batch_redirect:   Whether a redirect character is needed to submit jobs.
     batch_directive:  The string that prepends a batch directive for the batch system.
     jobid_pattern:    A perl regular expression used to filter out the returned job id from a
                       queue submission.

 ===============================================================
 batch_system
 ===============================================================
 The batch_system and associated tags are meant for configuring batch systems and
 queues across machines.  The batch_system tag denotes the name for a particular
 batch system, these can either be shared between one or more machines, or can be
 defined for a specific machine if need be.

 Machine specific entries take precidence over generic entries, directives are appended

 queues:
 one or more queues can be defined per batch_system. if the attribute default="true"
 is used, then that queue will be used by default. Alternatively, multiple queues can
 be used.  The following variables can be used to choose a queue :
 walltimemin: Giving the minimum amount of walltime for the queue.
 walltimemax: The maximum amount of walltime for a queue.
 nodemin:      The minimum node count required to use this queue.
 nodemax:      The maximum node count required to use this queue.
 jobmin:      The minimum task count required to use this queue. This should only rarely be used to select queues that only use a fraction of a node. This cannot be used in conjuction with nodemin.
 jobmax:      The maximum task count required to use this queue. This should only rarely be used to select queues that only use a fraction of a node. This cannot be used in conjuction with nodemax.
    -->
  <batch_system type="template" >
    <batch_query args=""></batch_query>
    <batch_submit></batch_submit>
    <batch_redirect></batch_redirect>
    <batch_directive></batch_directive>
    <directives>
      <directive></directive>
    </directives>
  </batch_system>

  <batch_system type="none" >
    <batch_query args=""></batch_query>
    <batch_submit></batch_submit>
    <batch_redirect></batch_redirect>
    <batch_directive></batch_directive>
    <directives>
      <directive></directive>
    </directives>
  </batch_system>

  <batch_system type="cobalt" >
    <batch_query>qstat</batch_query>
    <batch_submit>qsub</batch_submit>
    <batch_cancel>qdel</batch_cancel>
    <batch_env>-v</batch_env>
    <batch_directive></batch_directive>
    <jobid_pattern>(\d+)</jobid_pattern>
    <depend_string> --dependencies</depend_string>
    <walltime_format>%H:%M:%s</walltime_format>
    <batch_mail_flag>-M</batch_mail_flag>
    <batch_mail_type_flag></batch_mail_type_flag>
    <batch_mail_type></batch_mail_type>
    <submit_args>
      <arg flag="--cwd" name="CASEROOT"/>
      <arg flag="-A" name="PROJECT"/>
      <arg flag="-t" name="JOB_WALLCLOCK_TIME"/>
      <!-- space required at beginning of name -->
      <arg flag="-n" name=" $TOTALPES / $MAX_MPITASKS_PER_NODE"/>
      <arg flag="-q" name="JOB_QUEUE"/>
      <arg flag="--mode script"/>
    </submit_args>
  </batch_system>

  <batch_system type="cobalt_theta" >
    <batch_query>qstat</batch_query>
    <batch_submit>qsub</batch_submit>
    <batch_cancel>qdel</batch_cancel>
    <batch_env>--env</batch_env>
    <batch_directive>#COBALT</batch_directive>
    <jobid_pattern>(\d+)</jobid_pattern>
    <depend_string> --dependencies</depend_string>
    <batch_mail_flag>-M</batch_mail_flag>
    <batch_mail_type_flag></batch_mail_type_flag>
    <batch_mail_type></batch_mail_type>
    <submit_args>
      <arg flag="-A" name="PROJECT"/>
      <arg flag="-t" name="JOB_WALLCLOCK_TIME"/>
      <arg flag="-n" name=" $TOTALPES/$MAX_MPITASKS_PER_NODE"/>
      <arg flag="-q" name="JOB_QUEUE"/>
      <arg flag="--mode script"/>
    </submit_args>
  </batch_system>

  <batch_system type="lsf">
    <batch_query args=" -w" >bjobs</batch_query>
    <batch_submit>bsub</batch_submit>
    <batch_cancel>bkill</batch_cancel>
    <batch_redirect>&lt;</batch_redirect>
    <batch_directive>#BSUB</batch_directive>
    <jobid_pattern>&lt;(\d+)&gt;</jobid_pattern>
    <depend_string> -w 'done(jobid)'</depend_string>
    <depend_allow_string> -w 'ended(jobid)'</depend_allow_string>
    <depend_separator>&amp;&amp;</depend_separator>
    <walltime_format>%H:%M</walltime_format>
    <batch_mail_flag>-u</batch_mail_flag>
    <batch_mail_type_flag></batch_mail_type_flag>
    <batch_mail_type></batch_mail_type>
    <directives>
      <directive                       > -J {{ job_id }} </directive>
      <directive                       > -n {{ total_tasks }} </directive>
      <directive                       > -W $JOB_WALLCLOCK_TIME </directive>
      <directive default="cesm.stdout" > -o {{ job_id }}.%J  </directive>
      <directive default="cesm.stderr" > -e {{ job_id }}.%J  </directive>
    </directives>
  </batch_system>

  <batch_system type="pbs" >
    <batch_query args="-f" >qstat</batch_query>
    <batch_submit>qsub </batch_submit>
    <batch_cancel>qdel</batch_cancel>
    <batch_env>-v</batch_env>
    <batch_directive>#PBS</batch_directive>
    <jobid_pattern>^(\S+)$</jobid_pattern>
    <depend_string> -W depend=afterok:jobid</depend_string>
    <depend_allow_string> -W depend=afterany:jobid</depend_allow_string>
    <depend_separator>:</depend_separator>
    <walltime_format>%H:%M:%S</walltime_format>
    <batch_mail_flag>-M</batch_mail_flag>
    <batch_mail_type_flag>-m</batch_mail_type_flag>
    <batch_mail_type>, bea, b, e, a</batch_mail_type>
    <submit_args>
      <arg flag="-q" name="$JOB_QUEUE"/>
      <arg flag="-l walltime=" name="$JOB_WALLCLOCK_TIME"/>
      <arg flag="-A" name="$PROJECT"/>
    </submit_args>
    <directives>
      <directive> -N {{ job_id }}</directive>
      <directive default="n"> -r {{ rerunnable }} </directive>
      <!-- <directive> -j oe {{ job_id }} </directive> -->
      <directive> -j oe </directive>
      <directive> -V </directive>
    </directives>
  </batch_system>

  <batch_system type="slurm" >
    <batch_query per_job_arg="-j">squeue</batch_query>
    <batch_cancel>scancel</batch_cancel>
    <batch_directive>#SBATCH</batch_directive>
    <jobid_pattern>(\d+)$</jobid_pattern>
    <depend_string> --dependency=afterok:jobid</depend_string>
    <depend_allow_string> --dependency=afterany:jobid</depend_allow_string>
    <depend_separator>,</depend_separator>
    <walltime_format>%H:%M:%S</walltime_format>
    <batch_mail_flag>--mail-user</batch_mail_flag>
    <batch_mail_type_flag>--mail-type</batch_mail_type_flag>
    <batch_mail_type>none, all, begin, end, fail</batch_mail_type>
    <directives>
      <directive> --job-name={{ job_id }}</directive>
      <directive> --nodes={{ num_nodes }}</directive>
      <directive> --ntasks-per-node={{ tasks_per_node }}</directive>
      <directive> --output={{ job_id }}   </directive>
      <directive> --exclusive                        </directive>
    </directives>
  </batch_system>

  <!-- bluewaters is PBS -->
  <batch_system MACH="bluewaters" type="pbs" >
    <jobid_pattern>(\d+.bw)$</jobid_pattern>
    <directives>
      <directive>-l nodes={{ num_nodes }}:ppn={{ tasks_per_node }}:xe</directive>
      <directive default="/bin/bash" > -S {{ shell }} </directive>
    </directives>
    <queues>
      <queue walltimemax="24:00:00">normal</queue>
      <queue walltimemax="00:30:00" nodemin="1" nodemax="16" default="true">debug</queue>
    </queues>
  </batch_system>

  <batch_system MACH="cheyenne" type="pbs">
    <directives queue="regular">
      <directive default="/bin/bash" > -S {{ shell }}  </directive>
      <directive> -l select={{ num_nodes }}:ncpus={{ max_tasks_per_node }}:mpiprocs={{ tasks_per_node }}:ompthreads={{ thread_count }}</directive>
    </directives>

<<<<<<< HEAD
  <!-- euler2 is LSF -->
  <batch_system MACH="euler2" type="lsf" >
    <directives>
      <directive> -R "select[model==XeonE5_2680v3]" </directive>
    </directives>
    <queues>
      <queue walltimemax="23:59:00" default="true">normal.24h</queue>
      <queue walltimemax="03:59:00" >normal.4h</queue>
    </queues>
  </batch_system>

  <!-- euler3 is LSF -->
  <batch_system MACH="euler3" type="lsf" >
    <directives>
      <directive> -R "span[ptile=4] select[model==XeonE3_1585Lv5]" </directive>
    </directives>
    <queues>
      <queue walltimemax="23:59:00" default="true">normal.24h</queue>
      <queue walltimemax="03:59:00" >normal.4h</queue>
    </queues>
  </batch_system>

  <!-- euler4 is LSF -->
  <batch_system MACH="euler4" type="lsf" >
    <directives>
      <directive> -R "select[model==XeonGold_6150]" </directive>
    </directives>
    <queues>
      <queue walltimemax="23:59:00" default="true">normal.24h</queue>
      <queue walltimemax="03:59:00" >normal.4h</queue>
=======
    <directives queue="premium">
      <directive default="/bin/bash" > -S {{ shell }}  </directive>
      <directive> -l select={{ num_nodes }}:ncpus={{ max_tasks_per_node }}:mpiprocs={{ tasks_per_node }}:ompthreads={{ thread_count }}</directive>
    </directives>

    <directives queue="economy">
      <directive default="/bin/bash" > -S {{ shell }}  </directive>
      <directive> -l select={{ num_nodes }}:ncpus={{ max_tasks_per_node }}:mpiprocs={{ tasks_per_node }}:ompthreads={{ thread_count }}</directive>
    </directives>

    <directives queue="share">
      <directive default="/bin/bash" > -S {{ shell }}  </directive>
      <directive> -l select=1:mpiprocs={{ total_tasks }}:ompthreads={{ thread_count }}</directive>
    </directives>
    <queues>
      <queue walltimemax="12:00" nodemin="1" nodemax="4032">regular</queue>
      <queue walltimemax="12:00" nodemin="1" nodemax="4032">premium</queue>
      <queue default="true" walltimemax="06:00" jobmin="1" jobmax="18">share</queue>
      <queue walltimemax="12:00" nodemin="1" nodemax="4032">economy</queue>
>>>>>>> 00b22520
    </queues>
  </batch_system>

  <batch_system type="slurm" MACH="constance">
    <batch_submit>sbatch</batch_submit>
    <submit_args>
      <arg flag="--time" name="$JOB_WALLCLOCK_TIME"/>
      <arg flag="-p" name="$JOB_QUEUE"/>
      <arg flag="--account" name="$PROJECT"/>
    </submit_args>
  </batch_system>

  <batch_system MACH="cori-haswell" type="slurm" >
    <batch_submit>sbatch</batch_submit>
    <submit_args>
      <arg flag="--time" name="$JOB_WALLCLOCK_TIME"/>
      <arg flag="-q" name="$JOB_QUEUE"/>
      <arg flag="--account" name="$PROJECT"/>
    </submit_args>
    <directives>
      <directive>-C haswell </directive>
    </directives>
    <queues>
      <queue walltimemax="06:00:00" nodemin="1" nodemax="710">regular</queue>
    <!--  <queue walltimemax="00:30:00" nodemin="1" nodemax="3072" default="true">debug</queue> -->
    </queues>
  </batch_system>

<<<<<<< HEAD
  <!-- eos is PBS -->
  <batch_system MACH="eos" type="pbs">
    <jobid_pattern>^(\d+)</jobid_pattern>
=======
  <batch_system MACH="cori-knl" type="slurm" >
    <batch_submit>sbatch</batch_submit>
    <submit_args>
      <arg flag="--time" name="$JOB_WALLCLOCK_TIME"/>
      <arg flag="-q" name="$JOB_QUEUE"/>
      <arg flag="--account" name="$PROJECT"/>
    </submit_args>
    <directives>
      <directive>-C knl,quad,cache </directive>
      <directive>-S 2 </directive>
    </directives>
    <queues>
      <queue walltimemax="02:00:00" nodemin="1" nodemax="177">regular</queue>
    <!--  <queue walltimemax="00:30:00" nodemin="1" nodemax="3072" default="true">debug</queue> -->
    </queues>
  </batch_system>

  <batch_system MACH="daint" type="slurm" >
    <batch_submit>sbatch</batch_submit>
    <submit_args>
      <arg flag="--time" name="$JOB_WALLCLOCK_TIME"/>
      <arg flag="-p" name="$JOB_QUEUE"/>
      <arg flag="--account" name="$PROJECT"/>
    </submit_args>
    <queues>
      <queue default="true">default</queue>
    </queues>
  </batch_system>

  <batch_system MACH="eastwind" type="slurm" >
    <batch_submit>sbatch</batch_submit>
    <submit_args>
      <arg flag="--time" name="$JOB_WALLCLOCK_TIME"/>
      <arg flag="-p" name="$JOB_QUEUE"/>
      <arg flag="--account" name="$PROJECT"/>
    </submit_args>
    <queues>
      <queue nodemin="1" nodemax="833" default="true">batch</queue>
    </queues>
  </batch_system>

  <batch_system MACH="edison" type="slurm" >
    <batch_submit>sbatch</batch_submit>
    <submit_args>
      <arg flag="--time" name="$JOB_WALLCLOCK_TIME"/>
      <arg flag="-q" name="$JOB_QUEUE"/>
      <arg flag="--account" name="$PROJECT"/>
    </submit_args>
    <queues>
      <queue walltimemax="36:00:00" nodemin="1" nodemax="2712" >regular</queue>
      <queue walltimemax="00:30:00" nodemin="1" nodemax="256" default="true">debug</queue>
    </queues>
  </batch_system>

  <!-- euler2 is LSF -->
  <batch_system MACH="euler2" type="lsf" >
>>>>>>> 00b22520
    <directives>
      <directive> -R "select[model==XeonE5_2680v3]" </directive>
    </directives>
    <queues>
      <queue walltimemax="23:59:00" default="true">normal.24h</queue>
      <queue walltimemax="03:59:00" >normal.4h</queue>
    </queues>
  </batch_system>

  <!-- euler3 is LSF -->
  <batch_system MACH="euler3" type="lsf" >
    <directives>
      <directive> -R "span[ptile=4] select[model==XeonE3_1585Lv5]" </directive>
    </directives>
    <queues>
      <queue walltimemax="23:59:00" default="true">normal.24h</queue>
      <queue walltimemax="03:59:00" >normal.4h</queue>
    </queues>
  </batch_system>

  <!-- euler4 is LSF -->
  <batch_system MACH="euler4" type="lsf" >
    <directives>
      <directive> -R "select[model==XeonGold_6150]" </directive>
    </directives>
    <queues>
      <queue walltimemax="23:59:00" default="true">normal.24h</queue>
      <queue walltimemax="03:59:00" >normal.4h</queue>
    </queues>
  </batch_system>
  <!-- gaea is PBS -->
  <batch_system MACH="gaea" type="pbs" >
    <directives>
      <directive>-A cpo</directive>
      <directive>-l {{ partition }}</directive>
      <directive>-l size={{ mppsize }}</directive>
      <directive>-E </directive>
      <directive>-d $RUNDIR</directive>
      <directive>-o $RUNDIR/$CASE.out </directive>
      <directive>-S /bin/bash  </directive>
    </directives>
    <queues>
      <queue walltimemax="01:00:00" nodemin="1" nodemax="35">debug</queue>
      <queue walltimemax="24:00:00" nodemin="861" nodemax="4166" default="true">batch</queue>
    </queues>
  </batch_system>

  <!-- hobart is PBS -->
  <batch_system type="pbs" MACH="hobart" >
    <directives>
      <directive>-l nodes={{ num_nodes }}:ppn={{ tasks_per_node }}</directive>
      <directive default="/bin/bash" > -S {{ shell }}  </directive>
    </directives>
    <queues>
      <queue walltimemax="02:00:00"   strict="true" nodemin="1"  nodemax="8">short</queue>
      <queue walltimemax="08:00:00"   strict="true" nodemin="1"  nodemax="6" default="true">medium</queue>
      <queue walltimemax="40:00:00"   strict="true" nodemin="1"  nodemax="8">long</queue>
      <queue walltimemax="80:00:00"   strict="true" nodemin="1"  nodemax="8">verylong</queue>
      <queue walltimemax="32:00:00"   strict="true" nodemax="16" nodemin="1">overnight</queue>
      <queue walltimemax="3000:00:00" strict="true" nodemax="32" nodemin="1">monster</queue>
    </queues>
  </batch_system>

  <batch_system MACH="laramie" type="pbs">
    <directives>
      <directive default="/bin/bash" > -S {{ shell }}  </directive>
      <directive> -l select={{ num_nodes }}:ncpus={{ max_tasks_per_node }}:mpiprocs={{ tasks_per_node }}:ompthreads={{ thread_count }}</directive>
    </directives>
    <queues>
      <queue default="true" walltimemax="12:00" nodemin="1" nodemax="72">regular</queue>
    </queues>
  </batch_system>

  <batch_system MACH="lawrencium-lr3" type="slurm">
    <batch_submit>sbatch</batch_submit>
    <directives>
      <directive>--qos=lr_normal</directive>
      <directive>--partition=lr3</directive>
      <directive>--account={{ project }}</directive>
      <directive>--ntasks-per-node={{ tasks_per_node }}</directive>
    </directives>
    <queues>
      <queue walltimemin="00:00:00" walltimemax="72:00:00" nodemin="1" nodemax="64" default="true">lr3</queue>
    </queues>
  </batch_system>

  <batch_system MACH="lawrencium-lr2" type="slurm">
    <batch_submit>sbatch</batch_submit>
    <directives>
       <directive>--qos=lr_normal</directive>
       <directive>--partition=lr2</directive>
       <directive>--account={{ project }}</directive>
       <directive>--ntasks-per-node={{ tasks_per_node }}</directive>
    </directives>
    <queues>
      <queue walltimemin="00:00:00" walltimemax="72:00:00" nodemin="1" nodemax="64" default="true">lr2</queue>
    </queues>
  </batch_system>

  <batch_system MACH="mira" type="cobalt">
    <queues>
      <queue walltimemax="06:00:00" nodemin="1" nodemax="12288" default="true">default</queue>
    </queues>
  </batch_system>

  <!-- modex is PBS -->
  <batch_system MACH="modex" type="pbs">
    <directives>
      <directive>-l nodes={{ num_nodes }}:ppn={{ tasks_per_node }}</directive>
      <directive default="/bin/bash" > -S {{ shell }}  </directive>
    </directives>
    <queues>
      <queue walltimemax="36:00:00" default="true">batch</queue>
    </queues>
  </batch_system>

  <batch_system MACH="olympus" type="slurm">
    <batch_submit>sbatch</batch_submit>
    <submit_args>
      <arg flag="--time" name="$JOB_WALLCLOCK_TIME"/>
      <arg flag="-p" name="$JOB_QUEUE"/>
      <arg flag="--account" name="$PROJECT"/>
    </submit_args>
    <queues>
      <queue walltimemin="0" walltimemax="00:59:00" nodemin="0" nodemax="312" default="true">queue</queue>
    </queues>
  </batch_system>

  <!-- NAS pleiades machines -->
  <batch_system type="pbs" MACH="pleiades-bro" >
    <directives>
      <directive>-W group_list=$PROJECT</directive>
      <directive>-l select={{ num_nodes }}:ncpus={{ max_tasks_per_node }}:mpiprocs={{ tasks_per_node }}:ompthreads={{ thread_count }}:model=bro</directive>
      <directive>-l place=scatter:excl</directive>
      <directive default="/bin/bash" > -S {{ shell }}  </directive>
    </directives>
    <queues>
      <queue walltimemin="" walltimemax="08:00:00" nodemin="0" nodemax="357" default="true">normal</queue>
    </queues>
  </batch_system>

  <batch_system type="pbs" MACH="pleiades-has" >
    <directives>
      <directive>-W group_list=$PROJECT</directive>
      <directive>-l select={{ num_nodes }}:ncpus={{ max_tasks_per_node }}:mpiprocs={{ tasks_per_node }}:ompthreads={{ thread_count }}:model=has</directive>
      <directive>-l place=scatter:excl</directive>
      <directive default="/bin/bash" > -S {{ shell }}  </directive>
    </directives>
    <queues>
      <queue walltimemin="" walltimemax="08:00:00" nodemin="0" nodemax="357" default="true">normal</queue>
    </queues>
  </batch_system>

  <batch_system type="pbs" MACH="pleiades-ivy" >
    <directives>
      <directive>-W group_list=$PROJECT </directive>
      <directive>-l select={{ num_nodes }}:ncpus={{ max_tasks_per_node }}:mpiprocs={{ tasks_per_node }}:ompthreads={{ thread_count }}:model=ivy</directive>
      <directive>-l place=scatter:excl</directive>
      <directive default="/bin/bash" > -S {{ shell }}  </directive>
    </directives>
    <queues>
      <queue walltimemin="" walltimemax="08:00:00" nodemin="0" nodemax="500" default="true">normal</queue>
    </queues>
  </batch_system>

  <batch_system type="pbs" MACH="pleiades-san" >
    <directives>
      <directive>-W group_list=$PROJECT </directive>
      <directive>-l select={{ num_nodes }}:ncpus={{ max_tasks_per_node }}:mpiprocs={{ tasks_per_node }}:ompthreads={{ thread_count }}:model=san</directive>
      <directive>-l place=scatter:excl</directive>
      <directive default="/bin/bash" > -S {{ shell }}  </directive>
    </directives>
    <queues>
      <queue walltimemin="" walltimemax="08:00:00" nodemin="0" nodemax="624" default="true">normal</queue>
    </queues>
  </batch_system>

  <batch_system MACH="stampede2-skx" type="slurm" >
    <batch_submit>ssh stampede2.tacc.utexas.edu cd $CASEROOT ; sbatch</batch_submit>
    <submit_args>
      <arg flag="--time" name="$JOB_WALLCLOCK_TIME"/>
      <arg flag="-p" name="$JOB_QUEUE"/>
      <arg flag="--account" name="$PROJECT"/>
    </submit_args>
    <queues>
      <queue walltimemax="48:00:00" nodemin="1" nodemax="256" default="true">skx-normal</queue>
      <queue walltimemax="02:00:00" nodemin="1" nodemax="4" >skx-dev</queue>
    </queues>
  </batch_system>

  <batch_system MACH="stampede2-knl" type="slurm" >
    <batch_submit>ssh stampede2.tacc.utexas.edu cd $CASEROOT ; sbatch</batch_submit>
    <submit_args>
      <arg flag="--time" name="$JOB_WALLCLOCK_TIME"/>
      <arg flag="-p" name="$JOB_QUEUE"/>
      <arg flag="--account" name="$PROJECT"/>
    </submit_args>
    <queues>
      <queue walltimemax="48:00:00" nodemin="1" nodemax="256" >normal</queue>
      <queue walltimemax="02:00:00" nodemin="1" nodemax="8" default="true">development</queue>
    </queues>
  </batch_system>

<<<<<<< HEAD
  <batch_system MACH="daint" type="slurm" >
    <batch_submit>sbatch</batch_submit>
    <submit_args>
      <arg flag="--time" name="$JOB_WALLCLOCK_TIME"/>
      <arg flag="-p" name="$JOB_QUEUE"/>
      <arg flag="--account" name="$PROJECT"/>
    </submit_args>
    <queues>
      <queue default="true">default</queue>
    </queues>
  </batch_system>

  <!-- titan is PBS -->
  <batch_system MACH="titan" type="pbs">
    <directives>
      <directive default="/bin/bash" > -S {{ shell }}  </directive>
    </directives>
  </batch_system>

  <batch_system type="slurm" MACH="constance">
    <batch_submit>sbatch</batch_submit>
    <submit_args>
      <arg flag="--time" name="$JOB_WALLCLOCK_TIME"/>
      <arg flag="-p" name="$JOB_QUEUE"/>
      <arg flag="--account" name="$PROJECT"/>
    </submit_args>
  </batch_system>

  <batch_system MACH="lbl-lr3" type="slurm">
    <batch_submit>sbatch</batch_submit>
    <submit_args>
      <arg flag="--time" name="$JOB_WALLCLOCK_TIME"/>
      <arg flag="-p" name="$JOB_QUEUE"/>
      <arg flag="--account" name="$PROJECT"/>
    </submit_args>
    <directives>
       <directive>--qos=lr_normal</directive>
       <directive>--partition=lr3</directive>
       <directive>--account={{ project }}</directive>
    </directives>
    <queues>
      <queue walltimemin="00:00:00" walltimemax="72:00:00" nodemin="1" nodemax="64" default="true">lr3</queue>
    </queues>
  </batch_system>

  <batch_system MACH="lbl-lr2" type="slurm">
    <batch_submit>sbatch</batch_submit>
=======
  <batch_system type="pbs" MACH="theia" >
>>>>>>> 00b22520
    <submit_args>
      <arg flag="-l procs=" name=" $TOTALPES"/>
    </submit_args>
    <queues>
      <queue walltimemax="01:00:00" nodemin="1" nodemax="35">batch</queue>
    </queues>
  </batch_system>

  <batch_system MACH="theta" type="cobalt_theta">
    <queues>
      <queue walltimemax="00:60:00" nodemin="1" nodemax="50" default="true">default</queue>
    </queues>
  </batch_system>

  <batch_jobs>
    <!-- order matters, with no-batch jobs will be run in the order listed here -->
    <job name="case.run">
      <template>template.case.run</template>
      <prereq>$BUILD_COMPLETE and not $TEST</prereq>
    </job>
    <job name="case.test">
      <template>template.case.test</template>
      <prereq>$BUILD_COMPLETE and $TEST</prereq>
    </job>
    <job name="case.st_archive">
      <template>template.st_archive</template>
      <task_count>1</task_count>
      <walltime>0:20:00</walltime>
      <!-- If DOUT_S is true and case.run (or case.test) exits successfully then run st_archive-->
      <dependency>case.run or case.test</dependency>
      <prereq>$DOUT_S</prereq>
    </job>
  </batch_jobs>

</config_batch><|MERGE_RESOLUTION|>--- conflicted
+++ resolved
@@ -187,38 +187,6 @@
       <directive> -l select={{ num_nodes }}:ncpus={{ max_tasks_per_node }}:mpiprocs={{ tasks_per_node }}:ompthreads={{ thread_count }}</directive>
     </directives>
 
-<<<<<<< HEAD
-  <!-- euler2 is LSF -->
-  <batch_system MACH="euler2" type="lsf" >
-    <directives>
-      <directive> -R "select[model==XeonE5_2680v3]" </directive>
-    </directives>
-    <queues>
-      <queue walltimemax="23:59:00" default="true">normal.24h</queue>
-      <queue walltimemax="03:59:00" >normal.4h</queue>
-    </queues>
-  </batch_system>
-
-  <!-- euler3 is LSF -->
-  <batch_system MACH="euler3" type="lsf" >
-    <directives>
-      <directive> -R "span[ptile=4] select[model==XeonE3_1585Lv5]" </directive>
-    </directives>
-    <queues>
-      <queue walltimemax="23:59:00" default="true">normal.24h</queue>
-      <queue walltimemax="03:59:00" >normal.4h</queue>
-    </queues>
-  </batch_system>
-
-  <!-- euler4 is LSF -->
-  <batch_system MACH="euler4" type="lsf" >
-    <directives>
-      <directive> -R "select[model==XeonGold_6150]" </directive>
-    </directives>
-    <queues>
-      <queue walltimemax="23:59:00" default="true">normal.24h</queue>
-      <queue walltimemax="03:59:00" >normal.4h</queue>
-=======
     <directives queue="premium">
       <directive default="/bin/bash" > -S {{ shell }}  </directive>
       <directive> -l select={{ num_nodes }}:ncpus={{ max_tasks_per_node }}:mpiprocs={{ tasks_per_node }}:ompthreads={{ thread_count }}</directive>
@@ -238,7 +206,6 @@
       <queue walltimemax="12:00" nodemin="1" nodemax="4032">premium</queue>
       <queue default="true" walltimemax="06:00" jobmin="1" jobmax="18">share</queue>
       <queue walltimemax="12:00" nodemin="1" nodemax="4032">economy</queue>
->>>>>>> 00b22520
     </queues>
   </batch_system>
 
@@ -267,11 +234,6 @@
     </queues>
   </batch_system>
 
-<<<<<<< HEAD
-  <!-- eos is PBS -->
-  <batch_system MACH="eos" type="pbs">
-    <jobid_pattern>^(\d+)</jobid_pattern>
-=======
   <batch_system MACH="cori-knl" type="slurm" >
     <batch_submit>sbatch</batch_submit>
     <submit_args>
@@ -328,7 +290,6 @@
 
   <!-- euler2 is LSF -->
   <batch_system MACH="euler2" type="lsf" >
->>>>>>> 00b22520
     <directives>
       <directive> -R "select[model==XeonE5_2680v3]" </directive>
     </directives>
@@ -532,57 +493,7 @@
     </queues>
   </batch_system>
 
-<<<<<<< HEAD
-  <batch_system MACH="daint" type="slurm" >
-    <batch_submit>sbatch</batch_submit>
-    <submit_args>
-      <arg flag="--time" name="$JOB_WALLCLOCK_TIME"/>
-      <arg flag="-p" name="$JOB_QUEUE"/>
-      <arg flag="--account" name="$PROJECT"/>
-    </submit_args>
-    <queues>
-      <queue default="true">default</queue>
-    </queues>
-  </batch_system>
-
-  <!-- titan is PBS -->
-  <batch_system MACH="titan" type="pbs">
-    <directives>
-      <directive default="/bin/bash" > -S {{ shell }}  </directive>
-    </directives>
-  </batch_system>
-
-  <batch_system type="slurm" MACH="constance">
-    <batch_submit>sbatch</batch_submit>
-    <submit_args>
-      <arg flag="--time" name="$JOB_WALLCLOCK_TIME"/>
-      <arg flag="-p" name="$JOB_QUEUE"/>
-      <arg flag="--account" name="$PROJECT"/>
-    </submit_args>
-  </batch_system>
-
-  <batch_system MACH="lbl-lr3" type="slurm">
-    <batch_submit>sbatch</batch_submit>
-    <submit_args>
-      <arg flag="--time" name="$JOB_WALLCLOCK_TIME"/>
-      <arg flag="-p" name="$JOB_QUEUE"/>
-      <arg flag="--account" name="$PROJECT"/>
-    </submit_args>
-    <directives>
-       <directive>--qos=lr_normal</directive>
-       <directive>--partition=lr3</directive>
-       <directive>--account={{ project }}</directive>
-    </directives>
-    <queues>
-      <queue walltimemin="00:00:00" walltimemax="72:00:00" nodemin="1" nodemax="64" default="true">lr3</queue>
-    </queues>
-  </batch_system>
-
-  <batch_system MACH="lbl-lr2" type="slurm">
-    <batch_submit>sbatch</batch_submit>
-=======
   <batch_system type="pbs" MACH="theia" >
->>>>>>> 00b22520
     <submit_args>
       <arg flag="-l procs=" name=" $TOTALPES"/>
     </submit_args>
