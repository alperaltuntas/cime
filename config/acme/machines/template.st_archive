--- conflicted
+++ resolved
@@ -48,9 +48,6 @@
     parser.add_argument("--caseroot", default=os.getcwd(),
                         help="Case directory to build")
 
-<<<<<<< HEAD
-    CIME.utils.parse_args_and_handle_standard_logging_options(args, parser)
-=======
     parser.add_argument("--last-date", default=None,
                         help="WARNING: This option with --force-move may corrupt your run directory! Use at your own risk! "
                         "Last simulation date to archive, specified as 'Year-Month-Day'. "
@@ -70,7 +67,6 @@
     args = parser.parse_args()
 
     CIME.utils.handle_standard_logging_options(args)
->>>>>>> 5711998a
 
     if args.caseroot is not None:
         os.chdir(args.caseroot)
