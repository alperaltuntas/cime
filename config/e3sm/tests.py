# Here are the tests belonging to e3sm suites. Format is
# <test>.<grid>.<compset>.
# suite_name -> (inherits_from, timelimit, [test [, mods[, machines]]])
#   To elaborate, if no mods are needed, a string representing the testname is all that is needed.
#   If testmods are needed, a 2-ple must be provided  (test, mods)
#   If you want to restrict the test mods to certain machines, than a 3-ple is needed (test, mods, [machines])
_TESTS = {

    "e3sm_land_developer" : (None, "0:45:00",
                             ("ERS.f19_f19.ICLM45",
                              "ERS.f19_f19.I1850CLM45CN",
                              "ERS.f09_g16.I1850CLM45CN",
                              "ERS.f19_f19.I20TRCLM45CN",
                              "SMS_Ld1.hcru_hcru.I1850CRUCLM45CN",
                             ("ERS.f19_g16.I1850CNECACNTBC" ,"clm-eca"),
                             ("ERS.f19_g16.I1850CNECACTCBC" ,"clm-eca"),
                             ("SMS_Ly2_P1x1.1x1_smallvilleIA.ICLM45CNCROP", "clm-force_netcdf_pio"),
                             ("ERS_Ld3.f45_f45.ICLM45ED","clm-fates"),
                             ("ERS.f19_g16.I1850CLM45","clm-betr"),
                             ("ERS.f19_g16.I1850CLM45","clm-vst"),
                             ("ERS.f09_g16.I1850CLM45CN","clm-bgcinterface"),
                              "ERS.ne11_oQU240.I20TRCLM45",
                             ("ERS.f19_g16.I1850CNRDCTCBC","clm-rd"),
                             ("ERS.f19_g16.I1850GSWCNPECACNTBC","clm-eca_f19_g16_I1850GSWCNPECACNTBC"),
                             ("ERS.f19_g16.I20TRGSWCNPECACNTBC","clm-eca_f19_g16_I20TRGSWCNPECACNTBC"),
                             ("ERS.f19_g16.I1850GSWCNPRDCTCBC","clm-ctc_f19_g16_I1850GSWCNPRDCTCBC"),
                             ("ERS.f19_g16.I20TRGSWCNPRDCTCBC","clm-ctc_f19_g16_I20TRGSWCNPRDCTCBC"),
                              "ERS.f09_g16.ICLM45BC")
                             ),

    "e3sm_atm_developer" : (None, None,
                            ("ERP_Ln9.ne4_ne4.FC5AV1C-L",
                             ("SMS_Ln9.ne4_ne4.FC5AV1C-L", "cam-outfrq9s"),
                             ("SMS.ne4_ne4.FC5AV1C-L", "cam-cosplite"),
                             "SMS_R_Ld5.T42_T42.FSCM5A97",
                             "SMS_D_Ln5.ne4_ne4.FC5AV1C-L")
                            ),

    "e3sm_atm_integration" : (None, None,
                              ("ERP_Ln9.ne4_ne4.FC5AV1C-L-AQUAP",
                              ("SMS_Ld1.ne4_ne4.FC5AV1C-L-AQUAP","cam-clubb_only"),
                               ("PET_Ln5.ne4_ne4.FC5AV1C-L","allactive-mach-pet"),
                               "PEM_Ln5.ne4_ne4.FC5AV1C-L",
                               ("SMS_D_Ln5.ne4_ne4.FC5AV1C-L", "cam-cosplite_nhtfrq5"),
                               "REP_Ln5.ne4_ne4.FC5AV1C-L")
                              ),
    #atmopheric tests for extra coverage
    "e3sm_atm_extra_coverage" : (None, None,
                         ("SMS_Lm1.ne4_ne4.FC5AV1C-L",
                          "ERS_Ld31.ne4_ne4.FC5AV1C-L",
                          "ERP_Lm3.ne4_ne4.FC5AV1C-L",
                          "SMS_D_Ln5.ne30_ne30.FC5AV1C-L",
                          ("ERP_Ln5.ne30_ne30.FC5AV1C-L"),
                          "SMS_Ly1.ne4_ne4.FC5AV1C-L")
                         ),
    #atmopheric tests for hi-res
    "e3sm_atm_hi_res" : (None, "01:30:00",
                         (
                          "SMS.ne120_ne120.FC5AV1C-H01A",
                         )),
    #atmopheric tests to mimic low res production runs
    "e3sm_atm_prod" : (None, None,
                       (("SMS_Ln5.ne30_ne30.FC5AV1C-L", "cam-cosplite"),
                        )
                       ),

    "e3sm_developer" : (("e3sm_land_developer","e3sm_atm_developer"), "0:45:00",
                        ("ERS.f19_g16_rx1.A",
                         "ERS.ne30_g16_rx1.A",
                         "SEQ.f19_g16.X",
                         "ERIO.ne30_g16_rx1.A",
                         "HOMME_P24.f19_g16_rx1.A",
                         "NCK.f19_g16_rx1.A",
                         "SMS.ne30_f19_g16_rx1.A",
                         "ERS_Ld5.T62_oQU120.CMPASO-NYF",
                         "ERS.f09_g16_g.MALISIA",
                         "SMS.T62_oQU120_ais20.MPAS_LISIO_TEST",
                         "SMS.f09_g16_a.IGCLM45_MLI"
                        ,("SMS_P12x2.ne4_oQU240.A_WCYCL1850","allactive-mach_mods")
                        )),

    "e3sm_integration" : (("e3sm_developer", "e3sm_atm_integration"),"03:00:00",
                          ("ERS.ne11_oQU240.A_WCYCL1850",
		           ("SMS_D_Ld1.ne30_oECv3_ICG.A_WCYCL1850S_CMIP6","allactive-v1cmip6"),
                           "ERS_Ln9.ne4_ne4.FC5AV1C-L",
                          #"ERT_Ld31.ne16_g37.B1850C5",#add this line back in with the new correct compset
                           "NCK.ne11_oQU240.A_WCYCL1850",
                           ("PET.f19_g16.X","allactive-mach-pet"),
                           ("PET.f45_g37_rx1.A","allactive-mach-pet"),
                           ("PET_Ln9_PS.ne30_oECv3_ICG.A_WCYCL1850S","allactive-mach-pet"),
                           "PEM_Ln9.ne30_oECv3_ICG.A_WCYCL1850S",
                           "ERP_Ld3.ne30_oECv3_ICG.A_WCYCL1850S",
                           "SMS.f09_g16_a.MALI",
                           "SMS_D_Ln5.conusx4v1_conusx4v1.FC5AV1C-L",
                           ("SMS.ne30_oECv3.BGCEXP_BCRC_CNPECACNT_1850","clm-bgcexp"),
                           ("SMS.ne30_oECv3.BGCEXP_BCRC_CNPRDCTC_1850","clm-bgcexp"))
                          ),
    #e3sm tests for extra coverage
    "e3sm_extra_coverage" : (("e3sm_atm_extra_coverage",), None,
                             ("SMS_D_Ln5.enax4v1_enax4v1.FC5AV1C-L",
                              "SMS_D_Ln5.twpx4v1_twpx4v1.FC5AV1C-L")),

    #e3sm tests for hi-res
    "e3sm_hi_res" : (("e3sm_atm_hi_res",),None,
                     (
                      ("SMS.ne120_oRRS18v3_ICG.A_WCYCL2000_H01AS", "cam-cosplite"),
                       "SMS.T62_oRRS30to10v3wLI.GMPAS-IAF",
                     )),

    #e3sm tests for RRM grids
    "e3sm_rrm" : (None, None,
                  ("SMS_D_Ln5.conusx4v1_conusx4v1.FC5AV1C-L",
                   "SMS_D_Ln5.enax4v1_enax4v1.FC5AV1C-L",
                   "SMS_D_Ln5.twpx4v1_twpx4v1.FC5AV1C-L")
                 ),

    #e3sm tests to mimic production runs
    "e3sm_prod" : (("e3sm_atm_prod",),None,
                     (
		      ("SMS_Ld2.ne30_oECv3_ICG.A_WCYCL1850S_CMIP6","allactive-v1cmip6"),
		      )),

    "fates" : (None, None,
                         ("ERS_Ld9.1x1_brazil.ICLM45ED",
                          "ERS_D_Ld9.1x1_brazil.ICLM45ED",
                          "SMS_D_Lm6.1x1_brazil.ICLM45ED")
               ),
<<<<<<< HEAD
=======

>>>>>>> e075cac8
}<|MERGE_RESOLUTION|>--- conflicted
+++ resolved
@@ -125,8 +125,5 @@
                           "ERS_D_Ld9.1x1_brazil.ICLM45ED",
                           "SMS_D_Lm6.1x1_brazil.ICLM45ED")
                ),
-<<<<<<< HEAD
-=======
 
->>>>>>> e075cac8
 }