module test_vertical_gradient_calculator_2nd_order

  ! Tests of vertical_gradient_calculator_2nd_order

  use pfunit_mod
  use vertical_gradient_calculator_base
  use vertical_gradient_calculator_2nd_order
  use shr_kind_mod, only : r8 => shr_kind_r8
<<<<<<< HEAD
  use mct_mod, only : mct_aVect, mct_aVect_clean
  use mct_wrapper_mod, only : mct_init, mct_clean
  use avect_wrapper_mod
  use glc_elevclass_mod, only : glc_elevclass_as_string

=======
  
>>>>>>> 0155047c
  implicit none

  real(r8), parameter :: tol = 1.e-13_r8

  @TestCase
  type, extends(TestCase) :: TestVertGradCalc2ndOrder
   contains
     procedure :: setUp
     procedure :: tearDown
     procedure :: create_calculator
     procedure :: calculateAndVerifyGradient_1point_ECmid
  end type TestVertGradCalc2ndOrder

contains

  subroutine setUp(this)
    class(TestVertGradCalc2ndOrder), intent(inout) :: this

<<<<<<< HEAD
    call mct_init()

=======
>>>>>>> 0155047c
  end subroutine setUp

  subroutine tearDown(this)
    class(TestVertGradCalc2ndOrder), intent(inout) :: this

  end subroutine tearDown

<<<<<<< HEAD
  subroutine create_av(this, topo, data, toponame, dataname)
    ! Creates the attribute vector in 'this'
    class(TestVertGradCalc2ndOrder), intent(inout) :: this
    real(r8), intent(in) :: topo(:,:)  ! topo(i,j) is point i, elevation class j
    real(r8), intent(in) :: data(:,:)  ! data(i,j) is point i, elevation class j
    character(len=*), intent(in) :: toponame
    character(len=*), intent(in) :: dataname

    integer :: npts
    integer :: n_elev_classes
    integer :: elevclass
    character(len=64), allocatable :: attr_tags(:)

    npts = size(topo, 1)
    @assertEqual(npts, size(data, 1))
    n_elev_classes = size(topo, 2)
    @assertEqual(n_elev_classes, size(data, 2))

    allocate(attr_tags(2*n_elev_classes))
    do elevclass = 1, n_elev_classes
       attr_tags(elevclass) = dataname // glc_elevclass_as_string(elevclass)
    end do
    do elevclass = 1, n_elev_classes
       attr_tags(n_elev_classes + elevclass) = toponame // glc_elevclass_as_string(elevclass)
    end do

    call create_aVect_with_data_rows_are_points(this%av, &
         attr_tags = attr_tags, &
         data = reshape([data, topo], [npts, n_elev_classes * 2]))

  end subroutine create_av


  function create_calculator(this, topo, data) result(calculator)
=======
  function create_calculator(this, topo, data, elevclass_bounds) &
       result(calculator)
>>>>>>> 0155047c
    type(vertical_gradient_calculator_2nd_order_type) :: calculator
    class(TestVertGradCalc2ndOrder), intent(inout) :: this
    real(r8), intent(in) :: topo(:,:)  ! topo(i,j) is point i, elevation class j
    real(r8), intent(in) :: data(:,:)  ! data(i,j) is point i, elevation class j

    ! bounds of each elevation class; this array should have one more element than the
    ! number of elevation classes, since it contains lower and upper bounds for each
    ! elevation class
    real(r8), intent(in) :: elevclass_bounds(:)

    integer :: n_elev_classes

    n_elev_classes = size(data,2)
<<<<<<< HEAD
=======
    @assertEqual(size(data), size(topo))
    @assertEqual(n_elev_classes + 1, size(elevclass_bounds))
>>>>>>> 0155047c

    calculator = vertical_gradient_calculator_2nd_order_type( &
         field = data, &
         topo = topo, &
         elevclass_bounds = elevclass_bounds)
    call calculator%calc_gradients()

  end function create_calculator

  subroutine calculateAndVerifyGradient_1point_ECmid(this, &
       elevclass_bounds, topo, data, expected_vertical_gradient, &
       msg)
    ! Parameterized test: Setup a vertical gradient calculator for a single point with 3
    ! ECs, calculate the vertical gradient for the middle EC, and verify that the
    ! vertical gradient matches the expected vertical gradient
    class(TestVertGradCalc2ndOrder), intent(inout) :: this
<<<<<<< HEAD
    ! 3 points, 2 elevation classes
    real(r8), parameter :: topo(3,2) = reshape( &
         [1._r8, 2._r8, 3._r8, &
         4._r8, 5._r8, 6._r8], &
         [3, 2])
    real(r8), parameter :: data(3,2) = reshape( &
         [11._r8, 12._r8, 13._r8, &
         14._r8, 15._r8, 16._r8], &
         [3, 2])

    call this%create_av(topo, data, 'topo', 'data')
=======
    real(r8), intent(in) :: elevclass_bounds(:)  ! elevation class bounds (should be size 4)
    real(r8), intent(in) :: topo(:)  ! topographic height for each EC (should be size 3)
    real(r8), intent(in) :: data(:)  ! data for each EC (should be size 3)
    real(r8), intent(in) :: expected_vertical_gradient
    character(len=*), intent(in) :: msg  ! message to print if test fails

    type(vertical_gradient_calculator_2nd_order_type) :: calculator
    real(r8) :: vertical_gradient(1)
>>>>>>> 0155047c

    ! Check arguments
    @assertEqual(4, size(elevclass_bounds))
    @assertEqual(3, size(topo))
    @assertEqual(3, size(data))

    ! Setup
    calculator = this%create_calculator( &
         topo = reshape(topo, [1, 3]), &
         data = reshape(data, [1, 3]), &
         elevclass_bounds = elevclass_bounds)

    ! Exercise
    call calculator%get_gradients_one_class(2, vertical_gradient)

    ! Verify
    @assertEqual(expected_vertical_gradient, vertical_gradient(1), tolerance=tol, message = msg)
  end subroutine calculateAndVerifyGradient_1point_ECmid

<<<<<<< HEAD
  end subroutine test_create_av

=======
>>>>>>> 0155047c
  @Test
  subroutine ECmid(this)
    ! Test with an elevation class in the middle of the range (standard case, not an edge
    ! case). This uses a single grid cell.
    class(TestVertGradCalc2ndOrder), intent(inout) :: this
    real(r8), parameter :: elevclass_bounds(4) = [0._r8, 100._r8, 200._r8, 300._r8]
    real(r8), parameter :: topo(3) = [50._r8, 125._r8, 275._r8]
    real(r8), parameter :: data(3) = [11._r8, 12._r8,  13._r8]
    real(r8) :: expected_vertical_gradient

    expected_vertical_gradient = (data(3) - data(1)) / (topo(3) - topo(1))
    call this%calculateAndVerifyGradient_1point_ECmid( &
         elevclass_bounds = elevclass_bounds, &
         topo = topo, &
         data = data, &
         expected_vertical_gradient = expected_vertical_gradient, &
         msg = 'ECmid')
  end subroutine ECmid

<<<<<<< HEAD
    calculator = this%create_calculator(topo=topo, data=data)

    call calculator%calc_vertical_gradient(2, vertical_gradient)

    expected_vertical_gradient(1) = (data(1,3) - data(1,1)) / (topo(1,3) - topo(1,1))
    @assertEqual(expected_vertical_gradient, vertical_gradient, tolerance=tol)

  end subroutine test_calc_vertical_gradient_ECmid
=======
  @Test
  subroutine ECmid_almostLimitedPositiveLB(this)
    ! Make sure that a positive gradient that should *almost* (but not quite) be limited
    ! by the limiter (due to the lower bound) isn't limited.
    class(TestVertGradCalc2ndOrder), intent(inout) :: this
    real(r8), parameter :: elevclass_bounds(4) = [0._r8, 100._r8, 200._r8, 300._r8]
    real(r8), parameter :: topo(3) = [50._r8, 125._r8, 275._r8]
    real(r8), parameter :: data(3) = [11._r8, 12._r8,  19.9999_r8]
    real(r8) :: expected_vertical_gradient

    expected_vertical_gradient = (data(3) - data(1)) / (topo(3) - topo(1))
    call this%calculateAndVerifyGradient_1point_ECmid( &
         elevclass_bounds = elevclass_bounds, &
         topo = topo, &
         data = data, &
         expected_vertical_gradient = expected_vertical_gradient, &
         msg = 'ECmid_almostLimitedPositiveLB')
  end subroutine ECmid_almostLimitedPositiveLB

  @Test
  subroutine ECmid_almostLimitedPositiveUB(this)
    ! Make sure that a positive gradient that should *almost* (but not quite) be limited
    ! by the limiter (due to the upper bound) isn't limited.
    class(TestVertGradCalc2ndOrder), intent(inout) :: this
    real(r8), parameter :: elevclass_bounds(4) = [0._r8, 100._r8, 200._r8, 300._r8]
    real(r8), parameter :: topo(3) = [50._r8, 125._r8, 275._r8]
    real(r8), parameter :: data(3) = [10.0001_r8, 12._r8,  13._r8]
    real(r8) :: expected_vertical_gradient

    expected_vertical_gradient = (data(3) - data(1)) / (topo(3) - topo(1))
    call this%calculateAndVerifyGradient_1point_ECmid( &
         elevclass_bounds = elevclass_bounds, &
         topo = topo, &
         data = data, &
         expected_vertical_gradient = expected_vertical_gradient, &
         msg = 'ECmid_almostLimitedPositiveUB')
  end subroutine ECmid_almostLimitedPositiveUB

  @Test
  subroutine ECmid_almostLimitedNegativeLB(this)
    ! Make sure that a negative gradient that should *almost* (but not quite) be limited
    ! by the limiter (due to the lower bound) isn't limited.
    class(TestVertGradCalc2ndOrder), intent(inout) :: this
    real(r8), parameter :: elevclass_bounds(4) = [0._r8, 100._r8, 200._r8, 300._r8]
    real(r8), parameter :: topo(3) = [50._r8, 125._r8, 275._r8]
    real(r8), parameter :: data(3) = [13._r8, 12._r8,  4.0001_r8]
    real(r8) :: expected_vertical_gradient

    expected_vertical_gradient = (data(3) - data(1)) / (topo(3) - topo(1))
    call this%calculateAndVerifyGradient_1point_ECmid( &
         elevclass_bounds = elevclass_bounds, &
         topo = topo, &
         data = data, &
         expected_vertical_gradient = expected_vertical_gradient, &
         msg = 'ECmid_almostLimitedNegativeLB')
  end subroutine ECmid_almostLimitedNegativeLB

  @Test
  subroutine ECmid_almostLimitedNegativeUB(this)
    ! Make sure that a negative gradient that should *almost* (but not quite) be limited
    ! by the limiter (due to the upper bound) isn't limited.
    class(TestVertGradCalc2ndOrder), intent(inout) :: this
    real(r8), parameter :: elevclass_bounds(4) = [0._r8, 100._r8, 200._r8, 300._r8]
    real(r8), parameter :: topo(3) = [50._r8, 125._r8, 275._r8]
    real(r8), parameter :: data(3) = [13.9999_r8, 12._r8,  11._r8]
    real(r8) :: expected_vertical_gradient

    expected_vertical_gradient = (data(3) - data(1)) / (topo(3) - topo(1))
    call this%calculateAndVerifyGradient_1point_ECmid( &
         elevclass_bounds = elevclass_bounds, &
         topo = topo, &
         data = data, &
         expected_vertical_gradient = expected_vertical_gradient, &
         msg = 'ECmid_almostLimitedNegativeUB')
  end subroutine ECmid_almostLimitedNegativeUB
>>>>>>> 0155047c

  @Test
  subroutine ECbottom(this)
    ! Test with an elevation class at the bottom edge. This uses a single grid cell.
    class(TestVertGradCalc2ndOrder), intent(inout) :: this
    type(vertical_gradient_calculator_2nd_order_type) :: calculator
    real(r8), parameter :: elevclass_bounds(4) = [0._r8, 100._r8, 200._r8, 300._r8]
    real(r8), parameter :: topo(1,3) = reshape([40._r8, 125._r8, 275._r8], [1,3])
    real(r8), parameter :: data(1,3) = reshape([11._r8, 12._r8,  13._r8], [1,3])
    real(r8) :: vertical_gradient(1)
    real(r8) :: expected_vertical_gradient(1)

<<<<<<< HEAD
    calculator = this%create_calculator(topo=topo, data=data)

    call calculator%calc_vertical_gradient(1, vertical_gradient)

    expected_vertical_gradient(1) = (data(1,2) - data(1,1)) / (topo(1,2) - topo(1,1))
    @assertEqual(expected_vertical_gradient, vertical_gradient, tolerance=tol)

  end subroutine test_calc_vertical_gradient_ECbottom

=======
    calculator = this%create_calculator(topo=topo, data=data, &
         elevclass_bounds=elevclass_bounds)

    call calculator%get_gradients_one_class(1, vertical_gradient)

    expected_vertical_gradient(1) = (data(1,2) - data(1,1)) / (topo(1,2) - topo(1,1))
    @assertEqual(expected_vertical_gradient, vertical_gradient, tolerance=tol)
    
  end subroutine ECbottom
  
>>>>>>> 0155047c
  @Test
  subroutine ECtop(this)
    ! Test with an elevation class at the top edge. This uses a single grid cell.
    class(TestVertGradCalc2ndOrder), intent(inout) :: this
    type(vertical_gradient_calculator_2nd_order_type) :: calculator
    real(r8), parameter :: elevclass_bounds(4) = [0._r8, 100._r8, 200._r8, 300._r8]
    real(r8), parameter :: topo(1,3) = reshape([50._r8, 125._r8, 275._r8], [1,3])
    real(r8), parameter :: data(1,3) = reshape([11._r8, 12._r8,  13._r8], [1,3])
    real(r8) :: vertical_gradient(1)
    real(r8) :: expected_vertical_gradient(1)

<<<<<<< HEAD
    calculator = this%create_calculator(topo=topo, data=data)

    call calculator%calc_vertical_gradient(3, vertical_gradient)

    expected_vertical_gradient(1) = (data(1,3) - data(1,2)) / (topo(1,3) - topo(1,2))
    @assertEqual(expected_vertical_gradient, vertical_gradient, tolerance=tol)

  end subroutine test_calc_vertical_gradient_ECtop
=======
    calculator = this%create_calculator(topo=topo, data=data, &
         elevclass_bounds=elevclass_bounds)
    
    call calculator%get_gradients_one_class(3, vertical_gradient)

    expected_vertical_gradient(1) = (data(1,3) - data(1,2)) / (topo(1,3) - topo(1,2))
    @assertEqual(expected_vertical_gradient, vertical_gradient, tolerance=tol)
    
  end subroutine ECtop
>>>>>>> 0155047c

  @Test
  subroutine OneEC(this)
    ! Test with a single elevation class. This uses a single grid cell.
    class(TestVertGradCalc2ndOrder), intent(inout) :: this
    type(vertical_gradient_calculator_2nd_order_type) :: calculator
    real(r8), parameter :: elevclass_bounds(2) = [0._r8, 100._r8]
    real(r8), parameter :: topo(1,1) = reshape([50._r8], [1,1])
    real(r8), parameter :: data(1,1) = reshape([11._r8], [1,1])
    real(r8) :: vertical_gradient(1)
    real(r8) :: expected_vertical_gradient(1)

<<<<<<< HEAD
    calculator = this%create_calculator(topo=topo, data=data)

    call calculator%calc_vertical_gradient(1, vertical_gradient)
=======
    calculator = this%create_calculator(topo=topo, data=data, &
         elevclass_bounds=elevclass_bounds)
    
    call calculator%get_gradients_one_class(1, vertical_gradient)
>>>>>>> 0155047c

    expected_vertical_gradient(1) = 0._r8
    @assertEqual(expected_vertical_gradient, vertical_gradient, tolerance=tol)

<<<<<<< HEAD
  end subroutine test_calc_vertical_gradient_1EC

=======
  end subroutine OneEC
    
>>>>>>> 0155047c
  @Test
  subroutine toposEqual(this)
    ! Test with topo values equal - make sure this edge case is handled correctly.
    class(TestVertGradCalc2ndOrder), intent(inout) :: this
    type(vertical_gradient_calculator_2nd_order_type) :: calculator
    real(r8), parameter :: elevclass_bounds(3) = [0._r8, 100._r8, 200._r8]
    real(r8), parameter :: topo(1,2) = reshape([100._r8, 100._r8], [1,2])
    real(r8), parameter :: data(1,2) = reshape([11._r8, 12._r8], [1,2])
    real(r8) :: vertical_gradient(1)
    real(r8) :: expected_vertical_gradient(1)

<<<<<<< HEAD
    calculator = this%create_calculator(topo=topo, data=data)

    call calculator%calc_vertical_gradient(2, vertical_gradient)

    expected_vertical_gradient(1) = 0._r8
    @assertEqual(expected_vertical_gradient, vertical_gradient, tolerance=tol)

  end subroutine test_calc_vertical_gradient_toposEqual
=======
    calculator = this%create_calculator(topo=topo, data=data, &
         elevclass_bounds=elevclass_bounds)
    
    call calculator%get_gradients_one_class(2, vertical_gradient)

    expected_vertical_gradient(1) = 0._r8
    @assertEqual(expected_vertical_gradient, vertical_gradient, tolerance=tol)
    
  end subroutine toposEqual

  ! ------------------------------------------------------------------------
  ! Tests that trigger the limiter
  ! ------------------------------------------------------------------------
>>>>>>> 0155047c

  @Test
  subroutine ECmid_limitedLocalMaximum(this)
    ! If values go low, high, low, then gradient should be 0
    class(TestVertGradCalc2ndOrder), intent(inout) :: this
    real(r8), parameter :: elevclass_bounds(4) = [0._r8, 100._r8, 200._r8, 300._r8]
    real(r8), parameter :: topo(3) = [50._r8, 125._r8, 275._r8]
    real(r8), parameter :: data(3) = [11._r8, 12._r8,  10._r8]
    real(r8), parameter :: expected_vertical_gradient = 0._r8

    call this%calculateAndVerifyGradient_1point_ECmid( &
         elevclass_bounds = elevclass_bounds, &
         topo = topo, &
         data = data, &
         expected_vertical_gradient = expected_vertical_gradient, &
         msg = 'ECmid_limitedLocalMaximum')
  end subroutine ECmid_limitedLocalMaximum

  @Test
  subroutine ECmid_limitedLocalMinimum(this)
    ! If values go high, low, high, then gradient should be 0
    class(TestVertGradCalc2ndOrder), intent(inout) :: this
    real(r8), parameter :: elevclass_bounds(4) = [0._r8, 100._r8, 200._r8, 300._r8]
    real(r8), parameter :: topo(3) = [50._r8, 125._r8, 275._r8]
    real(r8), parameter :: data(3) = [13._r8, 12._r8,  14._r8]
    real(r8), parameter :: expected_vertical_gradient = 0._r8

    call this%calculateAndVerifyGradient_1point_ECmid( &
         elevclass_bounds = elevclass_bounds, &
         topo = topo, &
         data = data, &
         expected_vertical_gradient = expected_vertical_gradient, &
         msg = 'ECmid_limitedLocalMinimum')
  end subroutine ECmid_limitedLocalMinimum

  @Test
  subroutine ECmid_limitedPositiveLB(this)
    ! Make sure that a positive gradient that should be limited by the limiter (due to the
    ! lower bound) is in fact limited.
    class(TestVertGradCalc2ndOrder), intent(inout) :: this
    real(r8), parameter :: elevclass_bounds(4) = [0._r8, 100._r8, 200._r8, 300._r8]
    real(r8), parameter :: topo(3) = [50._r8, 125._r8, 275._r8]
    real(r8), parameter :: data(3) = [11._r8, 12._r8,  21._r8]
    real(r8) :: expected_vertical_gradient

    expected_vertical_gradient = 1._r8/25._r8
    call this%calculateAndVerifyGradient_1point_ECmid( &
         elevclass_bounds = elevclass_bounds, &
         topo = topo, &
         data = data, &
         expected_vertical_gradient = expected_vertical_gradient, &
         msg = 'ECmid_limitedPositiveLB')
  end subroutine ECmid_limitedPositiveLB

  @Test
  subroutine ECmid_limitedPositiveUB(this)
    ! Make sure that a positive gradient that should be limited by the limiter (due to the
    ! upper bound) is in fact limited.
    class(TestVertGradCalc2ndOrder), intent(inout) :: this
    real(r8), parameter :: elevclass_bounds(4) = [0._r8, 100._r8, 200._r8, 300._r8]
    real(r8), parameter :: topo(3) = [50._r8, 125._r8, 275._r8]
    real(r8), parameter :: data(3) = [9._r8, 12._r8,  13._r8]
    real(r8) :: expected_vertical_gradient

    expected_vertical_gradient = 1._r8/75._r8
    call this%calculateAndVerifyGradient_1point_ECmid( &
         elevclass_bounds = elevclass_bounds, &
         topo = topo, &
         data = data, &
         expected_vertical_gradient = expected_vertical_gradient, &
         msg = 'ECmid_limitedPositiveUB')
  end subroutine ECmid_limitedPositiveUB

  @Test
  subroutine ECmid_limitedNegativeLB(this)
    ! Make sure that a negative gradient that should be limited by the limiter (due to the
    ! lower bound) is in fact limited.
    class(TestVertGradCalc2ndOrder), intent(inout) :: this
    real(r8), parameter :: elevclass_bounds(4) = [0._r8, 100._r8, 200._r8, 300._r8]
    real(r8), parameter :: topo(3) = [50._r8, 125._r8, 275._r8]
    real(r8), parameter :: data(3) = [13._r8, 12._r8,  3._r8]
    real(r8) :: expected_vertical_gradient

    expected_vertical_gradient = -1._r8/25._r8
    call this%calculateAndVerifyGradient_1point_ECmid( &
         elevclass_bounds = elevclass_bounds, &
         topo = topo, &
         data = data, &
         expected_vertical_gradient = expected_vertical_gradient, &
         msg = 'ECmid_limitedNegativeLB')
  end subroutine ECmid_limitedNegativeLB

  @Test
  subroutine ECmid_limitedNegativeUB(this)
    ! Make sure that a negative gradient that should be limited by the limiter (due to the
    ! upper bound) is in fact limited.
    class(TestVertGradCalc2ndOrder), intent(inout) :: this
    real(r8), parameter :: elevclass_bounds(4) = [0._r8, 100._r8, 200._r8, 300._r8]
    real(r8), parameter :: topo(3) = [50._r8, 125._r8, 275._r8]
    real(r8), parameter :: data(3) = [15._r8, 12._r8,  11._r8]
    real(r8) :: expected_vertical_gradient

    expected_vertical_gradient = -1._r8/75._r8
    call this%calculateAndVerifyGradient_1point_ECmid( &
         elevclass_bounds = elevclass_bounds, &
         topo = topo, &
         data = data, &
         expected_vertical_gradient = expected_vertical_gradient, &
         msg = 'ECmid_limitedNegativeUB')
  end subroutine ECmid_limitedNegativeUB

  ! ------------------------------------------------------------------------
  ! Test that demonstrates that we can still have non-monotonic behavior
  !
  ! Unlike most tests, this test isn't necessarily something we want - it is just a
  ! demonstration of current behavior. So this test can be removed if this behavior
  ! changes.
  ! ------------------------------------------------------------------------

  @Test
  subroutine evenWithLimiter_canStillBeNonMonotonic(this)
    ! This test demonstrates that, even though the incoming values are monotonic, the
    ! interpolated values are not.
    !
    ! Unlike most tests, this test isn't necessarily something we want - it is just a
    ! demonstration of current behavior. So this test can be removed if this behavior
    ! changes.
    class(TestVertGradCalc2ndOrder), intent(inout) :: this
    type(vertical_gradient_calculator_2nd_order_type) :: calculator
    real(r8), parameter :: elevclass_bounds(5) = [0._r8, 100._r8, 200._r8, 300._r8, 400._r8]
    real(r8), parameter :: topo(1,4) = reshape([50._r8, 125._r8, 275._r8, 350._r8], [1,4])
    real(r8), parameter :: data(1,4) = reshape([9._r8,  12._r8,  13._r8 , 14._r8], [1,4])
    real(r8) :: vertical_gradient_ec2(1)
    real(r8) :: vertical_gradient_ec3(1)
    real(r8) :: value_200m_ec2
    real(r8) :: value_200m_ec3
    real(r8) :: value_199m
    real(r8) :: value_201m

    calculator = this%create_calculator(topo=topo, data=data, &
         elevclass_bounds=elevclass_bounds)

    call calculator%get_gradients_one_class(2, vertical_gradient_ec2)
    call calculator%get_gradients_one_class(3, vertical_gradient_ec3)

    ! Show non-monotonicity in two ways:

    ! (1) value at 200m in EC2 > value at 200m in EC3
    value_200m_ec2 = data(1,2) + vertical_gradient_ec2(1) * (200._r8 - topo(1,2))
    value_200m_ec3 = data(1,3) + vertical_gradient_ec3(1) * (200._r8 - topo(1,3))
    @assertEqual(13._r8, value_200m_ec2, tolerance=tol)
    ! In the following, use 12.9 rather than 13 to show that value_200m_ec3 is even less
    ! than 12.9 (i.e., it's not just a roundoff problem)
    @assertGreaterThan(12.9_r8, value_200m_ec3)

    ! (2) value at 199m (in EC2) > value at 201m (in EC3)
    value_199m = data(1,2) + vertical_gradient_ec2(1) * (199._r8 - topo(1,2))
    value_201m = data(1,3) + vertical_gradient_ec3(1) * (201._r8 - topo(1,3))
    @assertGreaterThan(value_199m, value_201m)

  end subroutine evenWithLimiter_canStillBeNonMonotonic

  ! ------------------------------------------------------------------------
  ! Tests with multiple points
  ! ------------------------------------------------------------------------

  @Test
  subroutine multiplePoints(this)
    ! Test with multiple grid cells. One has topo values equal, two are normal cases.
    class(TestVertGradCalc2ndOrder), intent(inout) :: this
    type(vertical_gradient_calculator_2nd_order_type) :: calculator

    integer, parameter :: npts = 3
    integer, parameter :: nelev = 2
    real(r8), parameter :: elevclass_bounds(3) = [0._r8, 100._r8, 200._r8]
    ! In the following, each line is one elevation class (with all points for that
    ! elevation class)
    real(r8), parameter :: topo(npts,nelev) = reshape( &
         [50._r8, 100._r8, 99._r8, &
         125._r8, 100._r8, 101._r8], &
         [npts,nelev])
    real(r8), parameter :: data(npts,nelev) = reshape( &
         [11._r8, 100._r8, 1000._r8, &
          12._r8, 200._r8, 2000._r8], &
          [npts,nelev])

    real(r8) :: vertical_gradient(npts)
    real(r8) :: expected_vertical_gradient(npts)

<<<<<<< HEAD
    calculator = this%create_calculator(topo=topo, data=data)

    call calculator%calc_vertical_gradient(2, vertical_gradient)
=======
    calculator = this%create_calculator(topo=topo, data=data, &
         elevclass_bounds=elevclass_bounds)
    
    call calculator%get_gradients_one_class(2, vertical_gradient)
>>>>>>> 0155047c

    expected_vertical_gradient(1) = (data(1,2) - data(1,1)) / (topo(1,2) - topo(1,1))
    expected_vertical_gradient(2) = 0._r8
    expected_vertical_gradient(3) = (data(3,2) - data(3,1)) / (topo(3,2) - topo(3,1))
    @assertEqual(expected_vertical_gradient, vertical_gradient, tolerance=tol)
<<<<<<< HEAD

  end subroutine test_calc_vertical_gradient_multiplePoints


=======
    
  end subroutine multiplePoints

  @Test
  subroutine multiplePoints_someLimited(this)
    ! Test with multiple grid cells, some (but not all) of which trigger the limiter.
    class(TestVertGradCalc2ndOrder), intent(inout) :: this
    type(vertical_gradient_calculator_2nd_order_type) :: calculator

    integer, parameter :: npts = 3
    integer, parameter :: nelev = 3
    real(r8), parameter :: elevclass_bounds(4) = [0._r8, 100._r8, 200._r8, 300._r8]
    ! In the following, each line is one elevation class (with all points for that
    ! elevation class)
    real(r8), parameter :: topo(npts,nelev) = reshape( &
         [50._r8, 50._r8, 50._r8, &
         125._r8, 125._r8, 125._r8, &
         275._r8, 275._r8, 275._r8], &
         [npts,nelev])
    ! points are: limited by lower bound, non-limited, limited by upper bound
    real(r8), parameter :: data(npts,nelev) = reshape( &
         [11._r8, 11._r8, 9._r8, &
         12._r8, 12._r8, 12._r8, &
         21._r8, 13._r8, 13._r8], &
         [npts,nelev])

    real(r8) :: vertical_gradient(npts)
    real(r8) :: expected_vertical_gradient(npts)

    calculator = this%create_calculator(topo=topo, data=data, &
         elevclass_bounds=elevclass_bounds)

    call calculator%get_gradients_one_class(2, vertical_gradient)

    expected_vertical_gradient(1) = 1._r8/25._r8
    expected_vertical_gradient(2) = 2._r8/225._r8
    expected_vertical_gradient(3) = 1._r8/75._r8
    @assertEqual(expected_vertical_gradient, vertical_gradient, tolerance=tol)
  end subroutine multiplePoints_someLimited
  
>>>>>>> 0155047c
end module test_vertical_gradient_calculator_2nd_order<|MERGE_RESOLUTION|>--- conflicted
+++ resolved
@@ -6,15 +6,6 @@
   use vertical_gradient_calculator_base
   use vertical_gradient_calculator_2nd_order
   use shr_kind_mod, only : r8 => shr_kind_r8
-<<<<<<< HEAD
-  use mct_mod, only : mct_aVect, mct_aVect_clean
-  use mct_wrapper_mod, only : mct_init, mct_clean
-  use avect_wrapper_mod
-  use glc_elevclass_mod, only : glc_elevclass_as_string
-
-=======
-  
->>>>>>> 0155047c
   implicit none
 
   real(r8), parameter :: tol = 1.e-13_r8
@@ -33,11 +24,6 @@
   subroutine setUp(this)
     class(TestVertGradCalc2ndOrder), intent(inout) :: this
 
-<<<<<<< HEAD
-    call mct_init()
-
-=======
->>>>>>> 0155047c
   end subroutine setUp
 
   subroutine tearDown(this)
@@ -45,45 +31,8 @@
 
   end subroutine tearDown
 
-<<<<<<< HEAD
-  subroutine create_av(this, topo, data, toponame, dataname)
-    ! Creates the attribute vector in 'this'
-    class(TestVertGradCalc2ndOrder), intent(inout) :: this
-    real(r8), intent(in) :: topo(:,:)  ! topo(i,j) is point i, elevation class j
-    real(r8), intent(in) :: data(:,:)  ! data(i,j) is point i, elevation class j
-    character(len=*), intent(in) :: toponame
-    character(len=*), intent(in) :: dataname
-
-    integer :: npts
-    integer :: n_elev_classes
-    integer :: elevclass
-    character(len=64), allocatable :: attr_tags(:)
-
-    npts = size(topo, 1)
-    @assertEqual(npts, size(data, 1))
-    n_elev_classes = size(topo, 2)
-    @assertEqual(n_elev_classes, size(data, 2))
-
-    allocate(attr_tags(2*n_elev_classes))
-    do elevclass = 1, n_elev_classes
-       attr_tags(elevclass) = dataname // glc_elevclass_as_string(elevclass)
-    end do
-    do elevclass = 1, n_elev_classes
-       attr_tags(n_elev_classes + elevclass) = toponame // glc_elevclass_as_string(elevclass)
-    end do
-
-    call create_aVect_with_data_rows_are_points(this%av, &
-         attr_tags = attr_tags, &
-         data = reshape([data, topo], [npts, n_elev_classes * 2]))
-
-  end subroutine create_av
-
-
-  function create_calculator(this, topo, data) result(calculator)
-=======
   function create_calculator(this, topo, data, elevclass_bounds) &
        result(calculator)
->>>>>>> 0155047c
     type(vertical_gradient_calculator_2nd_order_type) :: calculator
     class(TestVertGradCalc2ndOrder), intent(inout) :: this
     real(r8), intent(in) :: topo(:,:)  ! topo(i,j) is point i, elevation class j
@@ -97,11 +46,8 @@
     integer :: n_elev_classes
 
     n_elev_classes = size(data,2)
-<<<<<<< HEAD
-=======
     @assertEqual(size(data), size(topo))
     @assertEqual(n_elev_classes + 1, size(elevclass_bounds))
->>>>>>> 0155047c
 
     calculator = vertical_gradient_calculator_2nd_order_type( &
          field = data, &
@@ -118,19 +64,6 @@
     ! ECs, calculate the vertical gradient for the middle EC, and verify that the
     ! vertical gradient matches the expected vertical gradient
     class(TestVertGradCalc2ndOrder), intent(inout) :: this
-<<<<<<< HEAD
-    ! 3 points, 2 elevation classes
-    real(r8), parameter :: topo(3,2) = reshape( &
-         [1._r8, 2._r8, 3._r8, &
-         4._r8, 5._r8, 6._r8], &
-         [3, 2])
-    real(r8), parameter :: data(3,2) = reshape( &
-         [11._r8, 12._r8, 13._r8, &
-         14._r8, 15._r8, 16._r8], &
-         [3, 2])
-
-    call this%create_av(topo, data, 'topo', 'data')
-=======
     real(r8), intent(in) :: elevclass_bounds(:)  ! elevation class bounds (should be size 4)
     real(r8), intent(in) :: topo(:)  ! topographic height for each EC (should be size 3)
     real(r8), intent(in) :: data(:)  ! data for each EC (should be size 3)
@@ -139,7 +72,6 @@
 
     type(vertical_gradient_calculator_2nd_order_type) :: calculator
     real(r8) :: vertical_gradient(1)
->>>>>>> 0155047c
 
     ! Check arguments
     @assertEqual(4, size(elevclass_bounds))
@@ -159,11 +91,6 @@
     @assertEqual(expected_vertical_gradient, vertical_gradient(1), tolerance=tol, message = msg)
   end subroutine calculateAndVerifyGradient_1point_ECmid
 
-<<<<<<< HEAD
-  end subroutine test_create_av
-
-=======
->>>>>>> 0155047c
   @Test
   subroutine ECmid(this)
     ! Test with an elevation class in the middle of the range (standard case, not an edge
@@ -183,16 +110,6 @@
          msg = 'ECmid')
   end subroutine ECmid
 
-<<<<<<< HEAD
-    calculator = this%create_calculator(topo=topo, data=data)
-
-    call calculator%calc_vertical_gradient(2, vertical_gradient)
-
-    expected_vertical_gradient(1) = (data(1,3) - data(1,1)) / (topo(1,3) - topo(1,1))
-    @assertEqual(expected_vertical_gradient, vertical_gradient, tolerance=tol)
-
-  end subroutine test_calc_vertical_gradient_ECmid
-=======
   @Test
   subroutine ECmid_almostLimitedPositiveLB(this)
     ! Make sure that a positive gradient that should *almost* (but not quite) be limited
@@ -268,7 +185,6 @@
          expected_vertical_gradient = expected_vertical_gradient, &
          msg = 'ECmid_almostLimitedNegativeUB')
   end subroutine ECmid_almostLimitedNegativeUB
->>>>>>> 0155047c
 
   @Test
   subroutine ECbottom(this)
@@ -281,28 +197,16 @@
     real(r8) :: vertical_gradient(1)
     real(r8) :: expected_vertical_gradient(1)
 
-<<<<<<< HEAD
-    calculator = this%create_calculator(topo=topo, data=data)
-
-    call calculator%calc_vertical_gradient(1, vertical_gradient)
+    calculator = this%create_calculator(topo=topo, data=data, &
+         elevclass_bounds=elevclass_bounds)
+
+    call calculator%get_gradients_one_class(1, vertical_gradient)
 
     expected_vertical_gradient(1) = (data(1,2) - data(1,1)) / (topo(1,2) - topo(1,1))
     @assertEqual(expected_vertical_gradient, vertical_gradient, tolerance=tol)
-
-  end subroutine test_calc_vertical_gradient_ECbottom
-
-=======
-    calculator = this%create_calculator(topo=topo, data=data, &
-         elevclass_bounds=elevclass_bounds)
-
-    call calculator%get_gradients_one_class(1, vertical_gradient)
-
-    expected_vertical_gradient(1) = (data(1,2) - data(1,1)) / (topo(1,2) - topo(1,1))
-    @assertEqual(expected_vertical_gradient, vertical_gradient, tolerance=tol)
     
   end subroutine ECbottom
   
->>>>>>> 0155047c
   @Test
   subroutine ECtop(this)
     ! Test with an elevation class at the top edge. This uses a single grid cell.
@@ -314,26 +218,15 @@
     real(r8) :: vertical_gradient(1)
     real(r8) :: expected_vertical_gradient(1)
 
-<<<<<<< HEAD
-    calculator = this%create_calculator(topo=topo, data=data)
-
-    call calculator%calc_vertical_gradient(3, vertical_gradient)
+    calculator = this%create_calculator(topo=topo, data=data, &
+         elevclass_bounds=elevclass_bounds)
+    
+    call calculator%get_gradients_one_class(3, vertical_gradient)
 
     expected_vertical_gradient(1) = (data(1,3) - data(1,2)) / (topo(1,3) - topo(1,2))
     @assertEqual(expected_vertical_gradient, vertical_gradient, tolerance=tol)
-
-  end subroutine test_calc_vertical_gradient_ECtop
-=======
-    calculator = this%create_calculator(topo=topo, data=data, &
-         elevclass_bounds=elevclass_bounds)
-    
-    call calculator%get_gradients_one_class(3, vertical_gradient)
-
-    expected_vertical_gradient(1) = (data(1,3) - data(1,2)) / (topo(1,3) - topo(1,2))
-    @assertEqual(expected_vertical_gradient, vertical_gradient, tolerance=tol)
     
   end subroutine ECtop
->>>>>>> 0155047c
 
   @Test
   subroutine OneEC(this)
@@ -346,27 +239,16 @@
     real(r8) :: vertical_gradient(1)
     real(r8) :: expected_vertical_gradient(1)
 
-<<<<<<< HEAD
-    calculator = this%create_calculator(topo=topo, data=data)
-
-    call calculator%calc_vertical_gradient(1, vertical_gradient)
-=======
     calculator = this%create_calculator(topo=topo, data=data, &
          elevclass_bounds=elevclass_bounds)
     
     call calculator%get_gradients_one_class(1, vertical_gradient)
->>>>>>> 0155047c
 
     expected_vertical_gradient(1) = 0._r8
     @assertEqual(expected_vertical_gradient, vertical_gradient, tolerance=tol)
 
-<<<<<<< HEAD
-  end subroutine test_calc_vertical_gradient_1EC
-
-=======
   end subroutine OneEC
     
->>>>>>> 0155047c
   @Test
   subroutine toposEqual(this)
     ! Test with topo values equal - make sure this edge case is handled correctly.
@@ -378,16 +260,6 @@
     real(r8) :: vertical_gradient(1)
     real(r8) :: expected_vertical_gradient(1)
 
-<<<<<<< HEAD
-    calculator = this%create_calculator(topo=topo, data=data)
-
-    call calculator%calc_vertical_gradient(2, vertical_gradient)
-
-    expected_vertical_gradient(1) = 0._r8
-    @assertEqual(expected_vertical_gradient, vertical_gradient, tolerance=tol)
-
-  end subroutine test_calc_vertical_gradient_toposEqual
-=======
     calculator = this%create_calculator(topo=topo, data=data, &
          elevclass_bounds=elevclass_bounds)
     
@@ -401,7 +273,6 @@
   ! ------------------------------------------------------------------------
   ! Tests that trigger the limiter
   ! ------------------------------------------------------------------------
->>>>>>> 0155047c
 
   @Test
   subroutine ECmid_limitedLocalMaximum(this)
@@ -591,27 +462,15 @@
     real(r8) :: vertical_gradient(npts)
     real(r8) :: expected_vertical_gradient(npts)
 
-<<<<<<< HEAD
-    calculator = this%create_calculator(topo=topo, data=data)
-
-    call calculator%calc_vertical_gradient(2, vertical_gradient)
-=======
     calculator = this%create_calculator(topo=topo, data=data, &
          elevclass_bounds=elevclass_bounds)
     
     call calculator%get_gradients_one_class(2, vertical_gradient)
->>>>>>> 0155047c
 
     expected_vertical_gradient(1) = (data(1,2) - data(1,1)) / (topo(1,2) - topo(1,1))
     expected_vertical_gradient(2) = 0._r8
     expected_vertical_gradient(3) = (data(3,2) - data(3,1)) / (topo(3,2) - topo(3,1))
     @assertEqual(expected_vertical_gradient, vertical_gradient, tolerance=tol)
-<<<<<<< HEAD
-
-  end subroutine test_calc_vertical_gradient_multiplePoints
-
-
-=======
     
   end subroutine multiplePoints
 
@@ -652,5 +511,4 @@
     @assertEqual(expected_vertical_gradient, vertical_gradient, tolerance=tol)
   end subroutine multiplePoints_someLimited
   
->>>>>>> 0155047c
 end module test_vertical_gradient_calculator_2nd_order