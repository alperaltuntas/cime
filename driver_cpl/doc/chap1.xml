--- conflicted
+++ resolved
@@ -9,13 +9,8 @@
 <sect1 id="how_to_use">
 <title>How to Use This Guide</title>
 
-<<<<<<< HEAD
-<para>
-This guide covers the CESM1 top level driver implementation
-=======
 <para> 
 This guide covers the CESM2 top level driver implementation
->>>>>>> a25ad558
 as well as the coupler component within the system.  The driver
 runs on all hardware processors, runs the top
 level instructions, and, executes the driver time loop.  The
@@ -24,29 +19,23 @@
 and carries out mapping (interpolation), merging, diagnostics,
 and other calculations.   The name cpl7 refers to the source
 code associated with both the driver and the coupler
-<<<<<<< HEAD
-parts of the model.  cpl7 code is located in the CESM1 source
-tree under models/drv/ and the main program of CESM1 is
-models/drv/driver/ccsm_driver.F90.
-=======
 parts of the model.  cpl7 code is located in the CIME source
 tree under driver_cpl/ and the main program of CESM2 is 
 driver_cpl/driver/cesm_driver.F90.
->>>>>>> a25ad558
 </para>
 <para>
 This document provides a general overview of the cpl7 design.  Then
 specific implementation issues are discussed individually.  Finally,
 there is a section summarizing all of the cpl7 namelist input.  This
-document is written primarily to help users understand the inputs and
+document is written primarily to help users understand the inputs and 
 controls within the cpl7 system, but to also provide some background
 about the associated implementation.  <ulink url="../coupler_flow.pdf">
 Coupler flow diagrams </ulink> are provided in a separate document.
 Some additional documentation on
-how the coupler works can be found in Craig et al,
+how the coupler works can be found in Craig et al, 
 <ulink url="http://hpc.sagepub.com/content/26/1/31">
 "A New Flexible Coupler for Earth System Modeling Developed for
-CCSM4 and CESM1"</ulink>, International Journal of High Performance Computing Applications
+CCSM4 and CESM1"</ulink>, International Journal of High Performance Computing Applications 
 2012 26: 31 DOI: 10.1177/1094342011428141.
 </para>
 
@@ -83,42 +72,42 @@
 </screen>
 </para>
 
-<para>
+<para> 
 The CESM1 Version of the Community Earth System Model has some
 significant changes compared to previous pre-CCSM4 versions.  In particular,
 CESM1 is NOT run via multiple executables in a concurrent only
 processor layout.  There is
 now a top level driver and components are called via standard
 init, run, and finalize methods.  Components can be run sequentially,
-concurrently, or in some mixed sequential/concurrent layout on processors.
+concurrently, or in some mixed sequential/concurrent layout on processors.  
 A coupler component that runs on a subset of the total processors
 still exists in the system as part of the driver.  The driver runs
-on all processors and the coupler functions (mapping, merging,
+on all processors and the coupler functions (mapping, merging, 
 flux calculations, and diagnostics) runs on a user defined subset
 of the total processors.  The processor layout is specified at
-runtime via namelist inputs.
-</para>
-
-<para>
+runtime via namelist inputs.  
+</para> 
+
+<para> 
 While the processor layout is relatively flexible and components
 can be run sequentially or concurrently, the sequencing of the
 science in the driver is fixed and independent of the processor
 layout.  So changing the processor layout only changes the performance
-of the simulation system.
-</para>
-
-<para>
+of the simulation system.  
+</para> 
+
+<para> 
 Like all components in CESM, the driver scripting system is setup
 such that a buildnml (models/drv/bld/cpl.buildnml.csh), a buildexe
 (models/drv/bld/cpl.buildexe.csh), and a component template file (models/drv/bld/cpl.template)
 are copied or run by the CESM1 scripts.  That script sets up cases
 for CESM1.  See the CESM user guide for more detailed information
 about this process.  But briefly, the process is as follows,
-</para>
+</para> 
 
 <screen>
  - run create_newcase to generate a case directory.
- - edit env_mach_pes.xml and then run cesm_setup.  this
+ - edit env_mach_pes.xml and then run cesm_setup.  this 
    copies the buildnml and buildexe scripts into the case directory and
    generates the .build, .run, and .clean_build scripts.
  - edit env_build.xml and run the .build script.
@@ -134,50 +123,50 @@
 <title>Overview</title>
 
 <para>
-In CCSM3/cpl6, all components ran as separate executables and there was no concept of a top-level driver.
-The components started independently and then communicated to the coupler at regular intervals via
-send and receive methods called directly from within each component.  The coupler acted as a central
-hub coordinating data exchange, implicitly managing lags and sequencing, and executing coupler
+In CCSM3/cpl6, all components ran as separate executables and there was no concept of a top-level driver.  
+The components started independently and then communicated to the coupler at regular intervals via 
+send and receive methods called directly from within each component.  The coupler acted as a central 
+hub coordinating data exchange, implicitly managing lags and sequencing, and executing coupler 
 operations such as mapping (interpolation) and merging.
 
 </para>
 <para>
 
-CESM1/cpl7 is now built as a single executable with a single high-level driver.  The driver runs
-on all processors and handles coupler sequencing, model concurrency, and communication of data
-between components.  The driver calls all model components via common and standard interfaces.  The
-driver also directly calls coupler methods for mapping (interpolation), rearranging, merging, an
-atmosphere/ocean flux calculation, and diagnostics.  In CESM1, the model components and the coupler
-methods can run on subsets of all the processors.  In some sense, the cpl6 sequencing and hub
-attributes have been migrated to the driver level while the cpl6 coupler operations like mapping
-and merging are being done as if a separate coupler component existed in CESM1.  In other words,
-cpl7 consists of a driver that controls the top level sequencing, the processor decomposition,
-and communication between components and the coupler while coupler operations such as
-mapping and merging are running under the driver on a subset of processors as if there were a
+CESM1/cpl7 is now built as a single executable with a single high-level driver.  The driver runs 
+on all processors and handles coupler sequencing, model concurrency, and communication of data 
+between components.  The driver calls all model components via common and standard interfaces.  The 
+driver also directly calls coupler methods for mapping (interpolation), rearranging, merging, an 
+atmosphere/ocean flux calculation, and diagnostics.  In CESM1, the model components and the coupler 
+methods can run on subsets of all the processors.  In some sense, the cpl6 sequencing and hub 
+attributes have been migrated to the driver level while the cpl6 coupler operations like mapping 
+and merging are being done as if a separate coupler component existed in CESM1.  In other words, 
+cpl7 consists of a driver that controls the top level sequencing, the processor decomposition, 
+and communication between components and the coupler while coupler operations such as 
+mapping and merging are running under the driver on a subset of processors as if there were a 
 unique coupler model component.
 
 </para>
 <para>
 
-CESM1 consists of both data and active components models.  In general, an active component both
-needs data from and provides data to the coupler while data models generally read data from I/O
-and then just provide data to the coupler.  In CESM1, the atmosphere, land, runoff (CESM1.1), and sea
-ice models are always tightly coupled to better resolve the diurnal cycle.  This coupling is
-typically half-hourly, although at higher resolutions, can be more frequent.  The ocean
-model coupling is typically once or a few times per day. The diurnal cycle of ocean surface
-albedo is computed in the coupler for use by the atmosphere model.  The looser ocean coupling
-frequency means the ocean forcing and response is lagged in the system.   There is an option
-in CESM1 to run the ocean tightly coupled without any lags, but this is more often used only when
+CESM1 consists of both data and active components models.  In general, an active component both 
+needs data from and provides data to the coupler while data models generally read data from I/O 
+and then just provide data to the coupler.  In CESM1, the atmosphere, land, runoff (CESM1.1), and sea 
+ice models are always tightly coupled to better resolve the diurnal cycle.  This coupling is 
+typically half-hourly, although at higher resolutions, can be more frequent.  The ocean 
+model coupling is typically once or a few times per day. The diurnal cycle of ocean surface 
+albedo is computed in the coupler for use by the atmosphere model.  The looser ocean coupling 
+frequency means the ocean forcing and response is lagged in the system.   There is an option 
+in CESM1 to run the ocean tightly coupled without any lags, but this is more often used only when 
 running with data ocean components.
 
 </para>
 <para>
 
-Depending on the resolution, hardware, run length and physics, a CESM1 run can take several hours
-to several months of wall time to complete.  Runs are typically decades or centuries long, and the
-model typically runs between 1 and 50 model years per wall clock day.  CESM1 has exact restart
-capability and the model is typically run in individual one year or multi-year chunks.  CESM1 has
-automatic resubmission and automatic data archiving capability.
+Depending on the resolution, hardware, run length and physics, a CESM1 run can take several hours 
+to several months of wall time to complete.  Runs are typically decades or centuries long, and the 
+model typically runs between 1 and 50 model years per wall clock day.  CESM1 has exact restart 
+capability and the model is typically run in individual one year or multi-year chunks.  CESM1 has 
+automatic resubmission and automatic data archiving capability. 
 
 </para>
 
@@ -187,43 +176,43 @@
 
 <para>
 
-In CESM1, the component processor layouts and MPI communicators are derived from namelist input.
-At the present time, there are eight (8) basic processor groups in CESM.  These are associated with the
-atmosphere, land, runoff, ocean, sea ice, land ice, coupler, and global groups, although others could be
-easily added later.  Each of the eight processor groups can be distinct, but that is not a
-requirement of the system.  A user can overlap processor groups relatively arbitrarily.  If all
-processors sets overlap each other in at least one processor, then the model runs sequentially.
-If all processor sets are distinct, the model runs as concurrently as science allows.
-The processor sets for each
-component group are described via 3 basic scalar parameters at the present time; the number of
-mpi tasks, the number of openmp threads per mpi task, and the global mpi task rank of the
-root mpi task for that group.  For example, a layout where the number of mpi tasks is 8, the number
-of threads per mpi task is 4, and the root mpi task is 16 would create a processor group that
-consisted of 32 hardware processors, starting on global mpi task number 16 and it would
+In CESM1, the component processor layouts and MPI communicators are derived from namelist input.  
+At the present time, there are eight (8) basic processor groups in CESM.  These are associated with the 
+atmosphere, land, runoff, ocean, sea ice, land ice, coupler, and global groups, although others could be 
+easily added later.  Each of the eight processor groups can be distinct, but that is not a 
+requirement of the system.  A user can overlap processor groups relatively arbitrarily.  If all 
+processors sets overlap each other in at least one processor, then the model runs sequentially.  
+If all processor sets are distinct, the model runs as concurrently as science allows.  
+The processor sets for each 
+component group are described via 3 basic scalar parameters at the present time; the number of 
+mpi tasks, the number of openmp threads per mpi task, and the global mpi task rank of the 
+root mpi task for that group.  For example, a layout where the number of mpi tasks is 8, the number 
+of threads per mpi task is 4, and the root mpi task is 16 would create a processor group that 
+consisted of 32 hardware processors, starting on global mpi task number 16 and it would 
 contain 8 mpi tasks.  The global group would have at least 24 tasks and at least 48 hardware
-processors.  The driver derives all MPI communicators at initialization and passes
+processors.  The driver derives all MPI communicators at initialization and passes 
 them to the component models for use.  More information on the coupler concurrency can
 be found in the Craig et al IJHPCA 2012 reference mentioned in the top section of this document.
 
 </para>
 <para>
 
-As mentioned above, there are two issues related to whether the component models run concurrently.
-The first is whether unique chunks of work are running on distinct processor sets.  The second is
-the sequencing of this work in the driver.  As much as possible, the CESM1 driver sequencing has
-been implemented to maximize the potential amount of concurrency of work between different components.
-Ideally, in a single coupling step, the forcing for all models would be computed first, the models
-could then all run concurrently, and then the driver would advance.  However, scientific
-requirements such as the coordination of surface albedo and atmosphere radiation computations as
-well as general computational stability issues in CESM1 prevents this ideal implementation.
-<link linkend="cpl_fig1">Figure 1</link>
-shows the maximum amount of concurrency supported by the current CESM1 driver implementation
-for a fully active system.  In practice, the scientific constraints mean the active atmosphere
+As mentioned above, there are two issues related to whether the component models run concurrently.  
+The first is whether unique chunks of work are running on distinct processor sets.  The second is 
+the sequencing of this work in the driver.  As much as possible, the CESM1 driver sequencing has 
+been implemented to maximize the potential amount of concurrency of work between different components.  
+Ideally, in a single coupling step, the forcing for all models would be computed first, the models 
+could then all run concurrently, and then the driver would advance.  However, scientific 
+requirements such as the coordination of surface albedo and atmosphere radiation computations as 
+well as general computational stability issues in CESM1 prevents this ideal implementation.  
+<link linkend="cpl_fig1">Figure 1</link> 
+shows the maximum amount of concurrency supported by the current CESM1 driver implementation 
+for a fully active system.  In practice, the scientific constraints mean the active atmosphere 
 model cannot run concurrently with the land, runoff, and sea-ice models.  Again, <link linkend="cpl_fig1">
-figure 1</link> does not
-necessarily represent the optimum processor layout for performance for any configuration, but it
-provides a practical limit to the amount of concurrency in the system due to scientific constraints.
-With CESM1, results are bit-for-bit identical regardless of the component sequencing because the
+figure 1</link> does not 
+necessarily represent the optimum processor layout for performance for any configuration, but it 
+provides a practical limit to the amount of concurrency in the system due to scientific constraints. 
+With CESM1, results are bit-for-bit identical regardless of the component sequencing because the 
 scientific lags are fixed in CESM1 by the implementation, not the processor layout.
 
 </para>
@@ -245,37 +234,37 @@
 
 <para>
 
-The standard CESM1 component model interfaces are based upon the ESMF design.  Each component
-provides an init, run, and finalize method with consistent arguments.  The CESM1 component interface
+The standard CESM1 component model interfaces are based upon the ESMF design.  Each component 
+provides an init, run, and finalize method with consistent arguments.  The CESM1 component interface 
 arguments currently consist of Fortran and MCT datatypes, but an alternative ESMF version is also
-available.  The physical coupling fields are passed through the interfaces in the init, run, and
-finalize phases.  As part of initialization, an MPI communicator is passed from the driver to
-the component, and grid and decomposition information is passed from the component back to the driver.
-The driver/coupler acquires all information about resolution, configurations, and processor layout
+available.  The physical coupling fields are passed through the interfaces in the init, run, and 
+finalize phases.  As part of initialization, an MPI communicator is passed from the driver to 
+the component, and grid and decomposition information is passed from the component back to the driver.   
+The driver/coupler acquires all information about resolution, configurations, and processor layout 
 at run-time from either namelist or from communication with components.
 
 </para>
 <para>
 
-Initialization of the system in CESM1 is relatively straight-forward.  First, the eight MPI
-communicators are computed in the driver.  Then the atmosphere, land, runoff, ocean, sea ice, and
-land ice models' initialization methods are called on the appropriate processor sets, and an mpi
-communicator is sent, and the grid and decomposition
-information are passed back to the driver.  Once the driver has all the grid and decomposition
-information from the components, various rearrangers and mappers are initialized that will move
-data between processors, decompositions, and grids as needed at the driver level.  No distinction
-is made in the coupler implementation for sequential versus concurrent execution.  In general, even
-for cases where two components have identical grids and processor layouts, often their decomposition
-is different for performance reasons.  In cases where the grid, decomposition, and processor layout
+Initialization of the system in CESM1 is relatively straight-forward.  First, the eight MPI 
+communicators are computed in the driver.  Then the atmosphere, land, runoff, ocean, sea ice, and 
+land ice models' initialization methods are called on the appropriate processor sets, and an mpi 
+communicator is sent, and the grid and decomposition 
+information are passed back to the driver.  Once the driver has all the grid and decomposition 
+information from the components, various rearrangers and mappers are initialized that will move 
+data between processors, decompositions, and grids as needed at the driver level.  No distinction 
+is made in the coupler implementation for sequential versus concurrent execution.  In general, even 
+for cases where two components have identical grids and processor layouts, often their decomposition 
+is different for performance reasons.  In cases where the grid, decomposition, and processor layout 
 are identical between components, the mapping or rearranging operation will degenerate to a local data copy.
 
 </para>
 <para>
 
-The interface to the components' run method consists of two distinct bundles of fields.  One is the
-data sent to force the model.  The second is data received from the model for coupling to other
-components.  The run interface also contains a clock that specifies the current time and the run
-length for the model and a data type that encapsulates grid, decomposition, and scalar coupling
+The interface to the components' run method consists of two distinct bundles of fields.  One is the 
+data sent to force the model.  The second is data received from the model for coupling to other 
+components.  The run interface also contains a clock that specifies the current time and the run 
+length for the model and a data type that encapsulates grid, decomposition, and scalar coupling 
 information.  These interfaces generally follow the ESMF design principles, and there are alternative
 ESMF interfaces supported in the CESM1 components.
 
@@ -287,16 +276,16 @@
 
 <para>
 
-MCT was a critical piece of software in the CCSM3 cpl6 coupler.  In the updated CESM1 cpl7 coupler,
-the MCT attribute_vector, global_segmap, and general_grid datatypes have been adopted at the highest
-levels of the driver, and they are used directly in the component init, run, and finalize interfaces.
-In addition, MCT is used for all data rearranging and mapping (interpolation). The clock used by CESM1
-at the driver level is based on the ESMF specification.  Mapping weights are still generated off-line
-using the SCRIP or ESMF packages as a preprocessing step.  They are read into CESM1 using a
-subroutine that reads and distributes the mapping weights in reasonably small chunks to minimize the
-memory footprint.  Development of the CESM1 cpl7 coupler not only relies on MCT, but MCT developers
-contributed significantly to the design and implementation of the cpl7 driver.   Development of both
-the cpl6 and cpl7 coupler has resulted from a particularly strong and close collaboration between
+MCT was a critical piece of software in the CCSM3 cpl6 coupler.  In the updated CESM1 cpl7 coupler, 
+the MCT attribute_vector, global_segmap, and general_grid datatypes have been adopted at the highest 
+levels of the driver, and they are used directly in the component init, run, and finalize interfaces.  
+In addition, MCT is used for all data rearranging and mapping (interpolation). The clock used by CESM1 
+at the driver level is based on the ESMF specification.  Mapping weights are still generated off-line 
+using the SCRIP or ESMF packages as a preprocessing step.  They are read into CESM1 using a 
+subroutine that reads and distributes the mapping weights in reasonably small chunks to minimize the 
+memory footprint.  Development of the CESM1 cpl7 coupler not only relies on MCT, but MCT developers 
+contributed significantly to the design and implementation of the cpl7 driver.   Development of both 
+the cpl6 and cpl7 coupler has resulted from a particularly strong and close collaboration between 
 NCAR and the Department of Energy Argonne National Lab.
 
 </para>
@@ -307,27 +296,27 @@
 
 <para>
 
-CESM1 is targeting much higher resolutions than any previous CCSM coupled model.  In order to facilitate
-scientific climate model exploration and development at these scales, the technology had to be put in
-place first to enable testing of this case.  Efforts have been made to reduce the memory footprint and improve
-memory scaling in all components with a target of being able to run the fully coupled system at one
-tenth (0.1) degree resolution globally on tens-of-thousands of processors with each processor having
-as little as 512 Mb of memory.  This target limits the number of global arrays that can be allocated
-on any processor to just a few, at most, at any time. The memory limitations have imposed new
-constraints on component model initialization, and significant refactoring has been required in
-some models' initialitialization to reduce the amount of global memory used.  In addition, all components
+CESM1 is targeting much higher resolutions than any previous CCSM coupled model.  In order to facilitate 
+scientific climate model exploration and development at these scales, the technology had to be put in 
+place first to enable testing of this case.  Efforts have been made to reduce the memory footprint and improve 
+memory scaling in all components with a target of being able to run the fully coupled system at one 
+tenth (0.1) degree resolution globally on tens-of-thousands of processors with each processor having 
+as little as 512 Mb of memory.  This target limits the number of global arrays that can be allocated 
+on any processor to just a few, at most, at any time. The memory limitations have imposed new 
+constraints on component model initialization, and significant refactoring has been required in 
+some models' initialitialization to reduce the amount of global memory used.  In addition, all components 
 now use PIO, a parallel IO library, to minimize the memory used during IO and to provide a
 flexible path towards improved IO performance through pnetcdf or other parallel IO implementations.
-PIO has allowed testing of CESM1 at high resolutions that were previously memory limited in
+PIO has allowed testing of CESM1 at high resolutions that were previously memory limited in 
 part because of IO.
 
 </para>
 <para>
 
-Scaling to tens-of-thousands of processors requires reasonable performance scaling of the models,
-and all components have worked at improving scaling via changes to algorithms, infrastructure, or
-decompositions.  In particular, decompositions using shared memory blocking, space filling
-curves, and all three spatial dimensions have been implemented to varying degrees in all
+Scaling to tens-of-thousands of processors requires reasonable performance scaling of the models, 
+and all components have worked at improving scaling via changes to algorithms, infrastructure, or 
+decompositions.  In particular, decompositions using shared memory blocking, space filling 
+curves, and all three spatial dimensions have been implemented to varying degrees in all 
 components to increase parallelization and improve scalability.  The Craig et al IJHPCA 2012
 reference mentioned in the first section of this document provides a summary of
 scaling performance of the CESM1 coupler for several coupler kernals.
@@ -335,21 +324,21 @@
 </para>
 <para>
 
-In practice, CESM1 performance, load balance, and scalability are limited as a result of the size,
-complexity, and multiple model character of the system. Within the system, each component has its own
-scaling characteristics.  In particular, each may have processor count "sweet-spots" where the
-individual component model performs particularly well.  This might occur within a component because
-of internal load balance, decomposition capabilities, communication patterns, or cache usage.
-Second, component performance can vary over the length of the model run.  This occurs because of
-seasonal variability of the cost of physics in models, changes in performance during an
-adjustment (spin-up) phase, and temporal variability in calling certain model operations like
-radiation, dynamics, or I/O. Third, the hardware or batch queueing system might have some constraints
-on the total number of processors that are available.  For instance, on 16 or 32 way shared memory
-node, a user is typically charged based on node usage, not processor usage.  So there is no cost
-savings running on 40 processors versus 64 processors on a 32-way node system.  As a result of all
-of these issues, load-balancing CESM1 perfectly is generally not possible.  But to a large degree,
-if one accepts the limitations, a load balance configuration with acceptable idle-time and reasonably
-good throughput is nearly always possible to configure.
+In practice, CESM1 performance, load balance, and scalability are limited as a result of the size, 
+complexity, and multiple model character of the system. Within the system, each component has its own 
+scaling characteristics.  In particular, each may have processor count "sweet-spots" where the 
+individual component model performs particularly well.  This might occur within a component because 
+of internal load balance, decomposition capabilities, communication patterns, or cache usage.  
+Second, component performance can vary over the length of the model run.  This occurs because of 
+seasonal variability of the cost of physics in models, changes in performance during an 
+adjustment (spin-up) phase, and temporal variability in calling certain model operations like 
+radiation, dynamics, or I/O. Third, the hardware or batch queueing system might have some constraints 
+on the total number of processors that are available.  For instance, on 16 or 32 way shared memory 
+node, a user is typically charged based on node usage, not processor usage.  So there is no cost 
+savings running on 40 processors versus 64 processors on a 32-way node system.  As a result of all 
+of these issues, load-balancing CESM1 perfectly is generally not possible.  But to a large degree, 
+if one accepts the limitations, a load balance configuration with acceptable idle-time and reasonably 
+good throughput is nearly always possible to configure.  
 
 </para>
 <para>
