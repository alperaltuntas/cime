--- conflicted
+++ resolved
@@ -490,217 +490,9 @@
     $cfg_ref->set('SHAREDLIBROOT', $opts{'sharedlibroot'});
 }
 
-<<<<<<< HEAD
-#-----------------------------------------------------------------------------------------------
-# (10) Create the $caseroot directory tree
-#-----------------------------------------------------------------------------------------------
-
-my $sysmod;
-my $scriptsroot = "$cimeroot/scripts";
-
-print "Creating $caseroot $eol";
-chdir ("$caseroot");
-
-# Create relevant directories in $caseroot
-my @newdirs = qw(. SourceMods LockedFiles Buildconf Tools Tools/XML/Lite);
-foreach my $newdir ( @newdirs ) {
-    mkpath($newdir); 
-}
-
-# Copy relevant files into $caseroot
-my @files = (
-    "$scriptsroot/Tools/cesm_setup", 
-    "$scriptsroot/Tools/testcase_setup", 
-    "$scriptsroot/Tools/check_input_data", 
-    "$scriptsroot/Tools/archive_metadata.sh", 
-    "$scriptsroot/Tools/check_case", 
-    "$scriptsroot/Tools/create_production_test", 
-    "$scriptsroot/Tools/xmlchange",
-    "$scriptsroot/Tools/xmlquery",
-    "$scriptsroot/Tools/st_archive", 
-    "$scriptsroot/Tools/README.post_process", 
-    ); 
-foreach my $file (@files) {
-    $sysmod = "cp -p $file $caseroot"; 
-    system($sysmod) == 0 or die "ERROR: $sysmod failed: $?\n";
-}
-$sysmod = "chmod u+w $caseroot/create_production_test";
-system($sysmod) == 0 or die "ERROR: $sysmod failed: $?\n";
-
-my $mkbatch = "$ENV{'HOME'}/.cesm/mkbatch.$mach";
-if (! -f "$mkbatch") {
-    $mkbatch = "$machdir/mkbatch.$mach";
-} else {
-    print "\nUsing UNSUPPORTED userdefined mkbatch script: \"~/.cesm/mkbatch.$mach\"\n";
-}
-
-# Copy relevant files into $caseroot/Tools/
-@files = (
-    "$scriptsroot/Tools/config_definition.xml",
-    "$scriptsroot/Tools/config_grid.xml",
-    "$scriptsroot/Tools/config_compsets.xml",
-    "$scriptsroot/Tools/config_archive.xml",
-    "$scriptsroot/Tools/config_archive.xsd",
-    "$scriptsroot/Tools/ConfigCase.pm",
-    "$scriptsroot/Tools/cesm_buildnml", 
-    "$scriptsroot/Tools/cesm_prestage", 
-    "$scriptsroot/Tools/cesm_prerun_setup", 
-    "$scriptsroot/Tools/cesm_postrun_setup", 
-    "$scriptsroot/Tools/check_lockedfiles", 
-    "$scriptsroot/Tools/lt_archive.sh", 
-    "$scriptsroot/Tools/st_archive", 
-    "$scriptsroot/Tools/getTiming", 
-    "$scriptsroot/Tools/SetupTools.pm",
-    "$scriptsroot/Tools/ProjectTools.pm",
-    "$scriptsroot/Tools/compare_namelists.pl",
-    "$machdir/ccsm_getenv", 
-    "$machdir/taskmaker.pl", 
-    "$machdir/Makefile",
-    "$machdir/mkSrcfiles", 
-    "$machdir/mkDepends");
-    #"$mkbatch");
-
-foreach my $file (@files) {
-    $sysmod = "cp -p $file $caseroot/Tools/. "; 
-    system($sysmod) == 0 or die "ERROR: $sysmod failed: $?\n";
-}
-
-# Create $case.build
-$sysmod = "cp $scriptsroot/Tools/cesm_build.csh  $caseroot/$case.build";
-system ($sysmod); if ($? == -1) {die "$sysmod failed: $!\n";}
-$sysmod = "chmod 755 $caseroot/$case.build";
-system ($sysmod); if ($? == -1) {die "$sysmod failed: $!\n";}
-
-# Create $caseroot/Buildconf/cesm_build.pl
-$sysmod = "cp $scriptsroot/Tools/cesm_build.pl  $caseroot/Buildconf/cesm_build.pl";
-system ($sysmod); if ($? == -1) {die "$sysmod failed: $!\n";}
-$sysmod = "chmod 755 $caseroot/Buildconf/cesm_build.pl";
-system ($sysmod); if ($? == -1) {die "$sysmod failed: $!\n";}
-
-# Create $case.clean_build
-$sysmod = "cp $scriptsroot/Tools/cesm_clean_build $caseroot/$case.clean_build"; 
-system($sysmod) == 0 or die "ERROR: $sysmod failed: $?\n";
-
-# Create $case.submit
-$sysmod = "cp  $scriptsroot/Tools/cesm_submit $caseroot/$case.submit"; 
-system($sysmod) == 0 or die "ERROR: $sysmod failed: $?\n";
-
-# Create $case.l_archive
-#my $sysmod = "env CCSMUSER=$ccsmuser CASE=$case CASEROOT=$caseroot PROJECT=$project env PHASE=set_larch $mkbatch";
-#system($sysmod) == 0 or die "ERROR: $sysmod failed: $?\n";
-
-# Create $caseroot preview_namelist file
-my $file = "${caseroot}/preview_namelists"; 
-$sysmod = "cp  $scriptsroot/Tools/preview_namelists $file"; 
-system($sysmod) == 0 or die "ERROR: $sysmod failed: $?\n";
-$sysmod = "chmod 755 $file";
-system ($sysmod); if ($? == -1) {die "$sysmod failed: $!\n";}
-
-# Copy relevant files into $caseroot/Tools/XML directory
-$sysmod = "cp -p $cimeroot/utils/perl5lib/XML/Lite.pm    $caseroot/Tools/XML"; 
-system($sysmod) == 0 or die "ERROR: $sysmod failed: $?\n";
-$sysmod = "cp -p $cimeroot/utils/perl5lib/XML/Lite/Element.pm  $caseroot/Tools/XML/Lite"; 
-system($sysmod) == 0 or die "ERROR: $sysmod failed: $?\n";
-
-# Create relevant files in the $caseroot/Buildconf
-my $buildconf  = "$caseroot/Buildconf";
-my $comps_atm  = $cfg_ref->get("COMP_ATM"); 
-my $comps_lnd  = $cfg_ref->get("COMP_LND"); 
-my $comps_ocn  = $cfg_ref->get("COMP_OCN"); 
-my $comps_ice  = $cfg_ref->get("COMP_ICE"); 
-my $comps_glc  = $cfg_ref->get("COMP_GLC"); 
-my $comps_rof  = $cfg_ref->get("COMP_ROF"); 
-my $comps_wav  = $cfg_ref->get("COMP_WAV");
-my @comps      = ($comps_atm, $comps_lnd, $comps_ocn, $comps_ice, $comps_glc, $comps_rof, $comps_wav); 
-
-foreach my $comp (@comps)  {
-    $comp =~ s/\'//g;
-    my $compdir;
-    if ($comp =~ /^d[ailor]/) {
-	$compdir = "$cimeroot/components/data_comps/$comp/bld";
-    } elsif ($comp =~ /^s[aiglorw]/) {
-	$compdir = "$cimeroot/components/stub_comps/$comp/bld";
-    } elsif ($comp =~ /^x[aiglorw]/) {
-	$compdir = "$cimeroot/components/xcpl_comps/$comp/bld";
-    } else {
-	$compdir = "$cimeroot/../components/$comp/bld";
-    }
-    $sysmod = "cp -p $compdir/$comp.buildlib $buildconf/.";
-    system($sysmod) == 0 or die "ERROR: $sysmod failed: $?\n";
-    
-    $sysmod = "cp -p $compdir/$comp.buildnml $buildconf/.";
-    system($sysmod) == 0 or die "ERROR: $sysmod failed: $?\n";
-    
-    if ($comp eq "cism") {
-	$sysmod = "cp -p $compdir/$comp.template $buildconf/.";
-	system($sysmod) == 0 or die "ERROR: $sysmod failed: $?\n";
-    }
-    if ($comp eq 'cice') {
-	$sysmod = "cp $cimeroot/../components/cice/bld/generate_cice_decomp.pl $buildconf/."; 
-	system($sysmod) == 0 or die "ERROR: $sysmod failed: $?\n";
-    }
-    if ($comp eq 'pop') {
-	$sysmod = "cp $cimeroot/../components/pop/bld/generate_pop_decomp.pl $buildconf/."; 
-	system($sysmod) == 0 or die "ERROR: $sysmod failed: $?\n";
-    } 
-}
-$sysmod = "cp -p $cimeroot/driver_cpl/bld/cpl.buildnml $buildconf/.";
-system($sysmod) == 0 or die "ERROR: $sysmod failed: $?\n";
-$sysmod = "cp -p $cimeroot/driver_cpl/bld/model.buildexe $buildconf/.";
-system($sysmod) == 0 or die "ERROR: $sysmod failed: $?\n";
-
-foreach my $lib ("gptl", "mct", "csm_share", "pio") {
-    my $sysmod = "cp ${machdir}/buildlib.${lib} $caseroot/Buildconf/.";
-    system($sysmod) == 0 or die "ERROR: $sysmod failed: $?\n";
-}
-
-# Create the relevant $caseroot/Sourcemods directories
-my $moddir = "$caseroot/SourceMods";
-foreach my $comp (@comps)  {
-    mkpath("$moddir/src.$comp"); 
-    if ($comp eq 'cism') {
-	mkpath("$moddir/src.$comp/glimmer-cism");
-	open(README, ">", "$moddir/src.$comp/README") or
-	    die "cannot open > $moddir/src.$comp/README: $!";
-	print README
-	    "Put source mods for the glimmer-cism library in the glimmer-cism subdirectory.\n",
-	    "This includes any files that are in the glimmer-cism subdirectory of $cimeroot/../components/cism.\n\n",
-	    "Anything else (e.g., mods to source_glc or drivers) goes in this directory, NOT in glimmer-cism/.\n";
-	close(README);
-    }
-}
-mkpath("$caseroot/SourceMods/src.share"); 
-mkpath("$caseroot/SourceMods/src.drv"); 
-
-# Create machine specific environment file (env_mach_specific)
-if(-e "$machdir/env_mach_specific.$mach" ) {
-    $sysmod = "cp $machdir/env_mach_specific.$mach $caseroot/env_mach_specific";
-}else{
-    $sysmod = "touch $caseroot/env_mach_specific";
-}
-system($sysmod) == 0 or die "ERROR: $sysmod failed: $?\n";
-
-$sysmod = "chmod 755 $caseroot/env_mach_specific";
-system($sysmod) == 0 or die "ERROR: $sysmod failed: $?\n";
-
-# Copy Depends files if they exist
-if( -e "$machdir/Depends.$mach" ) {
-    $sysmod = "cp $machdir/Depends.$mach $caseroot/";
-    system($sysmod) == 0 or die "ERROR: $sysmod failed: $?\n";
-}
-if( -e "$machdir/Depends.$compiler" ) {
-    $sysmod = "cp $machdir/Depends.$compiler $caseroot/";
-    system($sysmod) == 0 or die "ERROR: $sysmod failed: $?\n";
-}
-
-# Write the xml files
-$cfg_ref->write_file("$caseroot/env_case.xml"   , "xml");
-if ($print) {print "Created $caseroot/env_case.xml \n";}
-=======
 #------------------------------------------------------------------------------------------
 # *** Create the caseroot directory tree and all caseroot required files
 #------------------------------------------------------------------------------------------
->>>>>>> e6d78cfd
 
 # create the caseroot directory and necessary subdirectories
 _create_caseroot($caseroot, $cimeroot, $cfg_ref);
