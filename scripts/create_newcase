#!/usr/bin/env python

"""
Script to create a new CIME Case Control System (CSS) experimental case.
"""

from Tools.standard_script_setup import *
from CIME.utils         import expect, get_model, get_cime_config
from CIME.case          import Case
from argparse           import RawTextHelpFormatter

logger = logging.getLogger(__name__)

###############################################################################
def parse_command_line(args, cimeroot, description):
###############################################################################
    parser = argparse.ArgumentParser(description=description,
                                     formatter_class=RawTextHelpFormatter)

    CIME.utils.setup_standard_logging_options(parser)
    try:
        cime_config = get_cime_config()
    except:
        cime_config = None

    parser.add_argument("--case", "-case", required=True,
                        help="(required) Specify the case name. "
                        "\nIf not a full pathname, then the case is created under then current working directory.")

    parser.add_argument("--compset", "-compset", required=True,
                        help="(required) Specify a compset. "
                        "\nTo see list of current compsets, use the utility ./query_config --compsets in this directory.\n")

    parser.add_argument("--res", "-res", required=True,
                        help="(required) Specify a model grid resolution. "
                        "\nTo see list of current model resolutions, use the utility "
                        "\n./query_config --grids in this directory.")

    parser.add_argument("--machine", "-mach",
                        help="Specify a machine. "
                        "The default value is the match to NODENAME_REGEX in config_machines.xml. To see "
                        "\nthe list of current machines, invoke ./query_config --machines.")

    parser.add_argument("--compiler", "-compiler",
                        help="Specify a compiler. "
                        "\nTo see list of supported compilers for each machine, use the utility "
                        "\n./query_config --machines in this directory. "
                        "\nThe default value will be the first one listed.")

    parser.add_argument("--multi-driver",action="store_true",
                        help="Specify that --ninst should modify the number of driver/coupler instances. "
                        "\nThe default is to have one driver/coupler supporting multiple component instances.")

    parser.add_argument("--ninst",default=1,
                        help="Specify number of model ensemble instances. "
                        "\nThe default is multiple components and one driver/coupler. "
                        "\nUse --multi-driver to run multiple driver/couplers in the ensemble.")

    parser.add_argument("--mpilib", "-mpilib",
                        help="Specify the MPI library. "
                        "To see list of supported mpilibs for each machine, invoke ./query_config --machines."
                        "\nThe default is the first listing in MPILIBS in config_machines.xml.\n")

    parser.add_argument("--project", "-project",
                        help="Specify a project id as used in batch system accounting.")

    parser.add_argument("--pecount", "-pecount",  default="M",
                        help="Specify a target size description for the number of cores. "
                        "\nThis is used to query the appropriate config_pes.xml file and find the "
                        "\noptimal PE-layout for your case - if it exists there. "
                        "\nAllowed options are  ('S','M','L','X1','X2','[0-9]x[0-9]','[0-9]').\n")

    parser.add_argument("--user-mods-dir",
                        help="Full pathname to a directory containing any combination of user_nl_* files "
                        "\nand a shell_commands script (typically containing xmlchange commands). "
                        "\nThe directory can also contain an SourceMods/ directory with the same structure "
                        "\nas would be found in a case directory.")

    parser.add_argument("--pesfile",
                        help="Full pathname of an optional pes specification file. "
                        "\nThe file can follow either the config_pes.xml or the env_mach_pes.xml format.")

    parser.add_argument("--user-grid", action="store_true",
                        help="If set, then the --res argument is treated as a user specified grid, "
                        "\nthe additional argument --gridfile must also be specified "
                        "\nand all of the grid settings in the --res argument name (which must be a grid longname "
                        "\nmust defined in the grid file pointed to by --gridfile.")

    parser.add_argument("--gridfile",
                        help="Full pathname of config grid file to use. "
                        "\nThis should be a copy of config/config_grids.xml with the new user grid changes added to it. "
                        "\nThis argument is required if --user-grid is an argument.")
<<<<<<< HEAD

    if cime_config and cime_config.has_option('main','SRCROOT'):
        srcroot_default = cime_config.get('main', 'srcroot')
    else:
        srcroot_default = os.path.dirname(cimeroot)

=======

    if cime_config and cime_config.has_option('main','SRCROOT'):
        srcroot_default = cime_config.get('main', 'srcroot')
    else:
        srcroot_default = os.path.dirname(cimeroot)

>>>>>>> 3b7c8674
    parser.add_argument("--srcroot", default=srcroot_default,
                        help="Alternative pathname for source root directory. "
                        "The default is cimeroot/../")

    parser.add_argument("--output-root",
                        help="Alternative pathname for the directory where case output is written.")

    # The following is a deprecated option
    parser.add_argument("--script-root", dest="script_root", default=None, help=argparse.SUPPRESS)
    if cime_config:
        model = get_model()
    else:
        model = None

    if model == "cesm":
        parser.add_argument("--run-unsupported", action="store_true",
                            help="Force the creation of a case that is not tested or supported by CESM developers.")
    # hidden argument indicating called from create_test
    # Indicates that create_newcase was called from create_test - do not use otherwise.
    parser.add_argument("--test", "-test", action="store_true", help=argparse.SUPPRESS)

    parser.add_argument("--walltime", default=os.getenv("CIME_GLOBAL_WALLTIME"),
                        help="Set the wallclock limit for this case in the format (the usual format is HH:MM:SS). "
                        "\nYou may use env var CIME_GLOBAL_WALLTIME to set this. "
                        "\nIf CIME_GLOBAL_WALLTIME is not defined in the environment, then the walltime"
                        "\nwill be the maximum allowed time defined for the queue in config_batch.xml.")

    parser.add_argument("-q", "--queue", default=None,
                        help="Force batch system to use the specified queue. ")

    parser.add_argument("--handle-preexisting-dirs", dest="answer", choices=("a", "r", "u"), default=None,
                        help="Do not query how to handle pre-existing bld/exe dirs. "
                        "\nValid options are (a)bort (r)eplace or (u)se existing. "
                        "\nThis can be useful if you need to run create_newcase non-iteractively.")

    parser.add_argument("-i", "--input-dir",
                        help="Use a non-default location for input files. This will change the xml value of DIN_LOC_ROOT.")
<<<<<<< HEAD

    # Select a driver. No selection implies mct driver
    parser.add_argument("--driver", help=argparse.SUPPRESS)
=======

    # Select a driver. No selection implies mct driver
    parser.add_argument("--driver", help=argparse.SUPPRESS)

    parser.add_argument("-n", "--non-local", action="store_true",
                        help="Use when you've requested a machine that you aren't on. "
                        "Will reduce errors for missing directories etc.")
>>>>>>> 3b7c8674

    args = CIME.utils.parse_args_and_handle_standard_logging_options(args, parser)

    if args.srcroot is not None:
        expect(os.path.isdir(args.srcroot),
               "Input non-default directory srcroot {} does not exist ".format(args.srcroot))
        args.srcroot = os.path.abspath(args.srcroot)

    if args.gridfile is not None:
        expect(os.path.isfile(args.gridfile),
               "Grid specification file {} does not exist ".format(args.gridfile))

    if args.pesfile is not None:
        expect(os.path.isfile(args.pesfile),
               "Pes specification file {} cannot be found ".format(args.pesfile))

    if args.user_grid:
        expect(args.gridfile is not None,
               "User grid specification file must be set if the user grid is requested")

    run_unsupported = False
    if model == "cesm":
        run_unsupported = args.run_unsupported

    expect(CIME.utils.check_name(args.case, fullpath=True),
           "Illegal case name argument provided")

    if args.input_dir is not None:
        args.input_dir = os.path.abspath(args.input_dir)
    elif cime_config and cime_config.has_option("main","input_dir"):
        args.input_dir = os.path.abspath(cime_config.get("main","input_dir"))

    return args.case, args.compset, args.res, args.machine, args.compiler,\
        args.mpilib, args.project, args.pecount, \
        args.user_mods_dir, args.pesfile, \
        args.user_grid, args.gridfile, args.srcroot, args.test, args.multi_driver, \
        args.ninst, args.walltime, args.queue, args.output_root, args.script_root, \
        run_unsupported, args.answer, args.input_dir, args.driver, args.non_local

###############################################################################
def _main_func(description):
###############################################################################
    cimeroot  = os.path.abspath(CIME.utils.get_cime_root())

    casename, compset, grid, machine, compiler, \
        mpilib, project, pecount,  \
        user_mods_dir, pesfile, \
        user_grid, gridfile, srcroot, test, multi_driver, ninst, walltime, \
        queue, output_root, script_root, run_unsupported, \
        answer, input_dir, driver, non_local = parse_command_line(sys.argv, cimeroot, description)

    if script_root is None:
        caseroot = os.path.abspath(casename)
    else:
        caseroot = os.path.abspath(script_root)

    if user_mods_dir is not None:
        if os.path.isdir(user_mods_dir):
            user_mods_dir = os.path.abspath(user_mods_dir)

    # create_test creates the caseroot before calling create_newcase
    # otherwise throw an error if this directory exists
    expect(not (os.path.exists(caseroot) and not test),
           "Case directory {} already exists".format(caseroot))

    with Case(caseroot, read_only=False) as case:
        # Configure the Case
        case.create(casename, srcroot, compset, grid, user_mods_dir=user_mods_dir,
                    machine_name=machine, project=project,
                    pecount=pecount, compiler=compiler, mpilib=mpilib,
                    pesfile=pesfile,user_grid=user_grid, gridfile=gridfile,
                    multi_driver=multi_driver, ninst=ninst, test=test,
                    walltime=walltime, queue=queue, output_root=output_root,
                    run_unsupported=run_unsupported, answer=answer,
                    input_dir=input_dir, driver=driver, non_local=non_local)

###############################################################################

if __name__ == "__main__":
    _main_func(__doc__)<|MERGE_RESOLUTION|>--- conflicted
+++ resolved
@@ -90,21 +90,12 @@
                         help="Full pathname of config grid file to use. "
                         "\nThis should be a copy of config/config_grids.xml with the new user grid changes added to it. "
                         "\nThis argument is required if --user-grid is an argument.")
-<<<<<<< HEAD
 
     if cime_config and cime_config.has_option('main','SRCROOT'):
         srcroot_default = cime_config.get('main', 'srcroot')
     else:
         srcroot_default = os.path.dirname(cimeroot)
 
-=======
-
-    if cime_config and cime_config.has_option('main','SRCROOT'):
-        srcroot_default = cime_config.get('main', 'srcroot')
-    else:
-        srcroot_default = os.path.dirname(cimeroot)
-
->>>>>>> 3b7c8674
     parser.add_argument("--srcroot", default=srcroot_default,
                         help="Alternative pathname for source root directory. "
                         "The default is cimeroot/../")
@@ -142,11 +133,6 @@
 
     parser.add_argument("-i", "--input-dir",
                         help="Use a non-default location for input files. This will change the xml value of DIN_LOC_ROOT.")
-<<<<<<< HEAD
-
-    # Select a driver. No selection implies mct driver
-    parser.add_argument("--driver", help=argparse.SUPPRESS)
-=======
 
     # Select a driver. No selection implies mct driver
     parser.add_argument("--driver", help=argparse.SUPPRESS)
@@ -154,7 +140,6 @@
     parser.add_argument("-n", "--non-local", action="store_true",
                         help="Use when you've requested a machine that you aren't on. "
                         "Will reduce errors for missing directories etc.")
->>>>>>> 3b7c8674
 
     args = CIME.utils.parse_args_and_handle_standard_logging_options(args, parser)
 
