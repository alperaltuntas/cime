#!/usr/bin/env python2

from Tools.standard_script_setup import *

from CIME.utils         import expect, get_model, run_cmd
from CIME.XML.files     import Files
from CIME.XML.component import Component
from CIME.XML.compsets  import Compsets
from CIME.XML.grids     import Grids
from CIME.XML.machines  import Machines
from CIME.XML.batch  import Batch
from CIME.case          import Case

from shutil import copyfile

import stat

logger = logging.getLogger(__name__)

###############################################################################
def parse_command_line(args):
###############################################################################

    cime_model = CIME.utils.get_model()

    parser = argparse.ArgumentParser()

    CIME.utils.setup_standard_logging_options(parser)

    parser.add_argument("--case", "-case", required=True,
                        help="(required) Specify the case name. "
                        "If not a full pathname, then the current working directory is assumed")

    parser.add_argument("--compset", "-compset", required=True,
                        help="(required) Specify a compset. "
                        "To see list of current compsets, use the utility manage_case in this directory")

    parser.add_argument("--res", "-res", required=True,
                        help="(required) Specify a model grid resolution. "
                        "To see list of current compsets, use the utility manage_case in this directory")

    parser.add_argument("--mach", "-mach", required=True,
                        help="(required) Specify a machine. "
                        "To see list of current compsets, use the utility manage_case in this directory")

    parser.add_argument("--compiler", "-compiler",
                        help="Specify a compiler. "
                        "To see list of supported compilers for each machine, use the utility manage_case in this directory")

    parser.add_argument("--mpilib", "-mpilib",
                        help="Specify the mpilib. "
                        "To see list of supported mpilibs for each machine, use the utility manage_case in this directory. "
                        "The default is mpi-serial, but will be replaced by default mpi library for the target machine.")

    parser.add_argument("--project", "-project",
                        help="Specify a project id")

    parser.add_argument("--pecount", "-pecount", choices=('S','M','L','X1','X2'), default="M",
                        help="Specify a target size description for the number of cores")

    parser.add_argument("--mach-dir", "-mach_dir",
                        help="Specify the locations of the Machines directory, other than the default"
                        "The default is CIMEROOT/machines")

    parser.add_argument("--user-mods-dir", "-user_mods_dir",
                        help="Path to directory with user_nl_* files and xmlchange "
                        "commands to utilize. This can also include SourceMods")

    parser.add_argument("--user-compset", action="store_true",
<<<<<<< HEAD
                        help="If set, then the --compset argument is treated as a user specified compset."
=======
                        help="Long name for new user compset to use"
>>>>>>> 90e423fc
                        "This assumes that all of the compset settings in the"
                        "compset along name have been defined for all of its components"
                        "If the compset name is found as a supported compset, then it will be treated as such.")

<<<<<<< HEAD
    parser.add_argument("--pesfile", 
=======
    parser.add_argument("--pesfile",
>>>>>>> 90e423fc
                        help="Only used and required for --user-compset argument."
                        "Full pathname of the pes specification file"
			"This argument is required if --user-compset is True")

    parser.add_argument("--user-grid", action="store_true",
<<<<<<< HEAD
                        help="If set, then the -grid argument is treated as a user specified grid."
                        "As such, the additional argument --gridfile must also be specified"
                        "and all of the grid settings in the --res argument name (which must be a grid longname"
                        "have been defined in the grid file pointed to by --gridfile")
=======
                        help="Long name for new user grid to use"
                        "This assumes that all of the grid settings in the"
                        "long name have been defined in the grid file pointed to by --gridfile")
>>>>>>> 90e423fc

    parser.add_argument("--gridfile",
                        help="Full pathname of config grid file to use"
                        "This should be a copy of cime_config/config_grids.xml"
                        "with the new user grid changes added to it"
			"This argument is required if --user-grid is True")

    parser.add_argument("--srcroot",
                        help="Alternative path for source root directory. By default this is set to"
                        "cimeroot/../")

    # hidden argument indicating called from create_test
    parser.add_argument("--test", "-test", action="store_true",
                        help="Used to indicate that create_newcase was called from create_test"
                        "- do not use otherwise")

    args = parser.parse_args()

    CIME.utils.handle_standard_logging_options(args)

    if args.srcroot is not None:
        expect(os.path.isdir(args.srcroot),
               "Input non-default directory srcroot %s does not exist " %args.srcroot)
        args.srcroot = os.path.abspath(args.srcroot)

    if args.gridfile is not None:
        expect(os.path.isfile(args.gridfile),
               "Grid specification file %s does not exist " %args.gridfile)

    if args.pesfile is not None:
        expect(os.path.isfile(args.pesfile),
               "Pes specification file %s cannot be found " %args.pesfile)

    if args.user_compset:
        expect(args.pesfile is not None,
<<<<<<< HEAD
               "--pesfile is required if --user-compset is set")
=======
               "User pes specification file must be set if the user compset is requested")
>>>>>>> 90e423fc

    if args.user_grid:
        expect(args.gridfile is not None,
               "User grid specification file must be set if the user grid is requested")

    return args.case, args.compset, args.res, args.mach, args.compiler,\
        args.mpilib, args.project, args.pecount, \
        args.mach_dir, args.user_mods_dir, args.user_compset, args.pesfile, \
        args.user_grid, args.gridfile, args.srcroot, args.test


###############################################################################
def _create_caseroot_tools(case, caseroot, cimeroot, machine):
###############################################################################

    cime_model = CIME.utils.get_model()
    machobj = Machines(machine=machine)
    machines_dir = machobj.get_machines_dir()

    # setup executable files in caseroot/
    exefiles = (cimeroot + "/scripts/Tools/case.setup",
                cimeroot + "/scripts/Tools/case.build",
                cimeroot + "/scripts/Tools/case.clean_build",
                cimeroot + "/scripts/Tools/case.submit",
                cimeroot + "/scripts/Tools/preview_namelists",
                cimeroot + "/scripts/Tools/testcase.setup",
                cimeroot + "/scripts/Tools/check_input_data",
                cimeroot + "/scripts/Tools/check_case",
                cimeroot + "/scripts/Tools/archive_metadata.sh",
                cimeroot + "/scripts/Tools/create_production_test",
                cimeroot + "/scripts/Tools/xmlchange",
                cimeroot + "/scripts/Tools/xmlquery")
    try:
        for exefile in exefiles:
            destfile = caseroot + "/" + os.path.basename(exefile)
            os.symlink(exefile, destfile)
    except Exception as e:
        logger.warning("FAILED to set up exefiles: %s" % str(e))

    # set up utility files in caseroot/Tools/
    toolfiles = (cimeroot + "/cime_config/" + cime_model + "/archive.xml",
                 cimeroot + "/scripts/Tools/check_lockedfiles",
                 cimeroot + "/scripts/Tools/lt_archive.sh",
                 cimeroot + "/scripts/Tools/st_archive",
                 cimeroot + "/scripts/Tools/getTiming",
                 cimeroot + "/scripts/Tools/compare_namelists.pl",
                 machines_dir + "/taskmaker.pl",
                 machines_dir + "/Makefile",
                 machines_dir + "/mkSrcfiles",
                 machines_dir + "/mkDepends")
    try:
        for toolfile in toolfiles:
            destfile = caseroot + "/Tools/" + os.path.basename(toolfile)
            os.symlink(toolfile, destfile)
    except Exception as e:
        logger.warning("FAILED to set up toolfiles: %s %s %s" % (str(e), toolfile, destfile))

    # set up infon files
    infofiles = (cimeroot + "/scripts/Tools/README.post_process")
    #FIXME - the following does not work
    # print "DEBUG: infofiles are ",infofiles
    #    try:
    #        for infofile in infofiles:
    #            print "DEBUG: infofile is %s, %s"  %(infofile, os.path.basename(infofile))
    #            dst_file = caseroot + "/" + os.path.basename(infofile)
    #            copyfile(infofile, dst_file)
    #            os.chmod(dst_file, os.stat(dst_file).st_mode | stat.S_IXUSR | stat.S_IXGRP)
    #    except Exception as e:
    #        logger.warning("FAILED to set up infofiles: %s" % str(e))


###############################################################################
def _create_caseroot_sourcemods(case, caseroot, cimeroot, components):
###############################################################################

    for component in components:
        directory = caseroot + "/SourceMods/src." + component
        if not os.path.exists(directory):
            os.makedirs(directory)

    directory = caseroot + "/SourceMods/src.share"
    if not os.path.exists(directory):
        os.makedirs(directory)

    directory = caseroot + "/SourceMods/src.drv"
    if not os.path.exists(directory):
        os.makedirs(directory)

    cime_model = CIME.utils.get_model()
    if cime_model is "cesm":
        # Note: this is CESM specific, given that we are referencing cism explitly
        if "cism" in components:
            directory = caseroot + "/SourceMods/src.cism/glimmer-cism"
            if not os.path.exists(directory):
                os.makedirs(directory)
                readme_file = os.path.join(directory, "README")

                str_to_write = """
                Put source mods for the glimmer-cism library in the glimmer-cism subdirectory
                This includes any files that are in the glimmer-cism subdirectory of $cimeroot/../components/cism
                Anything else (e.g., mods to source_glc or drivers) goes in this directory, NOT in glimmer-cism/"""

                with open(readme_file, "w") as fd:
                    fd.write(str_to_write)


###############################################################################
def _create_caseroot(case, caseroot, cimeroot, components, machine):
###############################################################################
    if not os.path.exists(caseroot):
        # Make the case directory
        logger.info(" Creating Case directory %s" %caseroot)
        os.makedirs(caseroot)
        os.chdir(caseroot)

    # Create relevant directories in $caseroot
    newdirs = ("SourceMods", "LockedFiles", "Buildconf", "Tools")
    for newdir in newdirs:
        os.makedirs(newdir)

    # Open a new README.case file in $caseroot
    with open(os.path.join(caseroot,"README.case"), "w") as fd:
        for arg in sys.argv:
            fd.write(" %s"%arg)

    _create_caseroot_sourcemods(case, caseroot, cimeroot, components);
    _create_caseroot_tools(case, caseroot, cimeroot, machine);

###############################################################################
def _main_func():
###############################################################################

    case, compset, grid, machine, compiler, \
        mpilib, project, pecount,  \
        machine_dir, usermods_dir, user_compset, pesfile, \
        user_grid, gridfile, srcroot, test \
        = parse_command_line(sys.argv)

    cimeroot  = CIME.utils.get_cime_root()
    if srcroot is None:
        srcroot  = os.path.join(cimeroot,"/../")

    # Determine
    if os.path.isabs(case):
        caseroot = case
        case = os.path.basename(case)
    else:
        caseroot = os.path.join(os.getcwd(),case)

<<<<<<< HEAD
    #FIXME: create_test creates the caseroot before calling create_newcase
    expect(not test or not os.path.exists(caseroot),
=======
    # create_test creates the caseroot before calling create_newcase
    # otherwise throw an error if this directory exists
    expect(not (os.path.exists(caseroot) and not test),
>>>>>>> 90e423fc
           "Case directory %s already exists"%caseroot)

    # Set the case object
    caseobj = Case(caseroot)

    # Set values for env_case.xml
    caseobj.set_value("CASE", os.path.basename(case))
    caseobj.set_value("CASEROOT", caseroot)
    caseobj.set_value("SRCROOT", srcroot)
    caseobj.set_value("MACH", machine)
    if project:
        caseobj.set_value("PROJECT",project)

    # Configure the Case
<<<<<<< HEAD
    caseobj.configure(compset, grid, machine, 
                      pecount=pecount, compiler=compiler, mpilib=mpilib, 
                      user_compset=user_compset, pesfile=pesfile, 
                      user_grid=user_grid, gridfile=gridfile)
=======
    opts = "pecount=%s" %(pecount)
    if compiler is not None:
        opts = opts + ", compiler=%s" %(compiler)
    if mpilib is not None:
        opts = opts + ", mpilib=%s" %(mpilib)
    if user_compset is True and pesfile is not None:
        opts = opts + ", user_compset=%s, pesfile=%s" %(user_compset, pesfile)
    if user_grid is True and gridfile is not None:
        opts = opts + ", user_grid=%s, gridfile=%s" %(user_grid, gridfile)

    caseobj.configure(compset, grid, machine, opts)
>>>>>>> 90e423fc

    components = caseobj.get_compset_components()
    _create_caseroot(case, caseroot, cimeroot, components, machine)

    # Write out the case files
    for file in caseobj._env_entryid_files:
        file.write()
    caseobj._env_generic_files[0].write()

###############################################################################

if __name__ == "__main__":
    _main_func()<|MERGE_RESOLUTION|>--- conflicted
+++ resolved
@@ -67,35 +67,21 @@
                         "commands to utilize. This can also include SourceMods")
 
     parser.add_argument("--user-compset", action="store_true",
-<<<<<<< HEAD
                         help="If set, then the --compset argument is treated as a user specified compset."
-=======
-                        help="Long name for new user compset to use"
->>>>>>> 90e423fc
                         "This assumes that all of the compset settings in the"
                         "compset along name have been defined for all of its components"
                         "If the compset name is found as a supported compset, then it will be treated as such.")
 
-<<<<<<< HEAD
-    parser.add_argument("--pesfile", 
-=======
     parser.add_argument("--pesfile",
->>>>>>> 90e423fc
                         help="Only used and required for --user-compset argument."
                         "Full pathname of the pes specification file"
 			"This argument is required if --user-compset is True")
 
     parser.add_argument("--user-grid", action="store_true",
-<<<<<<< HEAD
                         help="If set, then the -grid argument is treated as a user specified grid."
                         "As such, the additional argument --gridfile must also be specified"
                         "and all of the grid settings in the --res argument name (which must be a grid longname"
                         "have been defined in the grid file pointed to by --gridfile")
-=======
-                        help="Long name for new user grid to use"
-                        "This assumes that all of the grid settings in the"
-                        "long name have been defined in the grid file pointed to by --gridfile")
->>>>>>> 90e423fc
 
     parser.add_argument("--gridfile",
                         help="Full pathname of config grid file to use"
@@ -131,11 +117,7 @@
 
     if args.user_compset:
         expect(args.pesfile is not None,
-<<<<<<< HEAD
                "--pesfile is required if --user-compset is set")
-=======
-               "User pes specification file must be set if the user compset is requested")
->>>>>>> 90e423fc
 
     if args.user_grid:
         expect(args.gridfile is not None,
@@ -285,14 +267,9 @@
     else:
         caseroot = os.path.join(os.getcwd(),case)
 
-<<<<<<< HEAD
-    #FIXME: create_test creates the caseroot before calling create_newcase
-    expect(not test or not os.path.exists(caseroot),
-=======
     # create_test creates the caseroot before calling create_newcase
     # otherwise throw an error if this directory exists
     expect(not (os.path.exists(caseroot) and not test),
->>>>>>> 90e423fc
            "Case directory %s already exists"%caseroot)
 
     # Set the case object
@@ -307,24 +284,10 @@
         caseobj.set_value("PROJECT",project)
 
     # Configure the Case
-<<<<<<< HEAD
     caseobj.configure(compset, grid, machine, 
                       pecount=pecount, compiler=compiler, mpilib=mpilib, 
                       user_compset=user_compset, pesfile=pesfile, 
                       user_grid=user_grid, gridfile=gridfile)
-=======
-    opts = "pecount=%s" %(pecount)
-    if compiler is not None:
-        opts = opts + ", compiler=%s" %(compiler)
-    if mpilib is not None:
-        opts = opts + ", mpilib=%s" %(mpilib)
-    if user_compset is True and pesfile is not None:
-        opts = opts + ", user_compset=%s, pesfile=%s" %(user_compset, pesfile)
-    if user_grid is True and gridfile is not None:
-        opts = opts + ", user_grid=%s, gridfile=%s" %(user_grid, gridfile)
-
-    caseobj.configure(compset, grid, machine, opts)
->>>>>>> 90e423fc
 
     components = caseobj.get_compset_components()
     _create_caseroot(case, caseroot, cimeroot, components, machine)
