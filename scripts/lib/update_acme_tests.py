--- conflicted
+++ resolved
@@ -110,17 +110,10 @@
                           "SMS_Ly1.ne4_ne4.FC5AV1C-L")
                          ),
     #atmopheric tests for hi-res
-<<<<<<< HEAD
     "acme_atm_hi_res" : (None, "01:30:00",
                          (
                           "SMS.ne120_ne120.FC5AV1C-L",
                          )),
-=======
-    "acme_atm_hi_res" : (None, None,
-                         ("SMS_Ln5.ne120_ne120.FC5AV1C-L",
-                          )
-                         ),
->>>>>>> e959bdc0
     #atmopheric tests to mimic low res production runs
     "acme_atm_prod" : (None, None,
                        (("SMS_Ln5.ne30_ne30.FC5AV1C-L", "cam-cosplite"),
@@ -165,13 +158,9 @@
 
     #acme tests for hi-res
     "acme_hi_res" : (("acme_atm_hi_res",),None,
-<<<<<<< HEAD
                      (
                       ("SMS.ne120_oRRS18v3_ICG.A_WCYCL2000_H01AS", "cam-cosplite"),
                      )),
-=======
-                     () ),
->>>>>>> e959bdc0
 
     #acme tests to mimic production runs
     "acme_prod" : (("acme_atm_prod",),None,
