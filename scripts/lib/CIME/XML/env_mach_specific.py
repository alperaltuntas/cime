"""
Interface to the env_mach_specific.xml file.  This class inherits from EnvBase
"""
from CIME.XML.standard_module_setup import *

from CIME.XML.env_base import EnvBase
from CIME.utils import transform_vars, get_cime_root
import string, resource
from collections import OrderedDict

logger = logging.getLogger(__name__)

# Is not of type EntryID but can use functions from EntryID (e.g
# get_type) otherwise need to implement own functions and make GenericXML parent class
class EnvMachSpecific(EnvBase):
    # pylint: disable=unused-argument
    def __init__(self, caseroot=None, infile="env_mach_specific.xml",
                 components=None, unit_testing=False):
        """
        initialize an object interface to file env_mach_specific.xml in the case directory
        """
        schema = os.path.join(get_cime_root(), "config", "xml_schemas", "env_mach_specific.xsd")
        EnvBase.__init__(self, caseroot, infile, schema=schema)
        self._allowed_mpi_attributes = ("compiler", "mpilib", "threaded", "unit_testing")
        self._unit_testing = unit_testing

    def populate(self, machobj):
        """Add entries to the file using information from a Machines object."""
        items = ("module_system", "environment_variables", "resource_limits", "mpirun", "run_exe","run_misc_suffix")
        default_run_suffix = machobj.get_child("default_run_suffix", root=machobj.root)
        default_run_exe_node = machobj.get_child("default_run_exe", root=default_run_suffix)
        default_run_misc_suffix_node = machobj.get_child("default_run_misc_suffix", root=default_run_suffix)

        group_node = self.make_child("group", {"id":"compliant_values"})

        for item in items:
            nodes = machobj.get_first_child_nodes(item)
            if item == "run_exe" or item == "run_misc_suffix":
                if len(nodes) == 0:
                    value = self.text(default_run_exe_node) if item == "run_exe" else self.text(default_run_misc_suffix_node)
                else:
                    value = nodes[0].text

                entity_node = self.make_child("entry", {"id":item, "value":value}, root=group_node)

                self.make_child("type", root=entity_node, text="char")
                self.make_child("desc", root=entity_node, text=("executable name" if item == "run_exe" else "redirect for job output"))

            else:
                for node in nodes:
                    self.add_child(node)

    def _get_modules_for_case(self, case):
        module_nodes = self.get_children("modules", root=self.get_child("module_system"))
        modules_to_load = None
        if module_nodes is not None:
            modules_to_load = self._compute_module_actions(module_nodes, case)

        return modules_to_load

    def _get_envs_for_case(self, case):
        env_nodes = self.get_children("environment_variables")

        envs_to_set = None
        if env_nodes is not None:
            envs_to_set = self._compute_env_actions(env_nodes, case)

        return envs_to_set

    def load_env(self, case, force_method=None):
        """
        Should only be called by case.load_env
        """
        # Do the modules so we can refer to env vars set by the modules
        # in the environment_variables block
        modules_to_load = self._get_modules_for_case(case)
        if (modules_to_load is not None):
            self._load_modules(modules_to_load, force_method=force_method)

        envs_to_set = self._get_envs_for_case(case)
        if (envs_to_set is not None):
            self._load_envs(envs_to_set)

        self._get_resources_for_case(case)

    def _get_resources_for_case(self, case):
        resource_nodes = self.get_children("resource_limits")
        if resource_nodes is not None:
            nodes = self._compute_resource_actions(resource_nodes, case)
            for name, val in nodes:
                attr = getattr(resource, name)
                limits = resource.getrlimit(attr)
                logger.info("Setting resource.{} to {} from {}".format(name, val, limits))
                limits = (int(val), limits[1])
                resource.setrlimit(attr, limits)

    def _load_modules(self, modules_to_load, force_method=None):
        module_system = self.get_module_system_type() if force_method is None else force_method
        if (module_system == "module"):
            self._load_module_modules(modules_to_load)
        elif (module_system == "soft"):
            self._load_modules_generic(modules_to_load)
        elif (module_system == "generic"):
            self._load_modules_generic(modules_to_load)
        elif (module_system == "none"):
            self._load_none_modules(modules_to_load)
        else:
            expect(False, "Unhandled module system '{}'".format(module_system))

    def list_modules(self):
        module_system = self.get_module_system_type()

        # If the user's login shell is not sh, it's possible that modules
        # won't be configured so we need to be sure to source the module
        # setup script if it exists.
        init_path = self.get_module_system_init_path("sh")
        if init_path:
            source_cmd = "source {} && ".format(init_path)
        else:
            source_cmd = ""

        if (module_system in ["module"]):
            return run_cmd_no_fail("{}module list".format(source_cmd), combine_output=True)
        elif (module_system == "soft"):
            # Does soft really not provide this capability?
            return ""
        elif (module_system == "generic"):
            return run_cmd_no_fail("{}use -lv".format(source_cmd))
        elif (module_system == "none"):
            return ""
        else:
            expect(False, "Unhandled module system '{}'".format(module_system))

    def save_all_env_info(self, filename):
        """
        Get a string representation of all current environment info and
        save it to file.
        """
        with open(filename, "w") as f:
            f.write(self.list_modules())
        run_cmd_no_fail("echo -e '\n' && env", arg_stdout=filename)

    def make_env_mach_specific_file(self, shell, case):
        modules_to_load = self._get_modules_for_case(case)
        envs_to_set = self._get_envs_for_case(case)
        filename = ".env_mach_specific.{}".format(shell)
        lines = []
        if modules_to_load is not None:
            lines.extend(self._get_module_commands(modules_to_load, shell))

        if envs_to_set is not None:
            for env_name, env_value in envs_to_set:
                if shell == "sh":
                    lines.append("export {}={}".format(env_name, env_value))
                elif shell == "csh":
                    lines.append("setenv {} {}".format(env_name, env_value))
                else:
                    expect(False, "Unknown shell type: '{}'".format(shell))

        with open(filename, "w") as fd:
            fd.write("\n".join(lines))

    def _load_envs(self, envs_to_set):
        for env_name, env_value in envs_to_set:
            os.environ[env_name] = "" if env_value is None else env_value

    # Private API

    def _compute_module_actions(self, module_nodes, case):
        return self._compute_actions(module_nodes, "command", case)

    def _compute_env_actions(self, env_nodes, case):
        return self._compute_actions(env_nodes, "env", case)

    def _compute_resource_actions(self, resource_nodes, case):
        return self._compute_actions(resource_nodes, "resource", case)

    def _compute_actions(self, nodes, child_tag, case):
        result = [] # list of tuples ("name", "argument")
        compiler, mpilib = case.get_value("COMPILER"), case.get_value("MPILIB")

        for node in nodes:
            if (self._match_attribs(self.attrib(node), case)):
                for child in self.get_children(root=node):
                    expect(self.name(child) == child_tag, "Expected {} element".format(child_tag))
                    if (self._match_attribs(self.attrib(child), case)):
                        val = self.text(child)
                        if val is not None:
                            # We allow a couple special substitutions for these fields
                            for repl_this, repl_with in [("$COMPILER", compiler), ("$MPILIB", mpilib)]:
                                val = val.replace(repl_this, repl_with)

                            val = self.get_resolved_value(val)
                            expect("$" not in val, "Not safe to leave unresolved items in env var value: '{}'".format(val))

                        # intentional unindent, result is appended even if val is None
                        result.append( (self.get(child, "name"), val) )

        return result

    def _match_attribs(self, attribs, case):
        # check for matches with case-vars
        for attrib in attribs:
            if attrib == "unit_testing": # special case
                if not self._match(self._unit_testing, attribs["unit_testing"].upper()):
                    return False
            elif attrib == "name":
                pass
            else:
                val = case.get_value(attrib.upper())
                expect(val is not None, "Cannot match attrib '%s', case has no value for it" % attrib.upper())
                if not self._match(val, attribs[attrib]):
                    return False

        return True

    def _match(self, my_value, xml_value):
        if xml_value.startswith("!"):
            result = re.match(xml_value[1:],str(my_value)) is None
        elif isinstance(my_value, bool):
            if my_value: result = xml_value == "TRUE"
            else: result = xml_value == "FALSE"
        else:
            result = re.match(xml_value,str(my_value)) is not None

        logger.debug("(env_mach_specific) _match {} {} {}".format(my_value, xml_value, result))
        return result

    def _get_module_commands(self, modules_to_load, shell):
        # Note this is independent of module system type
        mod_cmd = self.get_module_system_cmd_path(shell)
        cmds = []
        last_action = None
        last_cmd    = None
        actions_that_cannot_be_batched = ["swap"]
<<<<<<< HEAD
=======

        # Normally, we will try to combine or batch module commands together...
        #
        # module load X
        # module load Y
        # module load Z
        #
        # is the same as ...
        #
        # module load X Y Z
        #
        # ... except the latter is significatly faster due to performing 1/3 as
        # many forks.
        #
        # Not all module commands support batching though and we enurmerate those
        # here.
        actions_that_cannot_be_batched = ["swap"]
>>>>>>> a9607d75

        for action, argument in modules_to_load:
            if argument is None:
                argument = ""

            if action == last_action and action not in actions_that_cannot_be_batched:
                last_cmd = "{} {}".format(last_cmd, argument)
            else:
                if last_cmd is not None:
                    cmds.append(last_cmd)

                last_cmd = "{} {} {}".format(mod_cmd, action, "" if argument is None else argument)
                last_action = action

        if last_cmd:
            cmds.append(last_cmd)

        return cmds

    def _load_module_modules(self, modules_to_load):
        for cmd in self._get_module_commands(modules_to_load, "python"):
            logger.debug("module command is {}".format(cmd))
            stat, py_module_code, errout = run_cmd(cmd)
            expect(stat==0 and (len(errout) == 0 or self.allow_error()),
                   "module command {} failed with message:\n{}".format(cmd, errout))
            exec(py_module_code)

    def _load_modules_generic(self, modules_to_load):
        sh_init_cmd = self.get_module_system_init_path("sh")
        sh_mod_cmd = self.get_module_system_cmd_path("sh")

        # Purpose is for environment management system that does not have
        # a python interface and therefore can only determine what they
        # do by running shell command and looking at the changes
        # in the environment.

        cmd = "source {}".format(sh_init_cmd)

        if "SOFTENV_ALIASES" in os.environ:
            cmd += " && source $SOFTENV_ALIASES"
        if "SOFTENV_LOAD" in os.environ:
            cmd += " && source $SOFTENV_LOAD"

        for action,argument in modules_to_load:
            cmd += " && {} {} {}".format(sh_mod_cmd, action, "" if argument is None else argument)

        # Use null terminated lines to give us something more definitive to split on.
        # Env vars can contain newlines, so splitting on newlines can be ambiguous
        cmd += " && env -0"
        output = run_cmd_no_fail(cmd)

        ###################################################
        # Parse the output to set the os.environ dictionary
        ###################################################
        newenv = OrderedDict()
        for line in output.split('\0'):
            if "=" in line:
                key, val = line.split("=", 1)
                newenv[key] = val

        # resolve variables
        for key, val in newenv.items():
            newenv[key] = string.Template(val).safe_substitute(newenv)

        # Set environment with new or updated values
        for key in newenv:
            if key in os.environ and os.environ[key] == newenv[key]:
                pass
            else:
                os.environ[key] = newenv[key]

        for oldkey in list(os.environ.keys()):
            if oldkey not in newenv:
                del os.environ[oldkey]

    def _load_none_modules(self, modules_to_load):
        """
        No Action required
        """
        expect(not modules_to_load,
               "Module system was specified as 'none' yet there are modules that need to be loaded?")

    def _mach_specific_header(self, shell):
        '''
        write a shell module file for this case.
        '''
        header = '''
#!/usr/bin/env {}
#===============================================================================
# Automatically generated module settings for $self->{{machine}}
# DO NOT EDIT THIS FILE DIRECTLY!  Please edit env_mach_specific.xml
# in your CASEROOT. This file is overwritten every time modules are loaded!
#===============================================================================
'''.format(shell)
        header += "source {}".format(self.get_module_system_init_path(shell))
        return header

    def get_module_system_type(self):
        """
        Return the module system used on this machine
        """
        module_system = self.get_child("module_system")
        return self.get(module_system, "type")

    def allow_error(self):
        """
        Return True if stderr output from module commands should be assumed
        to be an error. Default False. This is necessary since implementations
        of environment modules are highlty variable and some systems produce
        stderr output even when things are working fine.
        """
        module_system = self.get_child("module_system")
        value = self.get(module_system, "allow_error")
        return value.upper() == "TRUE" if value is not None else False

    def get_module_system_init_path(self, lang):
        init_nodes = self.get_optional_child("init_path", attributes={"lang":lang}, root=self.get_child("module_system"))
        return self.text(init_nodes) if init_nodes is not None else None

    def get_module_system_cmd_path(self, lang):
        cmd_nodes = self.get_optional_child("cmd_path", attributes={"lang":lang}, root=self.get_child("module_system"))
        return self.text(cmd_nodes) if cmd_nodes is not None else None

    def get_mpirun(self, case, attribs, job="case.run", exe_only=False):
        """
        Find best match, return (executable, {arg_name : text})
        """
        mpirun_nodes = self.get_children("mpirun")
        best_match = None
        best_num_matched = -1
        default_match = None
        best_num_matched_default = -1
        args = []
        for mpirun_node in mpirun_nodes:
            xml_attribs = self.attrib(mpirun_node)
            all_match = True
            matches = 0
            is_default = False

            for key, value in attribs.items():
                expect(key in self._allowed_mpi_attributes, "Unexpected key {} in mpirun attributes".format(key))
                if key in xml_attribs:
                    if xml_attribs[key].lower() == "false":
                        xml_attrib = False
                    elif xml_attribs[key].lower() == "true":
                        xml_attrib = True
                    else:
                        xml_attrib = xml_attribs[key]

                    if xml_attrib == value:
                        matches += 1
                    elif key == "mpilib" and value != "mpi-serial" and xml_attrib == "default":
                        is_default = True
                    else:
                        all_match = False
                        break

            if all_match:
                if is_default:
                    if matches > best_num_matched_default:
                        default_match = mpirun_node
                        best_num_matched_default = matches
                else:
                    if matches > best_num_matched:
                        best_match = mpirun_node
                        best_num_matched = matches

        # if there are no special arguments required for mpi-serial it need not have an entry in config_machines.xml
        if "mpilib" in attribs and attribs["mpilib"] == "mpi-serial" and best_match is None:
            return "",[]

        expect(best_match is not None or default_match is not None,
               "Could not find a matching MPI for attributes: {}".format(attribs))

        the_match = best_match if best_match is not None else default_match

        # Now that we know the best match, compute the arguments
        if not exe_only:
            arg_node = self.get_optional_child("arguments", root=the_match)
            if arg_node is not None:
                arg_nodes = self.get_children("arg", root=arg_node)
                for arg_node in arg_nodes:
                    arg_value = transform_vars(self.text(arg_node),
                                               case=case,
                                               subgroup=job,
                                               default=self.get(arg_node, "default"))
                    args.append(arg_value)

        exec_node = self.get_child("executable", root=the_match)
        expect(exec_node is not None,"No executable found")
        executable = self.text(exec_node)

        return executable, args

    def get_type_info(self, vid):
        return "char"<|MERGE_RESOLUTION|>--- conflicted
+++ resolved
@@ -232,9 +232,6 @@
         cmds = []
         last_action = None
         last_cmd    = None
-        actions_that_cannot_be_batched = ["swap"]
-<<<<<<< HEAD
-=======
 
         # Normally, we will try to combine or batch module commands together...
         #
@@ -252,7 +249,6 @@
         # Not all module commands support batching though and we enurmerate those
         # here.
         actions_that_cannot_be_batched = ["swap"]
->>>>>>> a9607d75
 
         for action, argument in modules_to_load:
             if argument is None:
