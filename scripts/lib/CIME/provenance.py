--- conflicted
+++ resolved
@@ -114,31 +114,6 @@
 
     # For some batch machines save queue info
     job_id = _get_batch_job_id_for_syslog(case)
-<<<<<<< HEAD
-    if mach == "mira":
-        for cmd, filename in [("qstat -lf", "qstatf"), ("qstat -lf {}".format(job_id), "qstatf_jobid")]:
-            filename = "{}.{}".format(filename, lid)
-            run_cmd_no_fail(cmd, arg_stdout=filename, from_dir=full_timing_dir)
-            gzip_existing_file(os.path.join(full_timing_dir, filename))
-    elif mach in ["edison", "cori-haswell", "cori-knl"]:
-        for cmd, filename in [("sqs -f", "sqsf"), ("sqs -w -a", "sqsw"), ("sqs -f {}".format(job_id), "sqsf_jobid"), ("squeue", "squeuef")]:
-            filename = "{}.{}".format(filename, lid)
-            run_cmd_no_fail(cmd, arg_stdout=filename, from_dir=full_timing_dir)
-            gzip_existing_file(os.path.join(full_timing_dir, filename))
-    elif mach == "titan":
-        for cmd, filename in [("xtdb2proc -f", "xtdb2proc"),
-                              ("qstat -f >", "qstatf"),
-                              ("qstat -f {} >".format(job_id), "qstatf_jobid"),
-                              ("xtnodestat >", "xtnodestat"),
-                              ("showq >", "showq")]:
-            full_cmd = cmd + " " + filename
-            run_cmd_no_fail(full_cmd + "." + lid, from_dir=full_timing_dir)
-            gzip_existing_file(os.path.join(full_timing_dir, filename + "." + lid))
-
-        mdiag_reduce = os.path.join(full_timing_dir, "mdiag_reduce." + lid)
-        run_cmd_no_fail("./mdiag_reduce.csh", arg_stdout=mdiag_reduce, from_dir=os.path.join(caseroot, "Tools"))
-        gzip_existing_file(mdiag_reduce)
-=======
     if job_id is not None:
         if mach == "mira":
             for cmd, filename in [("qstat -f", "qstatf"), ("qstat -lf %s" % job_id, "qstatf_jobid")]:
@@ -173,7 +148,6 @@
                 full_cmd = cmd + " " + filename
                 run_cmd_no_fail(full_cmd + "." + lid, from_dir=full_timing_dir)
                 gzip_existing_file(os.path.join(full_timing_dir, filename + "." + lid))
->>>>>>> 711d92ee
 
     # copy/tar SourceModes
     source_mods_dir = os.path.join(caseroot, "SourceMods")
@@ -301,40 +275,13 @@
             finally:
                 os.remove(syslog_jobid_path)
 
-<<<<<<< HEAD
-    # copy/tar timings
-    rundir_timing_dir = os.path.join(rundir, "timing." + lid)
-    shutil.move(os.path.join(rundir, "timing"), rundir_timing_dir)
-    with tarfile.open("{}.tar.gz".format(rundir_timing_dir), "w:gz") as tfd:
-        tfd.add(rundir_timing_dir, arcname=os.path.basename(rundir_timing_dir))
-
-    shutil.rmtree(rundir_timing_dir)
-    copy_umask("{}.tar.gz".format(rundir_timing_dir), full_timing_dir)
-
-    gzip_existing_file(os.path.join(caseroot, "timing", "acme_timing_stats.{}".format(lid)))
-
-    # JGF: not sure why we do this
-    timing_saved_file = "timing.{}.saved".format(lid)
-    touch(os.path.join(caseroot, "timing", timing_saved_file))
-
-=======
     # copy timings
     copy_umask("%s.tar.gz" % rundir_timing_dir, full_timing_dir)
 
->>>>>>> 711d92ee
     #
     # save output files and logs
     #
     globs_to_copy = []
-<<<<<<< HEAD
-    if mach == "titan":
-        globs_to_copy.append("{}*OU".format(job_id))
-    elif mach == "mira":
-        globs_to_copy.append("{}*output".format(job_id))
-        globs_to_copy.append("{}*cobaltlog".format(job_id))
-    elif mach in ["edison", "cori-haswell", "cori-knl"]:
-        globs_to_copy.append("{}".format(case.get_value("CASE")))
-=======
     if job_id is not None:
         if mach == "titan":
             globs_to_copy.append("%s*OU" % job_id)
@@ -345,7 +292,6 @@
             globs_to_copy.append("%s*cobaltlog" % job_id)
         elif mach in ["edison", "cori-haswell", "cori-knl"]:
             globs_to_copy.append("%s*run*%s" % (case.get_value("CASE"), job_id))
->>>>>>> 711d92ee
 
     globs_to_copy.append("logs/run_environment.txt.{}".format(lid))
     globs_to_copy.append("logs/acme.log.{}.gz".format(lid))
