--- conflicted
+++ resolved
@@ -227,44 +227,6 @@
     # run directory are those that are needed for restarts
 
     for suffix in archive.get_hist_file_extensions(archive_entry):
-<<<<<<< HEAD
-        for i in range(ninst):
-            if ninst_string:
-                if compname.find('mpas') == 0:
-                    # Not correct, but MPAS' multi-instance name format is unknown.
-                    newsuffix =                    compname + r'\d*'
-                else:
-                    newsuffix = casename + r'\.' + compname + r'\d*' + ninst_string[i]
-            else:
-                if compname.find('mpas') == 0:
-                    newsuffix =                    compname + r'\d*'
-                else:
-                    newsuffix = casename + r'\.' + compname + r'\d*'
-            newsuffix += r'\.' + suffix
-            if not suffix.endswith('$'):
-                newsuffix += r'\.'
-
-            logger.debug("short term archiving suffix is {} ".format(newsuffix))
-
-            pfile = re.compile(newsuffix)
-            histfiles = [f for f in os.listdir(rundir) if pfile.search(f)]
-            logger.debug("histfiles = {} ".format(histfiles))
-
-            if histfiles:
-                for histfile in histfiles:
-                    file_date = get_file_date(os.path.basename(histfile))
-                    if last_date is None or file_date is None or file_date <= last_date:
-                        srcfile = join(rundir, histfile)
-                        expect(os.path.isfile(srcfile),
-                               "history file {} does not exist ".format(srcfile))
-                        destfile = join(archive_histdir, histfile)
-                        if histfile in histfiles_savein_rundir:
-                            logger.debug("histfiles_savein_rundir; copying \n  {} to \n  {} ".format(srcfile, destfile))
-                            shutil.copy(srcfile, destfile)
-                        else:
-                            logger.debug("_archive_history_files; moving \n  {} to \n  {} ".format(srcfile, destfile))
-                            archive_file_fn(srcfile, destfile)
-=======
         if compname.find('mpas') == 0:
             newsuffix =                    compname + r'\d*'
         else:
@@ -293,7 +255,6 @@
                     else:
                         logger.info("moving {} to {} ".format(srcfile, destfile))
                         archive_file_fn(srcfile, destfile)
->>>>>>> 4e489b7e
 
 ###############################################################################
 def get_histfiles_for_restarts(rundir, archive, archive_entry, restfile, testonly=False):
