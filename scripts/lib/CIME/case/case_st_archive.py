--- conflicted
+++ resolved
@@ -385,11 +385,7 @@
     for suffix in archive.get_rest_file_extensions(archive_entry):
 #        logger.debug("suffix is {} ninst {}".format(suffix, ninst))
         restfiles = ""
-<<<<<<< HEAD
-        if compname.find('mpas') == 0 or compname == 'mali':
-=======
         if compname.find("mpas") == 0:
->>>>>>> ee39e933
             pattern = compname + r'\.' + suffix + r'\.' + '_'.join(datename_str.rsplit('-', 1))
             pfile = re.compile(pattern)
             restfiles = [f for f in os.listdir(rundir) if pfile.search(f)]
