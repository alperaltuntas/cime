"""
case_run is a member of Class Case
'"""
from CIME.XML.standard_module_setup import *
from CIME.utils                     import gzip_existing_file, new_lid, run_and_log_case_status
from CIME.utils                     import run_sub_or_cmd, append_status, safe_copy
from CIME.get_timing                import get_timing
from CIME.provenance                import save_prerun_provenance, save_postrun_provenance

import shutil, time, sys, os, glob

logger = logging.getLogger(__name__)

###############################################################################
def _pre_run_check(case, lid, skip_pnl=False, da_cycle=0):
###############################################################################

    # Pre run initialization code..
    if da_cycle > 0:
        case.create_namelists(component='cpl')
        return

    caseroot = case.get_value("CASEROOT")
    din_loc_root = case.get_value("DIN_LOC_ROOT")
    batchsubmit = case.get_value("BATCHSUBMIT")
    rundir = case.get_value("RUNDIR")
    build_complete = case.get_value("BUILD_COMPLETE")

    if case.get_value("TESTCASE") == "PFS":
        env_mach_pes = os.path.join(caseroot,"env_mach_pes.xml")
        safe_copy(env_mach_pes,"{}.{}".format(env_mach_pes, lid))

    # check for locked files.
    case.check_lockedfiles()
    logger.debug("check_lockedfiles OK")

    # check that build is done
    expect(build_complete,
           "BUILD_COMPLETE is not true\nPlease rebuild the model interactively")
    logger.debug("build complete is {} ".format(build_complete))

    # load the module environment...
    case.load_env(reset=True)

    # set environment variables

    if batchsubmit is None or len(batchsubmit) == 0:
        os.environ["LBQUERY"] = "FALSE"
        os.environ["BATCHQUERY"] = "undefined"
    elif batchsubmit == 'UNSET':
        os.environ["LBQUERY"] = "FALSE"
        os.environ["BATCHQUERY"] = "undefined"
    else:
        os.environ["LBQUERY"] = "TRUE"

    # create the timing directories, optionally cleaning them if needed.
    if os.path.isdir(os.path.join(rundir, "timing")):
        shutil.rmtree(os.path.join(rundir, "timing"))

    os.makedirs(os.path.join(rundir, "timing", "checkpoints"))

    # This needs to be done everytime the LID changes in order for log files to be set up correctly
    # The following also needs to be called in case a user changes a user_nl_xxx file OR an env_run.xml
    # variable while the job is in the queue
    if skip_pnl:
        case.create_namelists(component='cpl')
    else:
        logger.info("Generating namelists for {}".format(caseroot))
        case.create_namelists()

    logger.info("-------------------------------------------------------------------------")
    logger.info(" - Prestage required restarts into {}".format(rundir))
    logger.info(" - Case input data directory (DIN_LOC_ROOT) is {} ".format(din_loc_root))
    logger.info(" - Checking for required input datasets in DIN_LOC_ROOT")
    logger.info("-------------------------------------------------------------------------")

###############################################################################
def _run_model_impl(case, lid, skip_pnl=False, da_cycle=0):
###############################################################################

    _pre_run_check(case, lid, skip_pnl=skip_pnl, da_cycle=da_cycle)

    model = case.get_value("MODEL")

    # Set OMP_NUM_THREADS
    os.environ["OMP_NUM_THREADS"] = str(case.thread_count)

    # Run the model
    logger.info("{} MODEL EXECUTION BEGINS HERE".format(time.strftime("%Y-%m-%d %H:%M:%S")))

    cmd = case.get_mpirun_cmd(allow_unresolved_envvars=False)
    logger.info("run command is {} ".format(cmd))

    rundir = case.get_value("RUNDIR")
    loop = True

    # MPIRUN_RETRY_REGEX allows the mpi command to be reattempted if the
    # failure described by that regular expression is matched in the model log
    # case.spare_nodes is overloaded and may also represent the number of
    # retries to attempt if ALLOCATE_SPARE_NODES is False
    retry_run_re = case.get_value("MPIRUN_RETRY_REGEX")
    node_fail_re = case.get_value("NODE_FAIL_REGEX")
    retry_count = 0
    if retry_run_re:
        retry_run_regex = re.compile(re.escape(retry_run_re))
        retry_count = case.get_value("MPIRUN_RETRY_COUNT")
    if node_fail_re:
        node_fail_regex = re.compile(re.escape(node_fail_re))

    while loop:
        loop = False

        save_prerun_provenance(case)
        run_func = lambda: run_cmd(cmd, from_dir=rundir)[0]
        stat = run_and_log_case_status(run_func, "model execution", caseroot=case.get_value("CASEROOT"))
        model_logfile = os.path.join(rundir, model + ".log." + lid)
        # Determine if failure was due to a failed node, if so, try to restart
        if retry_run_re or node_fail_re:
            model_logfile = os.path.join(rundir, model + ".log." + lid)
            if os.path.exists(model_logfile):
                num_node_fails=0
                num_retry_fails=0
                if node_fail_re:
                    num_node_fails = len(node_fail_regex.findall(open(model_logfile, 'r').read()))
                if retry_run_re:
                    num_retry_fails = len(retry_run_regex.findall(open(model_logfile, 'r').read()))
                logger.debug ("RETRY: num_retry_fails {} spare_nodes {} retry_count {}".
                              format(num_retry_fails, case.spare_nodes, retry_count))
                if num_node_fails > 0 and case.spare_nodes >= num_node_fails:
                        # We failed due to node failure!
                    logger.warning("Detected model run failed due to node failure, restarting")
                    case.spare_nodes -= num_node_fails
                    loop = True
                    case.set_value("CONTINUE_RUN",
                                   case.get_value("RESUBMIT_SETS_CONTINUE_RUN"))
                elif num_retry_fails > 0 and retry_count >= num_retry_fails:
                    logger.warning("Detected model run failed, restarting")
                    retry_count -= 1
                    loop = True
                if loop:
                    # Archive the last consistent set of restart files and restore them
                    if case.get_value("DOUT_S"):
                        case.case_st_archive(resubmit=False)
                        case.restore_from_archive()

                    lid = new_lid()
                    case.create_namelists()

        if stat != 0 and not loop:
            # We failed and we're not restarting
            expect(False, "RUN FAIL: Command '{}' failed\nSee log file for details: {}".format(cmd, model_logfile))

    logger.info("{} MODEL EXECUTION HAS FINISHED".format(time.strftime("%Y-%m-%d %H:%M:%S")))

    _post_run_check(case, lid)

    return lid

###############################################################################
def _run_model(case, lid, skip_pnl=False, da_cycle=0):
###############################################################################
    functor = lambda: _run_model_impl(case, lid, skip_pnl=skip_pnl, da_cycle=da_cycle)
    return run_and_log_case_status(functor, "case.run", caseroot=case.get_value("CASEROOT"))

###############################################################################
def _post_run_check(case, lid):
###############################################################################

    rundir = case.get_value("RUNDIR")
    model = case.get_value("MODEL")
    driver = case.get_value("COMP_INTERFACE")

<<<<<<< HEAD
    if driver == 'mct':
        file_prefix = 'cpl'
    elif driver == 'nuopc':
        file_prefix = 'med'

=======
>>>>>>> 869cda16
    cpl_ninst = 1
    if case.get_value("MULTI_DRIVER"):
        cpl_ninst = case.get_value("NINST_MAX")
    cpl_logs = []
<<<<<<< HEAD
=======
    if driver == 'mct':
        file_prefix = 'cpl'
    elif driver == 'nuopc':
        file_prefix = 'med'
>>>>>>> 869cda16

    if cpl_ninst > 1:
        for inst in range(cpl_ninst):
            cpl_logs.append(os.path.join(rundir, file_prefix + "_%04d.log." % (inst+1) + lid))
    else:
        cpl_logs = [os.path.join(rundir, file_prefix + ".log." + lid)]
<<<<<<< HEAD
=======

>>>>>>> 869cda16
    cpl_logfile = cpl_logs[0]
    print "DEBUG: cpl_logfile is ",cpl_logfile

    # find the last model.log and cpl.log
    model_logfile = os.path.join(rundir, model + ".log." + lid)

    if not os.path.isfile(model_logfile):
        expect(False, "Model did not complete, no {} log file ".format(model_logfile))
    elif os.stat(model_logfile).st_size == 0:
        expect(False, "Run FAILED")
    else:
        count_ok = 0
        for cpl_logfile in cpl_logs:
            if not os.path.isfile(cpl_logfile):
                break
            with open(cpl_logfile, 'r') as fd:
                if 'SUCCESSFUL TERMINATION' in fd.read():
                    count_ok += 1
        if count_ok != cpl_ninst:
            expect(False, "Model did not complete - see {} \n " .format(cpl_logfile))

###############################################################################
def _save_logs(case, lid):
###############################################################################
    rundir = case.get_value("RUNDIR")
    logfiles = glob.glob(os.path.join(rundir, "*.log.{}".format(lid)))
    for logfile in logfiles:
        if os.path.isfile(logfile):
            gzip_existing_file(logfile)

######################################################################################
def _resubmit_check(case):
###############################################################################

    # check to see if we need to do resubmission from this particular job,
    # Note that Mira requires special logic

    dout_s = case.get_value("DOUT_S")
    logger.warning("dout_s {} ".format(dout_s))
    mach = case.get_value("MACH")
    logger.warning("mach {} ".format(mach))
    resubmit_num = case.get_value("RESUBMIT")
    logger.warning("resubmit_num {}".format(resubmit_num))
    # If dout_s is True than short-term archiving handles the resubmit
    # If dout_s is True and machine is mira submit the st_archive script
    resubmit = False
    if not dout_s and resubmit_num > 0:
        resubmit = True
    elif dout_s and mach == 'mira':
        caseroot = case.get_value("CASEROOT")
        cimeroot = case.get_value("CIMEROOT")
        cmd = "ssh cooleylogin1 'cd {}; CIMEROOT={} ./case.submit {} --job case.st_archive'".format(caseroot, cimeroot, caseroot)
        run_cmd(cmd, verbose=True)

    if resubmit:
        job = case.get_primary_job()

        case.submit(job=job, resubmit=True)

###############################################################################
def _do_external(script_name, caseroot, rundir, lid, prefix):
###############################################################################
    expect(os.path.isfile(script_name), "External script {} not found".format(script_name))
    filename = "{}.external.log.{}".format(prefix, lid)
    outfile = os.path.join(rundir, filename)
    append_status("Starting script {}".format(script_name), "CaseStatus")
    run_sub_or_cmd(script_name, [caseroot], (os.path.basename(script_name).split('.',1))[0], [caseroot], logfile=outfile)
    append_status("Completed script {}".format(script_name), "CaseStatus")

###############################################################################
def _do_data_assimilation(da_script, caseroot, cycle, lid, rundir):
###############################################################################
    expect(os.path.isfile(da_script), "Data Assimilation script {} not found".format(da_script))
    filename = "da.log.{}".format(lid)
    outfile = os.path.join(rundir, filename)
    run_sub_or_cmd(da_script, [caseroot, cycle], os.path.basename(da_script), [caseroot, cycle], logfile=outfile)

###############################################################################
def case_run(self, skip_pnl=False, set_continue_run=False, submit_resubmits=False):
###############################################################################
    # Set up the run, run the model, do the postrun steps
    prerun_script = self.get_value("PRERUN_SCRIPT")
    postrun_script = self.get_value("POSTRUN_SCRIPT")
    driver = self.get_value("COMP_INTERFACE")

    data_assimilation_cycles = self.get_value("DATA_ASSIMILATION_CYCLES")
    data_assimilation_script = self.get_value("DATA_ASSIMILATION_SCRIPT")
    data_assimilation = (data_assimilation_cycles > 0 and
                         len(data_assimilation_script) > 0 and
                         os.path.isfile(data_assimilation_script))

    driver = self.get_value("COMP_INTERFACE")

    # set up the LID
    lid = new_lid()

    if prerun_script:
        self.flush()
        _do_external(prerun_script, self.get_value("CASEROOT"), self.get_value("RUNDIR"),
                    lid, prefix="prerun")
        self.read_xml()

    for cycle in range(data_assimilation_cycles):
        # After the first DA cycle, runs are restart runs
        if cycle > 0:
            lid = new_lid()
            self.set_value("CONTINUE_RUN",
                           self.get_value("RESUBMIT_SETS_CONTINUE_RUN"))

        lid = _run_model(self, lid, skip_pnl, da_cycle=cycle)

<<<<<<< HEAD
=======
        
>>>>>>> 869cda16
        # TODO: remove the hard-wiring for nuopc below
        if driver == 'mct':
            if self.get_value("CHECK_TIMING") or self.get_value("SAVE_TIMING"):
                get_timing(self, lid)     # Run the getTiming script
        else:
            self.set_value("CHECK_TIMING",False)

        if data_assimilation:
            self.flush()
            _do_data_assimilation(data_assimilation_script, self.get_value("CASEROOT"), cycle, lid,
                                 self.get_value("RUNDIR"))
            self.read_xml()
        _save_logs(self, lid)
        save_postrun_provenance(self)

    if postrun_script:
        self.flush()
        _do_external(postrun_script, self.get_value("CASEROOT"), self.get_value("RUNDIR"),
                    lid, prefix="postrun")
        self.read_xml()
        _save_logs(self, lid)

    if set_continue_run:
        self.set_value("CONTINUE_RUN",
                       self.get_value("RESUBMIT_SETS_CONTINUE_RUN"))

    logger.warning("check for resubmit")
    if submit_resubmits:
        _resubmit_check(self)

    return True<|MERGE_RESOLUTION|>--- conflicted
+++ resolved
@@ -170,37 +170,23 @@
     model = case.get_value("MODEL")
     driver = case.get_value("COMP_INTERFACE")
 
-<<<<<<< HEAD
     if driver == 'mct':
         file_prefix = 'cpl'
     elif driver == 'nuopc':
         file_prefix = 'med'
 
-=======
->>>>>>> 869cda16
     cpl_ninst = 1
     if case.get_value("MULTI_DRIVER"):
         cpl_ninst = case.get_value("NINST_MAX")
     cpl_logs = []
-<<<<<<< HEAD
-=======
-    if driver == 'mct':
-        file_prefix = 'cpl'
-    elif driver == 'nuopc':
-        file_prefix = 'med'
->>>>>>> 869cda16
 
     if cpl_ninst > 1:
         for inst in range(cpl_ninst):
             cpl_logs.append(os.path.join(rundir, file_prefix + "_%04d.log." % (inst+1) + lid))
     else:
         cpl_logs = [os.path.join(rundir, file_prefix + ".log." + lid)]
-<<<<<<< HEAD
-=======
-
->>>>>>> 869cda16
+
     cpl_logfile = cpl_logs[0]
-    print "DEBUG: cpl_logfile is ",cpl_logfile
 
     # find the last model.log and cpl.log
     model_logfile = os.path.join(rundir, model + ".log." + lid)
@@ -310,10 +296,6 @@
 
         lid = _run_model(self, lid, skip_pnl, da_cycle=cycle)
 
-<<<<<<< HEAD
-=======
-        
->>>>>>> 869cda16
         # TODO: remove the hard-wiring for nuopc below
         if driver == 'mct':
             if self.get_value("CHECK_TIMING") or self.get_value("SAVE_TIMING"):
