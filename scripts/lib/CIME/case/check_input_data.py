--- conflicted
+++ resolved
@@ -48,11 +48,7 @@
                                    input_data_root=input_data_root, data_list_dir=data_list_dir)
         if download and not success:
             success = _downloadfromserver(self, input_data_root, data_list_dir)
-<<<<<<< HEAD
-
-=======
     
->>>>>>> ee39e933
     expect(not download or (download and success), "Could not find all inputdata on any server")
     self.stage_refcase(input_data_root=input_data_root, data_list_dir=data_list_dir)
     return success
