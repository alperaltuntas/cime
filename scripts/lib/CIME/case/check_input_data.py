--- conflicted
+++ resolved
@@ -83,7 +83,6 @@
         rundir       = self.get_value("RUNDIR")
 
         refdir = os.path.join(din_loc_root, run_refdir, run_refcase, run_refdate)
-<<<<<<< HEAD
         expect(os.path.isdir(refdir),
 """
 *****************************************************************
@@ -98,7 +97,7 @@
 and place the restart data directly in the $RUNDIR
 *****************************************************************
 """.format(refdir, refdir, refdir))
-=======
+
         if not os.path.isdir(refdir):
             logger.warning("Refcase not found in {}, will attempt to download from inputdata".format(refdir))
             with open(os.path.join("Buildconf","refcase.input_data_list"),"w") as fd:
@@ -109,7 +108,7 @@
                 data_list_dir = "Buildconf"
             success = _downloadfromserver(self, input_data_root=input_data_root, data_list_dir=data_list_dir)
             expect(success, "Could not download refcase from any server")
->>>>>>> 4e489b7e
+
 
         logger.info(" - Prestaging REFCASE ({}) to {}".format(refdir, rundir))
 
