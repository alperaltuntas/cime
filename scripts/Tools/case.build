#!/usr/bin/env python

"""
Builds the case.

case.setup must be run before this. In addition, any changes to env_build.xml
must be made before running this.

This must be run before running case.submit.

There are two usage modes; both modes accept the --caseroot option, but
other options are specific to one mode or the other:

1) To build the model:

   Typical usage is simply:
      ./case.build

   This can be used for the initial build as well as for incrementally
   rebuilding after changing some source files.

   Optionally, you can specify one of the following options, although this is
   not common:
      --sharedlib-only
      --model-only
      --build ...

   In addition, if you'd like to skip saving build provenance (typically because
   there was some error in doing so), you can add:
      --skip-provenance-check

2) To clean part or all of the build:

   To clean the whole build; this should be done after modifying either
   env_build.xml or Macros.make:
      ./case.build --clean-all

   To clean select portions of the build, for example, after adding new source
   files for one component:
      ./case.build --clean ...
   or:
      ./case.build --clean-depends ...
"""

from standard_script_setup import *

import CIME.build as build
from CIME.case            import Case
from CIME.utils           import find_system_test
from CIME.test_status     import *

###############################################################################
def parse_command_line(args, description):
###############################################################################
    parser = argparse.ArgumentParser(
        description=description,
        formatter_class=argparse.RawTextHelpFormatter)

    CIME.utils.setup_standard_logging_options(parser)

    parser.add_argument("caseroot", nargs="?", default=os.getcwd(),
                        help="Case directory to build.\n"
                        "Default is current directory.")

    mutex_group = parser.add_mutually_exclusive_group()

<<<<<<< HEAD
    # TODO mvertens: the following is hard-wired - otherwise it does not work with nuopc
    # files = Files()
    # config_file = files.get_value("CONFIG_CPL_FILE")
    # component = Component(config_file, "CPL")
    # comps = [x.lower() for x in component.get_valid_model_components()]
    comps = ["cpl","atm","lnd","ice","ocn","rof","glc","wav","esp"]

=======
    comps = ["cpl","atm","lnd","ice","ocn","rof","glc","wav","esp"]
>>>>>>> ee39e933
    libs  = ["csmshare", "mct", "pio", "gptl"]
    allobjs = comps + libs

    mutex_group.add_argument("--sharedlib-only", action="store_true",
                             help="Only build shared libraries.")

    mutex_group.add_argument("-m", "--model-only", action="store_true",
                             help="Assume shared libraries are already built.")

    mutex_group.add_argument("-b", "--build", nargs="+", choices=allobjs,
                             help="Libraries to build.\n"
                             "Will cause namelist generation to be skipped.")

    mutex_group.add_argument("--skip-provenance-check", action="store_true",
                             help="Do not check and save build provenance")

    mutex_group.add_argument("--clean-all", action="store_true",
                             help="Clean all objects (including sharedlib objects that may be\n"
                             "used by other builds).")

    mutex_group.add_argument("--clean", nargs="*", choices=allobjs,
                             help="Clean objects associated with specific libraries.\n"
                             "With no arguments, clean all objects other than sharedlib objects.")

    mutex_group.add_argument("--clean-depends", nargs="*", choices=comps+["csmshare"],
                             help="Clean Depends and Srcfiles only.\n"
                             "This allows you to rebuild after adding new\n"
                             "files in the source tree or in SourceMods.")

    args = CIME.utils.parse_args_and_handle_standard_logging_options(args, parser)

    clean_depends = args.clean_depends if args.clean_depends is None or len(args.clean_depends) else comps

    cleanlist = args.clean if args.clean is None or len(args.clean) else comps
    buildlist = None if args.build is None or len(args.build) == 0 else args.build

    return args.caseroot, args.sharedlib_only, args.model_only, cleanlist, args.clean_all, buildlist, clean_depends, not args.skip_provenance_check

###############################################################################
def _main_func(description):
###############################################################################
    caseroot, sharedlib_only, model_only, cleanlist, clean_all, buildlist,clean_depends, save_build_provenance = parse_command_line(sys.argv, description)

    success = True
    with Case(caseroot, read_only=False) as case:
        testname = case.get_value('TESTCASE')

        if cleanlist is not None or clean_all or clean_depends is not None:
            build.clean(case, cleanlist=cleanlist, clean_all=clean_all, clean_depends=clean_depends)
        elif(testname is not None):
            logging.warning("Building test for {} in directory {}".format(testname,
                                                                       caseroot))
            try:
                # The following line can throw exceptions if the testname is
                # not found or the test constructor throws. We need to be
                # sure to leave TestStatus in the appropriate state if that
                # happens.
                test = find_system_test(testname, case)(case)
            except:
                phase_to_fail = MODEL_BUILD_PHASE if model_only else SHAREDLIB_BUILD_PHASE
                with TestStatus(test_dir=caseroot) as ts:
                    ts.set_status(phase_to_fail, TEST_FAIL_STATUS, comments="failed to initialize")
                raise

            expect(buildlist is None, "Build lists don't work with tests")
            success = test.build(sharedlib_only=sharedlib_only, model_only=model_only)
        else:
            success = build.case_build(caseroot, case=case, sharedlib_only=sharedlib_only,
                                       model_only=model_only, buildlist=buildlist,
                                       save_build_provenance=save_build_provenance)

    sys.exit(0 if success else 1)

if __name__ == "__main__":
    _main_func(__doc__)<|MERGE_RESOLUTION|>--- conflicted
+++ resolved
@@ -64,17 +64,7 @@
 
     mutex_group = parser.add_mutually_exclusive_group()
 
-<<<<<<< HEAD
-    # TODO mvertens: the following is hard-wired - otherwise it does not work with nuopc
-    # files = Files()
-    # config_file = files.get_value("CONFIG_CPL_FILE")
-    # component = Component(config_file, "CPL")
-    # comps = [x.lower() for x in component.get_valid_model_components()]
     comps = ["cpl","atm","lnd","ice","ocn","rof","glc","wav","esp"]
-
-=======
-    comps = ["cpl","atm","lnd","ice","ocn","rof","glc","wav","esp"]
->>>>>>> ee39e933
     libs  = ["csmshare", "mct", "pio", "gptl"]
     allobjs = comps + libs
 
