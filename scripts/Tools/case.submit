--- conflicted
+++ resolved
@@ -83,11 +83,7 @@
     # save these options to a hidden file for use during resubmit
     config_file = os.path.join(caseroot,".submit_options")
     if skip_pnl or mail_user or mail_type or batch_args:
-<<<<<<< HEAD
-        config = configparser.RawConfigParser()
-=======
         config = configparser.SafeConfigParser()
->>>>>>> ee39e933
         config.add_section("SubmitOptions")
         if skip_pnl:
             config.set("SubmitOptions", "skip_pnl", "True")
@@ -102,18 +98,10 @@
     elif os.path.exists(config_file):
         os.remove(config_file)
 
-<<<<<<< HEAD
-    if not test_args:
-        with Case(caseroot, read_only=False) as case:
-            case.submit(job=job, no_batch=no_batch, prereq=prereq, allow_fail=allow_fail,
-                        resubmit=resubmit, resubmit_immediate=resubmit_immediate, skip_pnl=skip_pnl,
-                        mail_user=mail_user, mail_type=mail_type, batch_args=batch_args)
-=======
     with Case(caseroot, read_only=False) as case:
         case.submit(job=job, no_batch=no_batch, prereq=prereq, allow_fail=allow_fail,
                     resubmit=resubmit, resubmit_immediate=resubmit_immediate, skip_pnl=skip_pnl,
                     mail_user=mail_user, mail_type=mail_type, batch_args=batch_args)
->>>>>>> ee39e933
 
 if __name__ == "__main__":
     _main_func(__doc__)