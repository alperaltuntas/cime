--- conflicted
+++ resolved
@@ -84,15 +84,12 @@
    USE_CXX = true
 endif
 
-<<<<<<< HEAD
 HOMME_TARGET ?= $(shell $(CASEROOT)/xmlquery --caseroot $(CASEROOT) CAM_TARGET --value)
 ifeq ($(strip $(HOMME_TARGET)), preqx_kokkos)
    USE_CXX = true
    USE_KOKKOS = TRUE
 endif
 
-=======
->>>>>>> c0ff78e1
 ifeq ($(strip $(USE_FMS)), TRUE)
   SLIBS += -lfms
 endif
@@ -597,14 +594,10 @@
       SLIBS += -L$(LIB_MPI) -l$(MPI_LIB_NAME)
    endif
 endif
-<<<<<<< HEAD
+
 ifdef LIB_KOKKOS
    SLIBS += -L$(LIB_KOKKOS) -lkokkos
 endif
-=======
-
->>>>>>> c0ff78e1
-
 
 # Add PETSc libraries
 ifeq ($(strip $(USE_PETSC)), TRUE)
