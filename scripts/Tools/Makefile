--- conflicted
+++ resolved
@@ -283,18 +283,11 @@
   include $(ALBANY_PATH)/export_albany.in
 endif
 
-<<<<<<< HEAD
 ifeq ($(strip $(USE_KOKKOS)), TRUE)
   include $(INSTALL_SHAREDPATH)/Makefile.kokkos
   SLIBS += $(KOKKOS_LIBS)
   CXXFLAGS += $(KOKKOS_CXXFLAGS)
   CXX_LDFLAGS += $(KOKKOS_LDFLAGS)
-endif
-
-=======
->>>>>>> ee02675a
-ifeq ($(strip $(USE_FMS)), TRUE)
-  SLIBS += -lfms
 endif
 
 # Set MOAB info if it is being used
