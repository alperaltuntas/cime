#!/usr/bin/env python

"""
Jenkins runs this script to perform a test of an acme
test suite. Essentially, a wrapper around create_test and
wait_for_tests that handles cleanup of old test results and
ensures that the batch system is left in a clean state.
"""

from standard_script_setup import *

import CIME.wait_for_tests
from CIME.utils import expect
from CIME.XML.machines import Machines
from jenkins_generic_job import jenkins_generic_job

# Don't know if this belongs here longterm
MACHINES_THAT_MAINTAIN_BASELINES = ("redsky", "melvin", "skybridge")

###############################################################################
def parse_command_line(args, description):
###############################################################################
    parser = argparse.ArgumentParser(
usage="""\n%s [-g] [-d] [--verbose]
OR
%s --help
OR
%s --test

\033[1mEXAMPLES:\033[0m
    \033[1;32m# Run the tests and compare baselines \033[0m
    > %s
    \033[1;32m# Run the tests, compare baselines, and update dashboard \033[0m
    > %s -d
    \033[1;32m# Run the tests, generating a full set of baselines (useful for first run on a machine) \033[0m
    > %s -g
""" % ((os.path.basename(args[0]), ) * 6),

description=description,

formatter_class=argparse.ArgumentDefaultsHelpFormatter
)

    CIME.utils.setup_standard_logging_options(parser)

    parser.add_argument("-g", "--generate-baselines", action="store_true",
                        help="Generate baselines")

    parser.add_argument("--baseline-compare",
                        help="Do baseline comparisons (yes/no)")

    parser.add_argument("--submit-to-cdash", action="store_true",
                        help="Send results to CDash")

    parser.add_argument("--no-batch", action="store_true",
                        help="Do not use batch system even if on batch machine")

    parser.add_argument("-c", "--cdash-build-name",
                        help="Build name to use for CDash submission. Default will be <TEST_SUITE>_<BRANCH>_<COMPILER>")

    parser.add_argument("-p", "--cdash-project", default=CIME.wait_for_tests.ACME_MAIN_CDASH,
                        help="The name of the CDash project where results should be uploaded")

    parser.add_argument("-b", "--baseline-name", default=CIME.utils.get_current_branch(repo=CIME.utils.get_cime_root()),
                        help="Baseline name for baselines to use. Also impacts dashboard job name. Useful for testing a branch other than next or master")

    parser.add_argument("-t", "--test-suite",
                        help="Override default acme test suite that will be run")

    parser.add_argument("-r", "--scratch-root",
                        help="Override default acme scratch root. Use this to avoid conflicting with other jenkins jobs")

    parser.add_argument("--cdash-build-group", default=CIME.wait_for_tests.CDASH_DEFAULT_BUILD_GROUP,
                        help="The build group to be used to display results on the CDash dashboard.")

    parser.add_argument("-j", "--parallel-jobs", type=int, default=None,
                        help="Number of tasks create_test should perform simultaneously. Default "
                        "will be min(num_cores, num_tests).")

<<<<<<< HEAD
    parser.add_argument("--walltime",
                        help="Force a specific walltime for all tests.")

    parser.add_argument("-m", "--machine",
                        help="The machine for which to build tests, this machine must be defined"
                        " in the config_machines.xml file for the given model. "
                        "Default is to match the name of the machine in the test name or "
                        "the name of the machine this script is run on to the "
                        "NODENAME_REGEX field in config_machines.xml. This option is highly "
                        "unsafe and should only be used if you know what you're doing.")

    parser.add_argument("--compiler",
                        help="Compiler to use to build cime.  Default will be the default defined for the machine.")

    args = parser.parse_args(args[1:])

    CIME.utils.handle_standard_logging_options(args)
=======
    args = CIME.utils.parse_args_and_handle_standard_logging_options(args, parser)
>>>>>>> 15297cdd

    expect(not (args.submit_to_cdash and args.generate_baselines),
           "Does not make sense to use --generate-baselines and --submit-to-cdash together")
    expect(not (args.cdash_build_name is not None and not args.submit_to_cdash),
           "Does not make sense to use --cdash-build-name without --submit-to-cdash")
    expect(not (args.cdash_project is not CIME.wait_for_tests.ACME_MAIN_CDASH and not args.submit_to_cdash),
           "Does not make sense to use --cdash-project without --submit-to-cdash")
    expect (args.baseline_compare in [None, "yes", "no"],
            "Valid args for --baseline-compare are 'yes' or 'no'")

    machine = Machines(machine=args.machine)
    machine_name = machine.get_machine_name()

    args.machine = machine
    args.test_suite = machine.get_value("TESTS") if args.test_suite is None else args.test_suite
    default_maintain_baselines = machine_name in MACHINES_THAT_MAINTAIN_BASELINES
    args.baseline_compare = default_maintain_baselines if args.baseline_compare is None else args.baseline_compare == "yes"
    args.scratch_root = machine.get_value("CIME_OUTPUT_ROOT") if args.scratch_root is None else args.scratch_root
    args.compiler = machine.get_default_compiler() if args.compiler is None else args.compiler

    return args.generate_baselines, args.submit_to_cdash, args.no_batch, args.baseline_name, args.cdash_build_name, \
        args.cdash_project, args.test_suite, args.cdash_build_group, args.baseline_compare, args.scratch_root, args.parallel_jobs, args.walltime, args.machine, args.compiler

###############################################################################
def _main_func(description):
###############################################################################
    if ("--test" in sys.argv):
        test_results = doctest.testmod(verbose=True)
        sys.exit(1 if test_results.failed > 0 else 0)

    generate_baselines, submit_to_cdash, no_batch, cdash_build_name, cdash_project, baseline_branch, test_suite, cdash_build_group, no_baseline_compare, scratch_root, parallel_jobs, walltime, machine, compiler = \
        parse_command_line(sys.argv, description)

    sys.exit(0 if jenkins_generic_job(generate_baselines, submit_to_cdash, no_batch, cdash_build_name, cdash_project, baseline_branch, test_suite, cdash_build_group, no_baseline_compare, scratch_root, parallel_jobs, walltime, machine, compiler)
             else CIME.utils.TESTS_FAILED_ERR_CODE)

###############################################################################

if (__name__ == "__main__"):
    _main_func(__doc__)<|MERGE_RESOLUTION|>--- conflicted
+++ resolved
@@ -77,7 +77,6 @@
                         help="Number of tasks create_test should perform simultaneously. Default "
                         "will be min(num_cores, num_tests).")
 
-<<<<<<< HEAD
     parser.add_argument("--walltime",
                         help="Force a specific walltime for all tests.")
 
@@ -92,12 +91,7 @@
     parser.add_argument("--compiler",
                         help="Compiler to use to build cime.  Default will be the default defined for the machine.")
 
-    args = parser.parse_args(args[1:])
-
-    CIME.utils.handle_standard_logging_options(args)
-=======
     args = CIME.utils.parse_args_and_handle_standard_logging_options(args, parser)
->>>>>>> 15297cdd
 
     expect(not (args.submit_to_cdash and args.generate_baselines),
            "Does not make sense to use --generate-baselines and --submit-to-cdash together")
