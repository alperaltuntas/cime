--- conflicted
+++ resolved
@@ -242,11 +242,7 @@
 	my $CCSM_MCOST = $xmlvars{'CCSM_MCOST'};
 	my $estcost = $CCSM_CCOST + $CCSM_GCOST + $CCSM_MCOST + $CCSM_TCOST + $pcost + $dcost + $lcost;
 
-<<<<<<< HEAD
-	my $sysmod = "./xmlchange -noecho -file env_mach_pes.xml -id TOTALPES -val $pestot";
-=======
 	my $sysmod = "./xmlchange --noecho --file env_mach_pes.xml --id TOTALPES --val $pestot";
->>>>>>> 88b58766
 	system($sysmod) == 0 or $logger->logdie("ERROR case.setup: $sysmod failed: $?");
 
 	$sysmod = "./xmlchange --noecho --file env_mach_pes.xml --id CCSM_PCOST --val $pcost";
@@ -278,10 +274,6 @@
 	    $batchmaker->makeBatchScript($inputbatchscript, $outputbatchscript);
 	}
 
-<<<<<<< HEAD
-=======
-
->>>>>>> 88b58766
 	my $inputbatchscript  = "$xmlvars{'MACHDIR'}/template.case.run";
 	my $outputbatchscript = "$xmlvars{'CASEROOT'}/case.run";
 	$batchmaker->makeBatchScript($inputbatchscript, $outputbatchscript);
