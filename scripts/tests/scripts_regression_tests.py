--- conflicted
+++ resolved
@@ -313,10 +313,6 @@
         with Case(testdir, read_only=False) as case:
             for env_file in case._files:
                 self.assertFalse(env_file.needsrewrite, msg="Instantiating a case should not trigger a flush call")
-<<<<<<< HEAD
-
-=======
->>>>>>> ee39e933
         with Case(testdir, read_only=False) as case:
             case.set_value("HIST_OPTION","nyears")
             runfile = case.get_env('run')
@@ -1677,12 +1673,7 @@
         if os.path.exists(testdir):
             shutil.rmtree(testdir)
         run_cmd_assert_result(self, ("{}/create_newcase --case {} --script-root {} " +
-<<<<<<< HEAD
-
-                                     "--compset X --res f19_g16 --handle-preexisting-dirs=r --output-root {}").format(
-=======
                                      "--compset X --res f19_g16 --output-root {}").format(
->>>>>>> ee39e933
                                          SCRIPT_DIR, testcase_name, testdir, testdir),
                               from_dir=SCRIPT_DIR)
         return testdir
@@ -2950,15 +2941,7 @@
     def test(self):
         if B_CheckCode.all_results is None:
             B_CheckCode.all_results = check_code(all_files)
-<<<<<<< HEAD
-<<<<<<< HEAD
-        result = B_CheckCode.all_results[pyfile] # pylint: disable=unsubscriptable-object
-=======
         result = B_CheckCode.all_results[pyfile]  # pylint: disable=unsubscriptable-object
->>>>>>> mvertens/clocks
-=======
-        result = B_CheckCode.all_results[pyfile]  # pylint: disable=unsubscriptable-object
->>>>>>> ee39e933
         self.assertTrue(result == "", msg=result)
 
     return test
